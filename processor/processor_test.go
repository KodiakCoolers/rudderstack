--- conflicted
+++ resolved
@@ -74,12 +74,8 @@
 
 const (
 	WriteKeyEnabled       = "enabled-write-key"
-<<<<<<< HEAD
-	WorkspaceID           = "some-workspace-id"
-=======
 	WriteKeyEnabledNoUT   = "enabled-write-key-no-ut"
 	WriteKeyEnabledOnlyUT = "enabled-write-key-only-ut"
->>>>>>> 9857a245
 	SourceIDEnabled       = "enabled-source"
 	SourceIDDisabled      = "disabled-source"
 	DestinationIDEnabledA = "enabled-destination-a" // test destination router
@@ -100,7 +96,7 @@
 }
 
 // This configuration is assumed by all processor tests and, is returned on Subscribe of mocked backend config
-var sampleBackendConfig = backendconfig.ConfigT{
+var sampleBackendConfig = backendconfig.SourcesT{
 	Sources: []backendconfig.SourceT{
 		{
 			ID:       SourceIDDisabled,
@@ -137,7 +133,10 @@
 					},
 					Transformations: []backendconfig.TransformationT{
 						{
-							VersionID: "transformation-version-id",
+							ID:          "transformation-id",
+							Name:        "transformation-name",
+							Description: "transformation-description",
+							VersionID:   "transformation-version-id",
 						},
 					},
 				},
@@ -675,18 +674,6 @@
 					assertJobStatus(toRetryJobsList[0], statuses[4], jobsdb.Succeeded.State, "200", `{"success":"OK"}`, 1)     // id 2010
 				})
 
-<<<<<<< HEAD
-			c.mockStatGatewayDBWriteTime.EXPECT().End().Times(1).After(callUpdateJobs)
-			c.mockStatGatewayDBWrite.EXPECT().Count(len(toRetryJobsList) + len(unprocessedJobsList)).Times(1).After(callUpdateJobs)
-			c.mockStatProcErrDBWrite.EXPECT().Count(0).Times(1).After(callUpdateJobs)
-			c.mockStatRouterDBWrite.EXPECT().Count(2).Times(1).After(callUpdateJobs)
-			c.mockStatBatchRouterDBWrite.EXPECT().Count(2).Times(1).After(callUpdateJobs)
-
-			c.mockStatLoopTime.EXPECT().End().Times(1).After(callUpdateJobs)
-			c.mockBackendConfig.EXPECT().GetWorkspaceIDForWriteKey(WriteKeyEnabled).Return(WorkspaceID).AnyTimes()
-			c.mockBackendConfig.EXPECT().GetWorkspaceLibrariesForWorkspaceID(WorkspaceID).Return(backendconfig.LibrariesT{}).AnyTimes()
-=======
->>>>>>> 9857a245
 			var processor *HandleT = &HandleT{
 				transformer: mockTransformer,
 			}
@@ -904,16 +891,7 @@
 				})
 
 			c.mockGatewayJobsDB.EXPECT().UpdateJobStatus(gomock.Len(0), gatewayCustomVal, nil).AnyTimes().After(callUpdateJobsSuccess)
-<<<<<<< HEAD
-			c.mockStatGatewayDBWrite.EXPECT().Count(0).AnyTimes().After(callUpdateJobsSuccess)
-			c.mockStatRouterDBWrite.EXPECT().Count(0).AnyTimes().After(callUpdateJobsSuccess)
-			c.mockStatBatchRouterDBWrite.EXPECT().Count(0).AnyTimes().After(callUpdateJobsSuccess)
-			c.mockStatProcErrDBWrite.EXPECT().Count(0).AnyTimes().After(callUpdateJobsSuccess)
-			c.mockBackendConfig.EXPECT().GetWorkspaceIDForWriteKey(WriteKeyEnabled).Return(WorkspaceID).AnyTimes()
-			c.mockBackendConfig.EXPECT().GetWorkspaceLibrariesForWorkspaceID(WorkspaceID).Return(backendconfig.LibrariesT{}).AnyTimes()
-=======
-
->>>>>>> 9857a245
+
 			var processor *HandleT = &HandleT{
 				transformer:            mockTransformer,
 				processSessions:        true,
@@ -1124,15 +1102,6 @@
 				})
 
 			c.mockGatewayJobsDB.EXPECT().UpdateJobStatus(gomock.Len(0), gatewayCustomVal, nil).AnyTimes().After(callUpdateJobsSuccess)
-<<<<<<< HEAD
-			c.mockStatGatewayDBWrite.EXPECT().Count(0).AnyTimes().After(callUpdateJobsSuccess)
-			c.mockStatRouterDBWrite.EXPECT().Count(0).AnyTimes().After(callUpdateJobsSuccess)
-			c.mockStatProcErrDBWrite.EXPECT().Count(0).AnyTimes()
-			c.mockStatBatchRouterDBWrite.EXPECT().Count(0).AnyTimes().After(callUpdateJobsSuccess)
-			c.mockBackendConfig.EXPECT().GetWorkspaceIDForWriteKey(WriteKeyEnabled).Return(WorkspaceID).AnyTimes()
-			c.mockBackendConfig.EXPECT().GetWorkspaceLibrariesForWorkspaceID(WorkspaceID).Return(backendconfig.LibrariesT{}).AnyTimes()
-=======
->>>>>>> 9857a245
 
 			var processor *HandleT = &HandleT{
 				transformer:            mockTransformer,
@@ -1250,18 +1219,6 @@
 					}
 				})
 
-<<<<<<< HEAD
-			c.mockStatGatewayDBWriteTime.EXPECT().End().Times(1).After(callUpdateJobs)
-			c.mockStatGatewayDBWrite.EXPECT().Count(len(toRetryJobsList) + len(unprocessedJobsList)).Times(1)
-			c.mockStatRouterDBWrite.EXPECT().Count(0).Times(1)
-			c.mockStatBatchRouterDBWrite.EXPECT().Count(0).Times(1)
-			c.mockStatLoopTime.EXPECT().End().Times(1)
-			c.mockStatProcErrDBWrite.EXPECT().Count(2).Times(1).After(callUpdateJobs)
-			c.mockBackendConfig.EXPECT().GetWorkspaceIDForWriteKey(WriteKeyEnabled).Return(WorkspaceID).AnyTimes()
-			c.mockBackendConfig.EXPECT().GetWorkspaceLibrariesForWorkspaceID(WorkspaceID).Return(backendconfig.LibrariesT{}).AnyTimes()
-
-=======
->>>>>>> 9857a245
 			var processor *HandleT = &HandleT{
 				transformer: mockTransformer,
 			}
@@ -1372,17 +1329,6 @@
 					}
 				})
 
-<<<<<<< HEAD
-			c.mockStatGatewayDBWriteTime.EXPECT().End().Times(1).After(callUpdateJobs)
-			c.mockStatGatewayDBWrite.EXPECT().Count(len(toRetryJobsList) + len(unprocessedJobsList)).Times(1)
-			c.mockStatRouterDBWrite.EXPECT().Count(0).Times(1)
-			c.mockStatBatchRouterDBWrite.EXPECT().Count(0).Times(1)
-			c.mockStatLoopTime.EXPECT().End().Times(1)
-			c.mockStatProcErrDBWrite.EXPECT().Count(1).Times(1).After(callUpdateJobs)
-			c.mockBackendConfig.EXPECT().GetWorkspaceIDForWriteKey(WriteKeyEnabled).Return(WorkspaceID).AnyTimes()
-			c.mockBackendConfig.EXPECT().GetWorkspaceLibrariesForWorkspaceID(WorkspaceID).Return(backendconfig.LibrariesT{}).AnyTimes()
-=======
->>>>>>> 9857a245
 			var processor *HandleT = &HandleT{
 				transformer: mockTransformer,
 			}

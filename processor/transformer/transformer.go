package transformer

//go:generate mockgen -destination=../../mocks/processor/transformer/mock_transformer.go -package=mocks_transformer github.com/rudderlabs/rudder-server/processor/transformer Transformer

import (
	"bytes"
	"encoding/json"
	"fmt"
	"io"
	"net/http"
	"strconv"
	"sync"
	"time"

	"github.com/rudderlabs/rudder-server/config"
	backendconfig "github.com/rudderlabs/rudder-server/config/backend-config"
	"github.com/rudderlabs/rudder-server/processor/integrations"
	"github.com/rudderlabs/rudder-server/services/stats"
	"github.com/rudderlabs/rudder-server/utils/logger"
	"github.com/rudderlabs/rudder-server/utils/misc"
	"github.com/rudderlabs/rudder-server/utils/types"
)

const (
	UserTransformerStage        = "user_transformer"
	DestTransformerStage        = "dest_transformer"
	TrackingPlanValidationStage = "trackingPlan_validation"
)
const supportedTransformerAPIVersion = 1

type MetadataT struct {
	SourceID            string                            `json:"sourceId"`
	WorkspaceID         string                            `json:"workspaceId"`
	Namespace           string                            `json:"namespace"`
	InstanceID          string                            `json:"instanceId"`
	SourceType          string                            `json:"sourceType"`
	SourceCategory      string                            `json:"sourceCategory"`
	TrackingPlanId      string                            `json:"trackingPlanId"`
	TrackingPlanVersion int                               `json:"trackingPlanVersion"`
	SourceTpConfig      map[string]map[string]interface{} `json:"sourceTpConfig"`
	MergedTpConfig      map[string]interface{}            `json:"mergedTpConfig"`
	DestinationID       string                            `json:"destinationId"`
	JobRunID            string                            `json:"jobRunId"`
	JobID               int64                             `json:"jobId"`
	SourceBatchID       string                            `json:"sourceBatchId"`
	SourceJobID         string                            `json:"sourceJobId"`
	SourceJobRunID      string                            `json:"sourceJobRunId"`
	SourceTaskID        string                            `json:"sourceTaskId"`
	SourceTaskRunID     string                            `json:"sourceTaskRunId"`
	RecordID            interface{}                       `json:"recordId"`
	DestinationType     string                            `json:"destinationType"`
	MessageID           string                            `json:"messageId"`
	// set by user_transformer to indicate transformed event is part of group indicated by messageIDs
	MessageIDs              []string `json:"messageIds"`
	RudderID                string   `json:"rudderId"`
	SessionID               string   `json:"sessionId,omitempty"`
	ReceivedAt              string   `json:"receivedAt"`
	EventName               string   `json:"eventName"`
	EventType               string   `json:"eventType"`
	SourceDefinitionID      string   `json:"sourceDefinitionId"`
	DestinationDefinitionID string   `json:"destinationDefinitionId"`
}

type TransformerEventT struct {
	Message     types.SingularEventT       `json:"message"`
	Metadata    MetadataT                  `json:"metadata"`
	Destination backendconfig.DestinationT `json:"destination"`
	SessionID   string                     `json:"session_id,omitempty"`
	Libraries   []backendconfig.LibraryT   `json:"libraries"`
}

//HandleT is the handle for this class
type HandleT struct {
	perfStats                 *misc.PerfStats
	sentStat                  stats.RudderStats
	receivedStat              stats.RudderStats
	failedStat                stats.RudderStats
	transformTimerStat        stats.RudderStats
	transformRequestTimerStat stats.RudderStats

	logger logger.LoggerI

	Client *http.Client

<<<<<<< HEAD
	backgroundWait   func() error
	backgroundCancel context.CancelFunc
=======
	guardConcurrency chan struct{}
>>>>>>> 9ea9b9a7
}

//Transformer provides methods to transform events
type Transformer interface {
	Setup()
	Transform(clientEvents []TransformerEventT, url string, batchSize int) ResponseT
	Validate(clientEvents []TransformerEventT, url string, batchSize int) ResponseT
}

//NewTransformer creates a new transformer
func NewTransformer() *HandleT {
	return &HandleT{}
}

var (
<<<<<<< HEAD
	maxChanSize, maxHTTPConnections, maxHTTPIdleConnections, maxRetry int
	retrySleep                                                        time.Duration
	pkgLogger                                                         logger.LoggerI
=======
	maxConcurrency, maxHTTPConnections, maxHTTPIdleConnections, maxRetry int
	retrySleep                                                           time.Duration
	pkgLogger                                                            logger.LoggerI
>>>>>>> 9ea9b9a7
)

func Init() {
	loadConfig()
	pkgLogger = logger.NewLogger().Child("processor").Child("transformer")
}

func loadConfig() {
<<<<<<< HEAD
	config.RegisterIntConfigVariable(2048, &maxChanSize, false, 1, "Processor.maxChanSize")
=======
	config.RegisterIntConfigVariable(200, &maxConcurrency, false, 1, "Processor.maxConcurrency")
>>>>>>> 9ea9b9a7
	config.RegisterIntConfigVariable(100, &maxHTTPConnections, false, 1, "Processor.maxHTTPConnections")
	config.RegisterIntConfigVariable(50, &maxHTTPIdleConnections, false, 1, "Processor.maxHTTPIdleConnections")

	config.RegisterIntConfigVariable(30, &maxRetry, true, 1, "Processor.maxRetry")
	config.RegisterDurationConfigVariable(time.Duration(100), &retrySleep, true, time.Millisecond, []string{"Processor.retrySleep", "Processor.retrySleepInMS"}...)
}

type TransformerResponseT struct {
	// Not marking this Singular Event, since this not a RudderEvent
	Output           map[string]interface{} `json:"output"`
	Metadata         MetadataT              `json:"metadata"`
	StatusCode       int                    `json:"statusCode"`
	Error            string                 `json:"error"`
	ValidationErrors []ValidationErrorT     `json:"validationErrors"`
}

type ValidationErrorT struct {
	Type    string            `json:"type"`
	Message string            `json:"message"`
	Meta    map[string]string `json:"meta"`
}

//Setup initializes this class
func (trans *HandleT) Setup() {
	trans.logger = pkgLogger
	trans.sentStat = stats.NewStat("processor.transformer_sent", stats.CountType)
	trans.receivedStat = stats.NewStat("processor.transformer_received", stats.CountType)
	trans.failedStat = stats.NewStat("processor.transformer_failed", stats.CountType)
	trans.transformTimerStat = stats.NewStat("processor.transformation_time", stats.TimerType)
	trans.transformRequestTimerStat = stats.NewStat("processor.transformer_request_time", stats.TimerType)

<<<<<<< HEAD
=======
	trans.guardConcurrency = make(chan struct{}, maxConcurrency)
>>>>>>> 9ea9b9a7
	trans.perfStats = &misc.PerfStats{}
	trans.perfStats.Setup("JS Call")

	if trans.Client == nil {
		trans.Client = &http.Client{
			Transport: &http.Transport{
				MaxConnsPerHost:     maxHTTPConnections,
				MaxIdleConnsPerHost: maxHTTPIdleConnections,
				IdleConnTimeout:     time.Minute,
			},
		}
	}
<<<<<<< HEAD
}

// Shutdown stops transform workers gracefully and waits for them to stop
// WARNING: No Transform() call should be running or called when and after
func (trans *HandleT) Shutdown() {
=======
>>>>>>> 9ea9b9a7
}

//ResponseT represents a Transformer response
type ResponseT struct {
	Events       []TransformerResponseT
	FailedEvents []TransformerResponseT
}

//GetVersion gets the transformer version by asking it on /transfomerBuildVersion. if there is any error it returns empty string
func GetVersion() (transformerBuildVersion string) {
	transformerBuildVersion = "Not an official release. Get the latest release from dockerhub."
	url := integrations.GetTransformerURL() + "/transformerBuildVersion"
	resp, err := http.Get(url)
	if err != nil {
		pkgLogger.Errorf("Unable to make a transfomer build version call with error : %s", err.Error())
		return

	}
	if resp == nil {
		transformerBuildVersion = fmt.Sprintf("No response from transformer. %s", transformerBuildVersion)
		return
	}
	defer resp.Body.Close()
	if resp.StatusCode == http.StatusOK {
		bodyBytes, err := io.ReadAll(resp.Body)
		if err != nil {
			pkgLogger.Errorf("Unable to read response into bytes with error : %s", err.Error())
			transformerBuildVersion = "Unable to read response from transformer."
			return
		}
		transformerBuildVersion = string(bodyBytes)
	}
	return
}

//Transform function is used to invoke transformer API
func (trans *HandleT) Transform(clientEvents []TransformerEventT,
	url string, batchSize int) ResponseT {

	s := time.Now()
	defer func() {
		trans.transformTimerStat.SendTiming(time.Since(s))
	}()

	batchCount := len(clientEvents) / batchSize
	if len(clientEvents)%batchSize != 0 {
		batchCount += 1
	}
	transformResponse := make([][]TransformerResponseT, batchCount)

	wg := sync.WaitGroup{}
	wg.Add(len(transformResponse))
	for i := range transformResponse {
		i := i
		from := i * batchSize
		to := (i + 1) * batchSize
		if to > len(clientEvents) {
			to = len(clientEvents)
		}
<<<<<<< HEAD
		go func() {
			transformResponse[i] = trans.request(url, clientEvents[from:to])
=======
		trans.guardConcurrency <- struct{}{}
		go func() {
			transformResponse[i] = trans.request(url, clientEvents[from:to])
			<-trans.guardConcurrency
>>>>>>> 9ea9b9a7
			wg.Done()
		}()
	}
	wg.Wait()

	var outClientEvents []TransformerResponseT
	var failedEvents []TransformerResponseT

	for _, batch := range transformResponse {
		if batch == nil {
			continue
		}

		//Transform is one to many mapping so returned
		//response for each is an array. We flatten it out
		for _, transformerResponse := range batch {
			if transformerResponse.StatusCode != 200 {
				failedEvents = append(failedEvents, transformerResponse)
				continue
			}
			outClientEvents = append(outClientEvents, transformerResponse)
		}
	}

	trans.receivedStat.Count(len(outClientEvents))
	trans.failedStat.Count(len(failedEvents))
	trans.perfStats.Rate(len(clientEvents), time.Since(s))
	trans.perfStats.Print()

	return ResponseT{
		Events:       outClientEvents,
		FailedEvents: failedEvents,
	}
}

func (trans *HandleT) Validate(clientEvents []TransformerEventT,
	url string, batchSize int) ResponseT {
	return trans.Transform(clientEvents, url, batchSize)
}

func (trans *HandleT) request(url string, data []TransformerEventT) []TransformerResponseT {
	//Call remote transformation
	rawJSON, err := json.Marshal(data)
	if err != nil {
		panic(err)
	}
	retryCount := 0
	var resp *http.Response
	var respData []byte
	//We should rarely have error communicating with our JS
	reqFailed := false

	for {
		s := time.Now()
		resp, err = trans.Client.Post(url, "application/json; charset=utf-8", bytes.NewBuffer(rawJSON))

		if err == nil {
			//If no err returned by client.Post, reading body.
			//If reading body fails, retrying.
			respData, err = io.ReadAll(resp.Body)
			resp.Body.Close()
		}

		if err != nil {
			trans.transformRequestTimerStat.SendTiming(time.Since(s))
			reqFailed = true
			trans.logger.Errorf("JS HTTP connection error: URL: %v Error: %+v", url, err)
			if retryCount > maxRetry {
				panic(fmt.Errorf("JS HTTP connection error: URL: %v Error: %+v", url, err))
			}
			retryCount++
			time.Sleep(retrySleep)
			//Refresh the connection
			continue
		}
		if reqFailed {
			trans.logger.Errorf("Failed request succeeded after %v retries, URL: %v", retryCount, url)
		}

		// perform version compatability check only on success
		if resp.StatusCode == http.StatusOK {
			transformerAPIVersion, convErr := strconv.Atoi(resp.Header.Get("apiVersion"))
			if convErr != nil {
				transformerAPIVersion = 0
			}
			if supportedTransformerAPIVersion != transformerAPIVersion {
				trans.logger.Errorf("Incompatible transformer version: Expected: %d Received: %d, URL: %v", supportedTransformerAPIVersion, transformerAPIVersion, url)
				panic(fmt.Errorf("Incompatible transformer version: Expected: %d Received: %d, URL: %v", supportedTransformerAPIVersion, transformerAPIVersion, url))
			}
		}

		trans.transformRequestTimerStat.SendTiming(time.Since(s))
		break
	}

	// Remove Assertion?
	if !(resp.StatusCode == http.StatusOK ||
		resp.StatusCode == http.StatusBadRequest ||
		resp.StatusCode == http.StatusNotFound ||
		resp.StatusCode == http.StatusRequestEntityTooLarge) {
		trans.logger.Errorf("Transformer returned status code: %v", resp.StatusCode)
	}

	var transformerResponses []TransformerResponseT
	if resp.StatusCode == http.StatusOK {
		err = json.Unmarshal(respData, &transformerResponses)
		//This is returned by our JS engine so should  be parsable
		//but still handling it
		if err != nil {
			trans.logger.Errorf("Data sent to transformer : %v", string(rawJSON))
			trans.logger.Errorf("Transformer returned : %v", string(respData))
			respData = []byte(fmt.Sprintf("Failed to unmarshal transformer response: %s", string(respData)))
			transformerResponses = nil
			resp.StatusCode = 400
		}
	}

	if resp.StatusCode != http.StatusOK {
		for i := range data {
			transformEvent := &data[i]
			resp := TransformerResponseT{StatusCode: resp.StatusCode, Error: string(respData), Metadata: transformEvent.Metadata}
			transformerResponses = append(transformerResponses, resp)
		}
	}
	return transformerResponses
}<|MERGE_RESOLUTION|>--- conflicted
+++ resolved
@@ -82,12 +82,7 @@
 
 	Client *http.Client
 
-<<<<<<< HEAD
-	backgroundWait   func() error
-	backgroundCancel context.CancelFunc
-=======
 	guardConcurrency chan struct{}
->>>>>>> 9ea9b9a7
 }
 
 //Transformer provides methods to transform events
@@ -103,15 +98,9 @@
 }
 
 var (
-<<<<<<< HEAD
-	maxChanSize, maxHTTPConnections, maxHTTPIdleConnections, maxRetry int
-	retrySleep                                                        time.Duration
-	pkgLogger                                                         logger.LoggerI
-=======
 	maxConcurrency, maxHTTPConnections, maxHTTPIdleConnections, maxRetry int
 	retrySleep                                                           time.Duration
 	pkgLogger                                                            logger.LoggerI
->>>>>>> 9ea9b9a7
 )
 
 func Init() {
@@ -120,11 +109,7 @@
 }
 
 func loadConfig() {
-<<<<<<< HEAD
-	config.RegisterIntConfigVariable(2048, &maxChanSize, false, 1, "Processor.maxChanSize")
-=======
 	config.RegisterIntConfigVariable(200, &maxConcurrency, false, 1, "Processor.maxConcurrency")
->>>>>>> 9ea9b9a7
 	config.RegisterIntConfigVariable(100, &maxHTTPConnections, false, 1, "Processor.maxHTTPConnections")
 	config.RegisterIntConfigVariable(50, &maxHTTPIdleConnections, false, 1, "Processor.maxHTTPIdleConnections")
 
@@ -156,10 +141,7 @@
 	trans.transformTimerStat = stats.NewStat("processor.transformation_time", stats.TimerType)
 	trans.transformRequestTimerStat = stats.NewStat("processor.transformer_request_time", stats.TimerType)
 
-<<<<<<< HEAD
-=======
 	trans.guardConcurrency = make(chan struct{}, maxConcurrency)
->>>>>>> 9ea9b9a7
 	trans.perfStats = &misc.PerfStats{}
 	trans.perfStats.Setup("JS Call")
 
@@ -172,14 +154,6 @@
 			},
 		}
 	}
-<<<<<<< HEAD
-}
-
-// Shutdown stops transform workers gracefully and waits for them to stop
-// WARNING: No Transform() call should be running or called when and after
-func (trans *HandleT) Shutdown() {
-=======
->>>>>>> 9ea9b9a7
 }
 
 //ResponseT represents a Transformer response
@@ -239,15 +213,10 @@
 		if to > len(clientEvents) {
 			to = len(clientEvents)
 		}
-<<<<<<< HEAD
-		go func() {
-			transformResponse[i] = trans.request(url, clientEvents[from:to])
-=======
 		trans.guardConcurrency <- struct{}{}
 		go func() {
 			transformResponse[i] = trans.request(url, clientEvents[from:to])
 			<-trans.guardConcurrency
->>>>>>> 9ea9b9a7
 			wg.Done()
 		}()
 	}

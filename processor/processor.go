--- conflicted
+++ resolved
@@ -119,22 +119,6 @@
 }
 
 type ParametersT struct {
-<<<<<<< HEAD
-	SourceID        string      `json:"source_id"`
-	DestinationID   string      `json:"destination_id"`
-	ReceivedAt      string      `json:"received_at"`
-	TransformAt     string      `json:"transform_at"`
-	MessageID       string      `json:"message_id"`
-	GatewayJobID    int64       `json:"gateway_job_id"`
-	SourceBatchID   string      `json:"source_batch_id"`
-	SourceTaskID    string      `json:"source_task_id"`
-	SourceTaskRunID string      `json:"source_task_run_id"`
-	RecordID        interface{} `json:"record_id"`
-	SourceJobID     string      `json:"source_job_id"`
-	SourceJobRunID  string      `json:"source_job_run_id"`
-	EventName       string      `json:"event_name"`
-	EventType       string      `json:"event_type"`
-=======
 	SourceID                string      `json:"source_id"`
 	DestinationID           string      `json:"destination_id"`
 	ReceivedAt              string      `json:"received_at"`
@@ -152,7 +136,6 @@
 	DestinationDefinitionID string      `json:"destination_definition_id"`
 	SourceCategory          string      `json:"source_category"`
 	RecordID                interface{} `json:"record_id"`
->>>>>>> 2af29aa3
 }
 
 type MetricMetadata struct {
@@ -1462,22 +1445,6 @@
 			}
 
 			params := ParametersT{
-<<<<<<< HEAD
-				SourceID:        sourceID,
-				DestinationID:   destID,
-				ReceivedAt:      receivedAt,
-				TransformAt:     transformAt,
-				MessageID:       messageId,
-				GatewayJobID:    jobId,
-				SourceBatchID:   sourceBatchId,
-				SourceTaskID:    sourceTaskId,
-				SourceTaskRunID: sourceTaskRunId,
-				SourceJobID:     sourceJobId,
-				SourceJobRunID:  sourceJobRunId,
-				RecordID:        recordId,
-				EventName:       eventName,
-				EventType:       eventType,
-=======
 				SourceID:                sourceID,
 				DestinationID:           destID,
 				ReceivedAt:              receivedAt,
@@ -1495,7 +1462,6 @@
 				SourceDefinitionID:      sourceDefID,
 				DestinationDefinitionID: destDefID,
 				RecordID:                recordId,
->>>>>>> 2af29aa3
 			}
 			marshalledParams, err := json.Marshal(params)
 			if err != nil {
@@ -1636,10 +1602,7 @@
 	proc.processJobsTime.End()
 }
 
-<<<<<<< HEAD
-
-=======
->>>>>>> 2af29aa3
+
 func (proc *HandleT) saveFailedJobs(failedJobs []*jobsdb.JobT) {
 	if len(failedJobs) > 0 {
 		txn := proc.errorDB.BeginGlobalTransaction()

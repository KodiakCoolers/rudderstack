package processor

import (
	"bytes"
	"encoding/json"
	"errors"
	"fmt"
	"github.com/rudderlabs/rudder-server/router"
	"io/ioutil"
	"math"
	"net/http"
	"reflect"
	"sort"
	"strconv"
	"strings"
	"sync"
	"time"

	"github.com/rudderlabs/rudder-server/router/batchrouter"
	"github.com/rudderlabs/rudder-server/services/dedup"

	"github.com/rudderlabs/rudder-server/admin"
	"github.com/rudderlabs/rudder-server/config"
	backendconfig "github.com/rudderlabs/rudder-server/config/backend-config"
	event_schema "github.com/rudderlabs/rudder-server/event-schema"
	"github.com/rudderlabs/rudder-server/jobsdb"
	"github.com/rudderlabs/rudder-server/processor/integrations"
	"github.com/rudderlabs/rudder-server/processor/stash"
	"github.com/rudderlabs/rudder-server/processor/transformer"
	"github.com/rudderlabs/rudder-server/rruntime"
	destinationdebugger "github.com/rudderlabs/rudder-server/services/debugger/destination"
	transformationdebugger "github.com/rudderlabs/rudder-server/services/debugger/transformation"
	"github.com/rudderlabs/rudder-server/services/stats"
	"github.com/rudderlabs/rudder-server/utils"
	"github.com/rudderlabs/rudder-server/utils/logger"
	"github.com/rudderlabs/rudder-server/utils/misc"
	"github.com/rudderlabs/rudder-server/utils/types"
	uuid "github.com/satori/go.uuid"
	"github.com/tidwall/gjson"
)

func RegisterAdminHandlers(readonlyProcErrorDB jobsdb.ReadonlyJobsDB) {
	admin.RegisterAdminHandler("ProcErrors", &stash.StashRpcHandler{ReadOnlyJobsDB: readonlyProcErrorDB})
}

type PauseT struct {
	respChannel chan bool
}

//HandleT is an handle to this object used in main.go
type HandleT struct {
	paused                         bool
	pauseLock                      sync.Mutex
	pauseChannel                   chan *PauseT
	resumeChannel                  chan bool
	backendConfig                  backendconfig.BackendConfig
	stats                          stats.Stats
	gatewayDB                      jobsdb.JobsDB
	routerDB                       jobsdb.JobsDB
	batchRouterDB                  jobsdb.JobsDB
	errorDB                        jobsdb.JobsDB
	transformer                    transformer.Transformer
	pStatsJobs                     *misc.PerfStats
	pStatsDBR                      *misc.PerfStats
	statGatewayDBR                 stats.RudderStats
	pStatsDBW                      *misc.PerfStats
	statGatewayDBW                 stats.RudderStats
	statRouterDBW                  stats.RudderStats
	statBatchRouterDBW             stats.RudderStats
	statProcErrDBW                 stats.RudderStats
	transformEventsByTimeMutex     sync.RWMutex
	destTransformEventsByTimeTaken transformRequestPQ
	userTransformEventsByTimeTaken transformRequestPQ
	statDBR                        stats.RudderStats
	statDBW                        stats.RudderStats
	statLoopTime                   stats.RudderStats
	eventSchemasTime               stats.RudderStats
	statSessionTransform           stats.RudderStats
	statUserTransform              stats.RudderStats
	statDestTransform              stats.RudderStats
	statListSort                   stats.RudderStats
	marshalSingularEvents          stats.RudderStats
	destProcessing                 stats.RudderStats
	statNumRequests                stats.RudderStats
	statNumEvents                  stats.RudderStats
	statDestNumOutputEvents        stats.RudderStats
	statBatchDestNumOutputEvents   stats.RudderStats
	logger                         logger.LoggerI
	eventSchemaHandler             types.EventSchemasI
	dedupHandler                   dedup.DedupI
	reporting                      types.ReportingI
	reportingEnabled               bool
	transformerFeatures            json.RawMessage
}

var defaultTransformerFeatures = `{
	"routerTransform": {
	  "MARKETO": true,
	  "HS": true
	}
  }`

var mainLoopTimeout = 200 * time.Millisecond
var featuresRetryMaxAttempts = 10

type DestStatT struct {
	numEvents              stats.RudderStats
	numOutputSuccessEvents stats.RudderStats
	numOutputFailedEvents  stats.RudderStats
	transformTime          stats.RudderStats
}

type ParametersT struct {
<<<<<<< HEAD
	SourceID        string      `json:"source_id"`
	DestinationID   string      `json:"destination_id"`
	ReceivedAt      string      `json:"received_at"`
	TransformAt     string      `json:"transform_at"`
	MessageID       string      `json:"message_id"`
	GatewayJobID    int64       `json:"gateway_job_id"`
	SourceBatchID   string      `json:"source_batch_id"`
	SourceTaskID    string      `json:"source_task_id"`
	SourceTaskRunID string      `json:"source_task_run_id"`
	RecordID        interface{} `json:"record_id"`
	SourceJobID     string      `json:"source_job_id"`
	SourceJobRunID  string      `json:"source_job_run_id"`
=======
	SourceID        string `json:"source_id"`
	DestinationID   string `json:"destination_id"`
	ReceivedAt      string `json:"received_at"`
	TransformAt     string `json:"transform_at"`
	MessageID       string `json:"message_id"`
	GatewayJobID    int64  `json:"gateway_job_id"`
	SourceBatchID   string `json:"source_batch_id"`
	SourceTaskID    string `json:"source_task_id"`
	SourceTaskRunID string `json:"source_task_run_id"`
	SourceJobID     string `json:"source_job_id"`
	SourceJobRunID  string `json:"source_job_run_id"`
	EventName       string `json:"event_name"`
	EventType       string `json:"event_type"`
>>>>>>> f6fd2ec1
}

type MetricMetadata struct {
	sourceID        string
	destinationID   string
	sourceBatchID   string
	sourceTaskID    string
	sourceTaskRunID string
	sourceJobID     string
	sourceJobRunID  string
}

const USER_TRANSFORMATION = "USER_TRANSFORMATION"
const DEST_TRANSFORMATION = "DEST_TRANSFORMATION"

func (proc *HandleT) buildStatTags(sourceID, workspaceID string, destination backendconfig.DestinationT, transformationType string) map[string]string {
	var module = "router"
	if batchrouter.IsObjectStorageDestination(destination.DestinationDefinition.Name) {
		module = "batch_router"
	}
	if batchrouter.IsWarehouseDestination(destination.DestinationDefinition.Name) {
		module = "warehouse"
	}

	return map[string]string{
		"module":         module,
		"destination":    destination.ID,
		"destType":       destination.DestinationDefinition.Name,
		"source":         sourceID,
		"workspaceId":    workspaceID,
		"transformation": transformationType,
	}
}

func (proc *HandleT) newUserTransformationStat(sourceID, workspaceID string, destination backendconfig.DestinationT) *DestStatT {
	tags := proc.buildStatTags(sourceID, workspaceID, destination, USER_TRANSFORMATION)

	tags["transformation_id"] = destination.Transformations[0].ID
	tags["transformation_version_id"] = destination.Transformations[0].VersionID

	numEvents := proc.stats.NewTaggedStat("proc_num_ut_input_events", stats.CountType, tags)
	numOutputSuccessEvents := proc.stats.NewTaggedStat("proc_num_ut_output_success_events", stats.CountType, tags)
	numOutputFailedEvents := proc.stats.NewTaggedStat("proc_num_ut_output_failed_events", stats.CountType, tags)
	transformTime := proc.stats.NewTaggedStat("proc_user_transform", stats.TimerType, tags)

	return &DestStatT{
		numEvents:              numEvents,
		numOutputSuccessEvents: numOutputSuccessEvents,
		numOutputFailedEvents:  numOutputFailedEvents,
		transformTime:          transformTime,
	}
}

func (proc *HandleT) newDestinationTransformationStat(sourceID, workspaceID, transformAt string, destination backendconfig.DestinationT) *DestStatT {
	tags := proc.buildStatTags(sourceID, workspaceID, destination, DEST_TRANSFORMATION)

	tags["transform_at"] = transformAt

	numEvents := proc.stats.NewTaggedStat("proc_num_dt_input_events", stats.CountType, tags)
	numOutputSuccessEvents := proc.stats.NewTaggedStat("proc_num_dt_output_success_events", stats.CountType, tags)
	numOutputFailedEvents := proc.stats.NewTaggedStat("proc_num_dt_output_failed_events", stats.CountType, tags)
	destTransform := proc.stats.NewTaggedStat("proc_dest_transform", stats.TimerType, tags)

	return &DestStatT{
		numEvents:              numEvents,
		numOutputSuccessEvents: numOutputSuccessEvents,
		numOutputFailedEvents:  numOutputFailedEvents,
		transformTime:          destTransform,
	}
}

//Print the internal structure
func (proc *HandleT) Print() {
	if !proc.logger.IsDebugLevel() {
		return
	}
}

func init() {
	loadConfig()
	pkgLogger = logger.NewLogger().Child("processor")
}

// NewProcessor creates a new Processor intanstace
func NewProcessor() *HandleT {
	return &HandleT{
		transformer: transformer.NewTransformer(),
	}
}

func (proc *HandleT) Status() interface{} {
	proc.transformEventsByTimeMutex.RLock()
	defer proc.transformEventsByTimeMutex.RUnlock()
	statusRes := make(map[string][]TransformRequestT)
	for _, pqDestEvent := range proc.destTransformEventsByTimeTaken {
		statusRes["dest-transformer"] = append(statusRes["dest-transformer"], *pqDestEvent)
	}
	for _, pqUserEvent := range proc.userTransformEventsByTimeTaken {
		statusRes["user-transformer"] = append(statusRes["user-transformer"], *pqUserEvent)
	}

	if enableDedup {
		proc.dedupHandler.PrintHistogram()
	}

	return statusRes
}

//Setup initializes the module
func (proc *HandleT) Setup(backendConfig backendconfig.BackendConfig, gatewayDB jobsdb.JobsDB, routerDB jobsdb.JobsDB, batchRouterDB jobsdb.JobsDB, errorDB jobsdb.JobsDB, clearDB *bool, reporting types.ReportingI) {
	proc.pauseChannel = make(chan *PauseT)
	proc.resumeChannel = make(chan bool)
	proc.reporting = reporting
	config.RegisterBoolConfigVariable(true, &proc.reportingEnabled, false, "Reporting.enabled")
	proc.logger = pkgLogger
	proc.backendConfig = backendConfig
	proc.stats = stats.DefaultStats

	proc.gatewayDB = gatewayDB
	proc.routerDB = routerDB
	proc.batchRouterDB = batchRouterDB
	proc.errorDB = errorDB
	proc.pStatsJobs = &misc.PerfStats{}
	proc.pStatsDBR = &misc.PerfStats{}
	proc.pStatsDBW = &misc.PerfStats{}
	proc.userTransformEventsByTimeTaken = make([]*TransformRequestT, 0, transformTimesPQLength)
	proc.destTransformEventsByTimeTaken = make([]*TransformRequestT, 0, transformTimesPQLength)
	proc.pStatsJobs.Setup("ProcessorJobs")
	proc.pStatsDBR.Setup("ProcessorDBRead")
	proc.pStatsDBW.Setup("ProcessorDBWrite")

	proc.statGatewayDBR = proc.stats.NewStat("processor.gateway_db_read", stats.CountType)
	proc.statGatewayDBW = proc.stats.NewStat("processor.gateway_db_write", stats.CountType)
	proc.statRouterDBW = proc.stats.NewStat("processor.router_db_write", stats.CountType)
	proc.statBatchRouterDBW = proc.stats.NewStat("processor.batch_router_db_write", stats.CountType)
	proc.statDBR = proc.stats.NewStat("processor.gateway_db_read_time", stats.TimerType)
	proc.statDBW = proc.stats.NewStat("processor.gateway_db_write_time", stats.TimerType)
	proc.statProcErrDBW = proc.stats.NewStat("processor.proc_err_db_write", stats.CountType)
	proc.statLoopTime = proc.stats.NewStat("processor.loop_time", stats.TimerType)
	proc.eventSchemasTime = proc.stats.NewStat("processor.event_schemas_time", stats.TimerType)
	proc.statSessionTransform = proc.stats.NewStat("processor.session_transform_time", stats.TimerType)
	proc.statUserTransform = proc.stats.NewStat("processor.user_transform_time", stats.TimerType)
	proc.statDestTransform = proc.stats.NewStat("processor.dest_transform_time", stats.TimerType)
	proc.statListSort = proc.stats.NewStat("processor.job_list_sort", stats.TimerType)
	proc.marshalSingularEvents = proc.stats.NewStat("processor.marshal_singular_events", stats.TimerType)
	proc.destProcessing = proc.stats.NewStat("processor.dest_processing", stats.TimerType)
	proc.statNumRequests = proc.stats.NewStat("processor.num_requests", stats.CountType)
	proc.statNumEvents = proc.stats.NewStat("processor.num_events", stats.CountType)
	// Add a separate tag for batch router
	proc.statDestNumOutputEvents = proc.stats.NewTaggedStat("processor.num_output_events", stats.CountType, stats.Tags{
		"module": "router",
	})
	proc.statBatchDestNumOutputEvents = proc.stats.NewTaggedStat("processor.num_output_events", stats.CountType, stats.Tags{
		"module": "batch_router",
	})
	admin.RegisterStatusHandler("processor", proc)
	if enableEventSchemasFeature {
		proc.eventSchemaHandler = event_schema.GetInstance()
	}
	if enableDedup {
		proc.dedupHandler = dedup.GetInstance(clearDB)
	}
	rruntime.Go(func() {
		proc.backendConfigSubscriber()
	})

	rruntime.Go(func() {
		proc.getTransformerFeatureJson()
	})

	rruntime.Go(func() {
		router.CleanFailedRecordsTableProcess()
	})
	proc.transformer.Setup()

	proc.crashRecover()
}

// Start starts this processor's main loops.
func (proc *HandleT) Start() {
	rruntime.Go(func() {
		//waiting till the backend config is received
		proc.backendConfig.WaitForConfig()
		proc.mainLoop()
	})
	rruntime.Go(func() {
		st := stash.New()
		st.Setup(proc.errorDB)
		st.Start()
	})
}

var (
	loopSleep                           time.Duration
	maxLoopSleep                        time.Duration
	fixedLoopSleep                      time.Duration
	maxEventsToProcess                  int
	avgEventsInRequest                  int
	dbReadBatchSize                     int
	transformBatchSize                  int
	userTransformBatchSize              int
	writeKeyDestinationMap              map[string][]backendconfig.DestinationT
	writeKeySourceMap                   map[string]backendconfig.SourceT
	destinationIDtoTypeMap              map[string]string
	destinationTransformationEnabledMap map[string]bool
	batchDestinations                   []string
	configSubscriberLock                sync.RWMutex
	customDestinations                  []string
	pkgLogger                           logger.LoggerI
	enableEventSchemasFeature           bool
	enableEventSchemasAPIOnly           bool
	enableDedup                         bool
	transformTimesPQLength              int
	captureEventNameStats               bool
	transformerURL                      string
	pollInterval                        time.Duration
	isUnLocked                          bool
	GWCustomVal                         string
)

func loadConfig() {
	config.RegisterDurationConfigVariable(time.Duration(5000), &maxLoopSleep, true, time.Millisecond, []string{"Processor.maxLoopSleep", "Processor.maxLoopSleepInMS"}...)
	config.RegisterDurationConfigVariable(time.Duration(10), &loopSleep, true, time.Millisecond, []string{"Processor.loopSleep", "Processor.loopSleepInMS"}...)
	config.RegisterDurationConfigVariable(time.Duration(0), &fixedLoopSleep, true, time.Millisecond, []string{"Processor.fixedLoopSleep", "Processor.fixedLoopSleepInMS"}...)
	config.RegisterIntConfigVariable(100, &transformBatchSize, true, 1, "Processor.transformBatchSize")
	config.RegisterIntConfigVariable(200, &userTransformBatchSize, true, 1, "Processor.userTransformBatchSize")
	// Enable dedup of incoming events by default
	config.RegisterBoolConfigVariable(false, &enableDedup, false, "Dedup.enableDedup")
	batchDestinations = []string{"S3", "GCS", "MINIO", "RS", "BQ", "AZURE_BLOB", "SNOWFLAKE", "POSTGRES", "CLICKHOUSE", "DIGITAL_OCEAN_SPACES", "MSSQL", "AZURE_SYNAPSE", "S3_DATALAKE", "MARKETO_BULK_UPLOAD"}
	customDestinations = []string{"KAFKA", "KINESIS", "AZURE_EVENT_HUB", "CONFLUENT_CLOUD"}
	// EventSchemas feature. false by default
	config.RegisterBoolConfigVariable(false, &enableEventSchemasFeature, false, "EventSchemas.enableEventSchemasFeature")
	config.RegisterBoolConfigVariable(false, &enableEventSchemasAPIOnly, false, "EventSchemas.enableEventSchemasAPIOnly")
	config.RegisterIntConfigVariable(10000, &maxEventsToProcess, true, 1, "Processor.maxLoopProcessEvents")
	config.RegisterIntConfigVariable(1, &avgEventsInRequest, true, 1, "Processor.avgEventsInRequest")
	// assuming every job in gw_jobs has atleast one event, max value for dbReadBatchSize can be maxEventsToProcess
	dbReadBatchSize = int(math.Ceil(float64(maxEventsToProcess) / float64(avgEventsInRequest)))
	config.RegisterIntConfigVariable(5, &transformTimesPQLength, false, 1, "Processor.transformTimesPQLength")
	// Capture event name as a tag in event level stats
	config.RegisterBoolConfigVariable(false, &captureEventNameStats, true, "Processor.Stats.captureEventName")
	transformerURL = config.GetEnv("DEST_TRANSFORM_URL", "http://localhost:9090")
	config.RegisterDurationConfigVariable(time.Duration(5), &pollInterval, false, time.Second, []string{"Processor.pollInterval", "Processor.pollIntervalInS"}...)
	// GWCustomVal is used as a key in the jobsDB customval column
	config.RegisterStringConfigVariable("GW", &GWCustomVal, false, "Gateway.CustomVal")
}

func (proc *HandleT) getTransformerFeatureJson() {
	for {
		for i := 0; i < featuresRetryMaxAttempts; i++ {
			url := transformerURL + "/features"
			req, err := http.NewRequest("GET", url, bytes.NewReader([]byte{}))
			if err != nil {
				proc.logger.Error("error creating request - %s", err)
				time.Sleep(200 * time.Millisecond)
				continue
			}
			tr := &http.Transport{}
			client := &http.Client{Transport: tr}
			res, err := client.Do(req)

			if err != nil {
				proc.logger.Error("error sending request - %s", err)
				time.Sleep(200 * time.Millisecond)
				continue
			}
			if res.StatusCode == 200 {
				body, err := ioutil.ReadAll(res.Body)
				if err == nil {
					proc.transformerFeatures = json.RawMessage(body)
					res.Body.Close()
					break
				} else {
					res.Body.Close()
					time.Sleep(200 * time.Millisecond)
					continue
				}
			} else if res.StatusCode == 404 {
				proc.transformerFeatures = json.RawMessage(defaultTransformerFeatures)
				break
			}
		}
		if proc.transformerFeatures != nil && !isUnLocked {
			isUnLocked = true
		}
		time.Sleep(pollInterval)
	}
}

//SetDisableDedupFeature overrides SetDisableDedupFeature configuration and returns previous value
func SetDisableDedupFeature(b bool) bool {
	prev := enableDedup
	enableDedup = b
	return prev
}

func SetMainLoopTimeout(timeout time.Duration) {
	mainLoopTimeout = timeout
}

func SetFeaturesRetryAttempts(overrideAttempts int) {
	featuresRetryMaxAttempts = overrideAttempts
}

func SetIsUnlocked(unlockVar bool) {
	isUnLocked = unlockVar
}

func (proc *HandleT) backendConfigSubscriber() {
	ch := make(chan utils.DataEvent)
	proc.backendConfig.Subscribe(ch, backendconfig.TopicProcessConfig)
	for {
		config := <-ch
		configSubscriberLock.Lock()
		writeKeyDestinationMap = make(map[string][]backendconfig.DestinationT)
		writeKeySourceMap = map[string]backendconfig.SourceT{}
		destinationIDtoTypeMap = make(map[string]string)
		destinationTransformationEnabledMap = make(map[string]bool)
		sources := config.Data.(backendconfig.ConfigT)
		for _, source := range sources.Sources {
			writeKeySourceMap[source.WriteKey] = source
			if source.Enabled {
				writeKeyDestinationMap[source.WriteKey] = source.Destinations
				for _, destination := range source.Destinations {
					destinationIDtoTypeMap[destination.ID] = destination.DestinationDefinition.Name
					destinationTransformationEnabledMap[destination.ID] = len(destination.Transformations) > 0
				}
			}
		}
		configSubscriberLock.Unlock()
	}
}

//We create sessions (of individul events) from set of input jobs  from a user
//Those sesssion events are transformed and we have a transformed set of
//events that must be processed further via destination specific transformations
//(in processJobsForDest). This function creates jobs from eventList
func createUserTransformedJobsFromEvents(transformUserEventList [][]types.SingularEventT,
	userIDList []string, userJobs map[string][]*jobsdb.JobT) ([]*jobsdb.JobT, [][]types.SingularEventT) {

	transJobList := make([]*jobsdb.JobT, 0)
	transEventList := make([][]types.SingularEventT, 0)
	if len(transformUserEventList) != len(userIDList) {
		panic(fmt.Errorf("len(transformUserEventList):%d != len(userIDList):%d", len(transformUserEventList), len(userIDList)))
	}
	for idx, userID := range userIDList {
		userEvents := transformUserEventList[idx]

		for idx, job := range userJobs[userID] {
			//We put all the transformed event on the first job
			//and empty out the remaining payloads
			transJobList = append(transJobList, job)
			if idx == 0 {
				transEventList = append(transEventList, userEvents)
			} else {
				transEventList = append(transEventList, nil)
			}
		}
	}
	return transJobList, transEventList
}

func getSourceByWriteKey(writeKey string) (backendconfig.SourceT, error) {
	var err error
	configSubscriberLock.RLock()
	defer configSubscriberLock.RUnlock()
	source, ok := writeKeySourceMap[writeKey]
	if !ok {
		err = errors.New("source not found for writeKey")
		pkgLogger.Errorf(`Processor : source not found for writeKey: %s`, writeKey)
	}
	return source, err
}

func getEnabledDestinations(writeKey string, destinationName string) []backendconfig.DestinationT {
	configSubscriberLock.RLock()
	defer configSubscriberLock.RUnlock()
	var enabledDests []backendconfig.DestinationT
	for _, dest := range writeKeyDestinationMap[writeKey] {
		if destinationName == dest.DestinationDefinition.Name && dest.Enabled {
			enabledDests = append(enabledDests, dest)
		}
	}
	return enabledDests
}

func getBackendEnabledDestinationTypes(writeKey string) map[string]backendconfig.DestinationDefinitionT {
	configSubscriberLock.RLock()
	defer configSubscriberLock.RUnlock()
	var enabledDestinationTypes = make(map[string]backendconfig.DestinationDefinitionT)
	for _, destination := range writeKeyDestinationMap[writeKey] {
		if destination.Enabled {
			enabledDestinationTypes[destination.DestinationDefinition.DisplayName] = destination.DestinationDefinition
		}
	}
	return enabledDestinationTypes
}

func getTimestampFromEvent(event types.SingularEventT, field string) time.Time {
	var timestamp time.Time
	var ok bool
	if timestamp, ok = misc.GetParsedTimestamp(event[field]); !ok {
		timestamp = time.Now()
	}
	return timestamp
}

func enhanceWithTimeFields(event *transformer.TransformerEventT, singularEventMap types.SingularEventT, receivedAt time.Time) {
	// set timestamp skew based on timestamp fields from SDKs
	originalTimestamp := getTimestampFromEvent(singularEventMap, "originalTimestamp")
	sentAt := getTimestampFromEvent(singularEventMap, "sentAt")
	var timestamp time.Time
	var ok bool

	// use existing timestamp if it exists in the event, add new timestamp otherwise
	if timestamp, ok = misc.GetParsedTimestamp(event.Message["timestamp"]); !ok {
		// calculate new timestamp using using the formula
		// timestamp = receivedAt - (sentAt - originalTimestamp)
		timestamp = misc.GetChronologicalTimeStamp(receivedAt, sentAt, originalTimestamp)
	}

	// set all timestamps in RFC3339 format
	event.Message["receivedAt"] = receivedAt.Format(misc.RFC3339Milli)
	event.Message["originalTimestamp"] = originalTimestamp.Format(misc.RFC3339Milli)
	event.Message["sentAt"] = sentAt.Format(misc.RFC3339Milli)
	event.Message["timestamp"] = timestamp.Format(misc.RFC3339Milli)
}

func makeCommonMetadataFromSingularEvent(singularEvent types.SingularEventT, batchEvent *jobsdb.JobT, receivedAt time.Time, source backendconfig.SourceT) *transformer.MetadataT {
	commonMetadata := transformer.MetadataT{}

	eventBytes, err := json.Marshal(singularEvent)
	if err != nil {
		//Marshalling should never fail. But still panicking.
		panic(fmt.Errorf("[Processor] couldn't marshal singularEvent. singularEvent: %v", singularEvent))
	}
	commonMetadata.SourceID = gjson.GetBytes(batchEvent.Parameters, "source_id").Str
	commonMetadata.WorkspaceID = source.WorkspaceID
	commonMetadata.Namespace = config.GetKubeNamespace()
	commonMetadata.InstanceID = config.GetInstanceID()
	commonMetadata.RudderID = batchEvent.UserID
	commonMetadata.JobID = batchEvent.JobID
	commonMetadata.MessageID = misc.GetStringifiedData(singularEvent["messageId"])
	commonMetadata.ReceivedAt = receivedAt.Format(misc.RFC3339Milli)
	commonMetadata.SourceBatchID = gjson.GetBytes(eventBytes, "context.sources.batch_id").String()
	commonMetadata.SourceTaskID = gjson.GetBytes(eventBytes, "context.sources.task_id").String()
	commonMetadata.SourceTaskRunID = gjson.GetBytes(eventBytes, "context.sources.task_run_id").String()
	commonMetadata.SourceJobID = gjson.GetBytes(eventBytes, "context.sources.job_id").String()
	commonMetadata.SourceJobRunID = gjson.GetBytes(eventBytes, "context.sources.job_run_id").String()
	commonMetadata.RecordID = gjson.GetBytes(eventBytes, "recordId").Value()
	commonMetadata.SourceType = source.SourceDefinition.Name
	commonMetadata.SourceCategory = source.SourceDefinition.Category
	commonMetadata.EventName = misc.GetStringifiedData(singularEvent["event"])
	commonMetadata.EventType = misc.GetStringifiedData(singularEvent["type"])

	return &commonMetadata
}

// add metadata to each singularEvent which will be returned by transformer in response
func enhanceWithMetadata(commonMetadata *transformer.MetadataT, event *transformer.TransformerEventT, destination backendconfig.DestinationT) {
	metadata := transformer.MetadataT{}
	metadata.SourceType = commonMetadata.SourceType
	metadata.SourceCategory = commonMetadata.SourceCategory
	metadata.SourceID = commonMetadata.SourceID
	metadata.WorkspaceID = commonMetadata.WorkspaceID
	metadata.Namespace = commonMetadata.Namespace
	metadata.InstanceID = commonMetadata.InstanceID
	metadata.RudderID = commonMetadata.RudderID
	metadata.JobID = commonMetadata.JobID
	metadata.MessageID = commonMetadata.MessageID
	metadata.ReceivedAt = commonMetadata.ReceivedAt
	metadata.SourceBatchID = commonMetadata.SourceBatchID
	metadata.SourceTaskID = commonMetadata.SourceTaskID
	metadata.SourceTaskRunID = commonMetadata.SourceTaskRunID
	metadata.RecordID = commonMetadata.RecordID
	metadata.SourceJobID = commonMetadata.SourceJobID
	metadata.SourceJobRunID = commonMetadata.SourceJobRunID
	metadata.EventName = commonMetadata.EventName
	metadata.EventType = commonMetadata.EventType

	metadata.DestinationID = destination.ID
	metadata.DestinationType = destination.DestinationDefinition.Name
	if event.SessionID != "" {
		metadata.SessionID = event.SessionID
	}
	event.Metadata = metadata
}

func getKeyFromSourceAndDest(srcID string, destID string) string {
	return srcID + "::" + destID
}

func getSourceAndDestIDsFromKey(key string) (sourceID string, destID string) {
	fields := strings.Split(key, "::")
	return fields[0], fields[1]
}

func recordEventDeliveryStatus(jobsByDestID map[string][]*jobsdb.JobT) {
	for destID, jobs := range jobsByDestID {
		if !destinationdebugger.HasUploadEnabled(destID) {
			continue
		}
		for _, job := range jobs {
			var params map[string]interface{}
			err := json.Unmarshal(job.Parameters, &params)
			if err != nil {
				pkgLogger.Errorf("Error while UnMarshaling live event parameters: %w", err)
				continue
			}

			sourceID, _ := params["source_id"].(string)
			destID, _ := params["destination_id"].(string)
			procErr, _ := params["error"].(string)
			procErr = strconv.Quote(procErr)
			statusCode := fmt.Sprint(params["status_code"])
			sentAt := time.Now().Format(misc.RFC3339Milli)
			events := make([]map[string]interface{}, 0)
			err = json.Unmarshal(job.EventPayload, &events)
			if err != nil {
				pkgLogger.Errorf("Error while UnMarshaling live event payload: %w", err)
				continue
			}
			for i := range events {
				event := &events[i]
				eventPayload, err := json.Marshal(*event)
				if err != nil {
					pkgLogger.Errorf("Error while Marshaling live event payload: %w", err)
					continue
				}

				eventName := misc.GetStringifiedData(gjson.GetBytes(eventPayload, "event").String())
				eventType := misc.GetStringifiedData(gjson.GetBytes(eventPayload, "type").String())
				deliveryStatus := destinationdebugger.DeliveryStatusT{
					EventName:     eventName,
					EventType:     eventType,
					SentAt:        sentAt,
					DestinationID: destID,
					SourceID:      sourceID,
					Payload:       eventPayload,
					AttemptNum:    1,
					JobState:      jobsdb.Aborted.State,
					ErrorCode:     statusCode,
					ErrorResponse: []byte(fmt.Sprintf(`{"error": %s}`, procErr)),
				}
				destinationdebugger.RecordEventDeliveryStatus(destID, &deliveryStatus)
			}

		}
	}
}

func (proc *HandleT) getDestTransformerEvents(response transformer.ResponseT, commonMetaData transformer.MetadataT, destination backendconfig.DestinationT) ([]transformer.TransformerEventT, []*types.PUReportedMetric, map[string]int64, map[string]MetricMetadata) {
	successMetrics := make([]*types.PUReportedMetric, 0)
	connectionDetailsMap := make(map[string]*types.ConnectionDetails)
	statusDetailsMap := make(map[string]*types.StatusDetail)
	successCountMap := make(map[string]int64)
	successCountMetadataMap := make(map[string]MetricMetadata)
	var eventsToTransform []transformer.TransformerEventT
	for _, userTransformedEvent := range response.Events {
		//Update metrics maps
		proc.updateMetricMaps(successCountMetadataMap, successCountMap, connectionDetailsMap, statusDetailsMap, userTransformedEvent, jobsdb.Succeeded.State, []byte(`{}`))

		eventMetadata := commonMetaData
		eventMetadata.MessageIDs = userTransformedEvent.Metadata.MessageIDs
		eventMetadata.MessageID = userTransformedEvent.Metadata.MessageID
		eventMetadata.JobID = userTransformedEvent.Metadata.JobID
		eventMetadata.SourceBatchID = userTransformedEvent.Metadata.SourceBatchID
		eventMetadata.SourceTaskID = userTransformedEvent.Metadata.SourceTaskID
		eventMetadata.SourceTaskRunID = userTransformedEvent.Metadata.SourceTaskRunID
		eventMetadata.SourceJobID = userTransformedEvent.Metadata.SourceJobID
		eventMetadata.SourceJobRunID = userTransformedEvent.Metadata.SourceJobRunID
		eventMetadata.RudderID = userTransformedEvent.Metadata.RudderID
		eventMetadata.ReceivedAt = userTransformedEvent.Metadata.ReceivedAt
		eventMetadata.SessionID = userTransformedEvent.Metadata.SessionID
		eventMetadata.EventName = userTransformedEvent.Metadata.EventName
		eventMetadata.EventType = userTransformedEvent.Metadata.EventType
		updatedEvent := transformer.TransformerEventT{
			Message:     userTransformedEvent.Output,
			Metadata:    eventMetadata,
			Destination: destination,
		}
		eventsToTransform = append(eventsToTransform, updatedEvent)
	}

	//REPORTING - START
	if proc.reporting != nil && proc.reportingEnabled {
		types.AssertSameKeys(connectionDetailsMap, statusDetailsMap)

		for k, cd := range connectionDetailsMap {
			m := &types.PUReportedMetric{
				ConnectionDetails: *cd,
				PUDetails:         *types.CreatePUDetails(types.GATEWAY, types.USER_TRANSFORMER, false, false),
				StatusDetail:      statusDetailsMap[k],
			}
			successMetrics = append(successMetrics, m)
		}
	}
	//REPORTING - END

	return eventsToTransform, successMetrics, successCountMap, successCountMetadataMap
}

func (proc *HandleT) updateMetricMaps(countMetadataMap map[string]MetricMetadata, countMap map[string]int64, connectionDetailsMap map[string]*types.ConnectionDetails, statusDetailsMap map[string]*types.StatusDetail, event transformer.TransformerResponseT, status string, payload json.RawMessage) {
	if proc.reporting != nil && proc.reportingEnabled {
		countKey := fmt.Sprintf("%s:%s:%s", event.Metadata.SourceID, event.Metadata.DestinationID, event.Metadata.SourceBatchID)
		if _, ok := countMap[countKey]; !ok {
			countMap[countKey] = 0
		}
		countMap[countKey] = countMap[countKey] + 1
		if countMetadataMap != nil {
			if _, ok := countMetadataMap[countKey]; !ok {
				countMetadataMap[countKey] = MetricMetadata{sourceID: event.Metadata.SourceID, destinationID: event.Metadata.DestinationID, sourceBatchID: event.Metadata.SourceBatchID, sourceTaskID: event.Metadata.SourceTaskID, sourceTaskRunID: event.Metadata.SourceTaskRunID, sourceJobID: event.Metadata.SourceJobID, sourceJobRunID: event.Metadata.SourceJobRunID}
			}
		}

		key := fmt.Sprintf("%s:%s:%s:%s:%d", event.Metadata.SourceID, event.Metadata.DestinationID, event.Metadata.SourceBatchID, status, event.StatusCode)
		cd, ok := connectionDetailsMap[key]
		if !ok {
			cd = types.CreateConnectionDetail(event.Metadata.SourceID, event.Metadata.DestinationID, event.Metadata.SourceBatchID, event.Metadata.SourceTaskID, event.Metadata.SourceTaskRunID, event.Metadata.SourceJobID, event.Metadata.SourceJobRunID)
			connectionDetailsMap[key] = cd
		}
		sd, ok := statusDetailsMap[key]
		if !ok {
			sd = types.CreateStatusDetail(status, 0, event.StatusCode, event.Error, payload)
			statusDetailsMap[key] = sd
		}
		sd.Count++
	}
}

func (proc *HandleT) getFailedEventJobs(response transformer.ResponseT, commonMetaData transformer.MetadataT, eventsByMessageID map[string]types.SingularEventWithReceivedAt, stage string, transformationEnabled bool) ([]*jobsdb.JobT, []*types.PUReportedMetric, map[string]int64) {
	failedMetrics := make([]*types.PUReportedMetric, 0)
	connectionDetailsMap := make(map[string]*types.ConnectionDetails)
	statusDetailsMap := make(map[string]*types.StatusDetail)
	failedCountMap := make(map[string]int64)
	var failedEventsToStore []*jobsdb.JobT
	for _, failedEvent := range response.FailedEvents {
		var messages []types.SingularEventT
		if len(failedEvent.Metadata.MessageIDs) > 0 {
			messageIds := failedEvent.Metadata.MessageIDs
			for _, msgID := range messageIds {
				messages = append(messages, eventsByMessageID[msgID].SingularEvent)
			}
		} else {
			messages = append(messages, eventsByMessageID[failedEvent.Metadata.MessageID].SingularEvent)
		}
		payload, err := json.Marshal(messages)
		if err != nil {
			proc.logger.Errorf(`[Processor: getFailedEventJobs] Failed to unmarshal list of failed events: %v`, err)
			continue
		}

		//Using first element in messages array for sample event
		sampleEvent, err := json.Marshal(messages[0])
		if err != nil {
			proc.logger.Errorf(`[Processor: getFailedEventJobs] Failed to unmarshal first element in failed events: %v`, err)
			sampleEvent = []byte(`{}`)
		}
		//Update metrics maps
		proc.updateMetricMaps(nil, failedCountMap, connectionDetailsMap, statusDetailsMap, failedEvent, jobsdb.Aborted.State, sampleEvent)

		id := uuid.NewV4()

		params := map[string]interface{}{
			"source_id":         commonMetaData.SourceID,
			"destination_id":    commonMetaData.DestinationID,
			"source_job_run_id": failedEvent.Metadata.JobRunID,
			"error":             failedEvent.Error,
			"status_code":       failedEvent.StatusCode,
			"stage":             stage,
		}
		marshalledParams, err := json.Marshal(params)
		if err != nil {
			proc.logger.Errorf("[Processor] Failed to marshal parameters. Parameters: %v", params)
			marshalledParams = []byte(`{"error": "Processor failed to marshal params"}`)
		}

		newFailedJob := jobsdb.JobT{
			UUID:         id,
			EventPayload: payload,
			Parameters:   marshalledParams,
			CreatedAt:    time.Now(),
			ExpireAt:     time.Now(),
			CustomVal:    commonMetaData.DestinationType,
			UserID:       failedEvent.Metadata.RudderID,
		}
		failedEventsToStore = append(failedEventsToStore, &newFailedJob)

		procErrorStat := stats.NewTaggedStat("proc_error_counts", stats.CountType, stats.Tags{
			"destName":   commonMetaData.DestinationType,
			"statusCode": strconv.Itoa(failedEvent.StatusCode),
			"stage":      stage,
		})

		procErrorStat.Increment()
	}

	//REPORTING - START
	if proc.reporting != nil && proc.reportingEnabled {
		types.AssertSameKeys(connectionDetailsMap, statusDetailsMap)

		var inPU, pu string
		if stage == transformer.DestTransformerStage {
			if transformationEnabled {
				inPU = types.USER_TRANSFORMER
			} else {
				inPU = types.GATEWAY
			}
			pu = types.DEST_TRANSFORMER
		} else if stage == transformer.UserTransformerStage {
			inPU = types.GATEWAY
			pu = types.USER_TRANSFORMER
		}
		for k, cd := range connectionDetailsMap {
			m := &types.PUReportedMetric{
				ConnectionDetails: *cd,
				PUDetails:         *types.CreatePUDetails(inPU, pu, false, false),
				StatusDetail:      statusDetailsMap[k],
			}
			failedMetrics = append(failedMetrics, m)
		}
	}
	//REPORTING - END

	return failedEventsToStore, failedMetrics, failedCountMap
}

func (proc *HandleT) updateSourceEventStatsDetailed(event types.SingularEventT, writeKey string) {
	//Any panics in this function are captured and ignore sending the stat
	defer func() {
		if r := recover(); r != nil {
			pkgLogger.Error(r)
		}
	}()
	var eventType string
	var eventName string
	if val, ok := event["type"]; ok {
		eventType = val.(string)
		tags := map[string]string{
			"writeKey":   writeKey,
			"event_type": eventType,
		}
		statEventType := proc.stats.NewSampledTaggedStat("processor.event_type", stats.CountType, tags)
		statEventType.Count(1)
		if captureEventNameStats {
			if eventType != "track" {
				eventName = eventType
			} else {
				if val, ok := event["event"]; ok {
					eventName = val.(string)
				} else {
					eventName = eventType
				}
			}
			tags_detailed := map[string]string{
				"writeKey":   writeKey,
				"event_type": eventType,
				"event_name": eventName,
			}
			statEventTypeDetailed := proc.stats.NewSampledTaggedStat("processor.event_type_detailed", stats.CountType, tags_detailed)
			statEventTypeDetailed.Count(1)
		}
	}
}

func getDiffMetrics(inPU, pu string, inCountMetadataMap map[string]MetricMetadata, inCountMap, successCountMap, failedCountMap map[string]int64) []*types.PUReportedMetric {
	//Calculate diff and append to reportMetrics
	//diff = succesCount + abortCount - inCount
	diffMetrics := make([]*types.PUReportedMetric, 0)
	for key, inCount := range inCountMap {
		successCount, _ := successCountMap[key]
		failedCount, _ := failedCountMap[key]
		diff := successCount + failedCount - inCount
		if diff != 0 {
			metricMetadata := inCountMetadataMap[key]
			metric := &types.PUReportedMetric{
				ConnectionDetails: *types.CreateConnectionDetail(metricMetadata.sourceID, metricMetadata.destinationID, metricMetadata.sourceBatchID, metricMetadata.sourceTaskID, metricMetadata.sourceTaskRunID, metricMetadata.sourceJobID, metricMetadata.sourceJobRunID),
				PUDetails:         *types.CreatePUDetails(inPU, pu, false, false),
				StatusDetail:      types.CreateStatusDetail(types.DiffStatus, diff, 0, "", []byte(`{}`)),
			}
			diffMetrics = append(diffMetrics, metric)
		}
	}

	return diffMetrics
}

func (proc *HandleT) processJobsForDest(jobList []*jobsdb.JobT, parsedEventList [][]types.SingularEventT) {

	proc.pStatsJobs.Start()

	proc.statNumRequests.Count(len(jobList))

	var destJobs []*jobsdb.JobT
	var batchDestJobs []*jobsdb.JobT
	var statusList []*jobsdb.JobStatusT
	var groupedEvents = make(map[string][]transformer.TransformerEventT)
	var eventsByMessageID = make(map[string]types.SingularEventWithReceivedAt)
	var procErrorJobsByDestID = make(map[string][]*jobsdb.JobT)

	if !(parsedEventList == nil || len(jobList) == len(parsedEventList)) {
		panic(fmt.Errorf("parsedEventList != nil and len(jobList):%d != len(parsedEventList):%d", len(jobList), len(parsedEventList)))
	}
	//Each block we receive from a client has a bunch of
	//requests. We parse the block and take out individual
	//requests, call the destination specific transformation
	//function and create jobs for them.
	//Transformation is called for a batch of jobs at a time
	//to speed-up execution.

	//Event count for performance stat monitoring
	totalEvents := 0

	proc.logger.Debug("[Processor] Total jobs picked up : ", len(jobList))

	proc.marshalSingularEvents.Start()
	uniqueMessageIds := make(map[string]struct{})
	uniqueMessageIdsBySrcDestKey := make(map[string]map[string]struct{})
	var sourceDupStats = make(map[string]int)

	reportMetrics := make([]*types.PUReportedMetric, 0)
	inCountMap := make(map[string]int64)
	inCountMetadataMap := make(map[string]MetricMetadata)
	connectionDetailsMap := make(map[string]*types.ConnectionDetails)
	statusDetailsMap := make(map[string]*types.StatusDetail)

	for idx, batchEvent := range jobList {

		var singularEvents []types.SingularEventT
		var ok bool
		if parsedEventList == nil {
			singularEvents, ok = misc.ParseRudderEventBatch(batchEvent.EventPayload)
		} else {
			singularEvents = parsedEventList[idx]
			ok = (singularEvents != nil)
		}
		writeKey := gjson.Get(string(batchEvent.EventPayload), "writeKey").Str
		requestIP := gjson.Get(string(batchEvent.EventPayload), "requestIP").Str
		receivedAt := gjson.Get(string(batchEvent.EventPayload), "receivedAt").Time()

		if ok {
			var duplicateIndexes []int
			if enableDedup {
				var allMessageIdsInBatch []string
				for _, singularEvent := range singularEvents {
					allMessageIdsInBatch = append(allMessageIdsInBatch, misc.GetStringifiedData(singularEvent["messageId"]))
				}
				duplicateIndexes = proc.dedupHandler.FindDuplicates(allMessageIdsInBatch, uniqueMessageIds)
			}

			//Iterate through all the events in the batch
			for eventIndex, singularEvent := range singularEvents {
				messageId := misc.GetStringifiedData(singularEvent["messageId"])
				if enableDedup && misc.Contains(duplicateIndexes, eventIndex) {
					proc.logger.Debugf("Dropping event with duplicate messageId: %s", messageId)
					misc.IncrementMapByKey(sourceDupStats, writeKey, 1)
					continue
				}

				proc.updateSourceEventStatsDetailed(singularEvent, writeKey)

				uniqueMessageIds[messageId] = struct{}{}
				//We count this as one, not destination specific ones
				totalEvents++
				eventsByMessageID[messageId] = types.SingularEventWithReceivedAt{SingularEvent: singularEvent, ReceivedAt: receivedAt}

				//Getting all the destinations which are enabled for this
				//event
				backendEnabledDestTypes := getBackendEnabledDestinationTypes(writeKey)
				enabledDestTypes := integrations.FilterClientIntegrations(singularEvent, backendEnabledDestTypes)
				workspaceID := proc.backendConfig.GetWorkspaceIDForWriteKey(writeKey)
				workspaceLibraries := proc.backendConfig.GetWorkspaceLibrariesForWorkspaceID(workspaceID)
				sourceForSingularEvent, sourceIdError := getSourceByWriteKey(writeKey)
				if sourceIdError != nil {
					proc.logger.Error("Dropping Job since Source not found for writeKey : ", writeKey)
					continue
				}

				// proc.logger.Debug("=== enabledDestTypes ===", enabledDestTypes)
				if len(enabledDestTypes) == 0 {
					proc.logger.Debug("No enabled destinations")
					continue
				}

				commonMetadataFromSingularEvent := makeCommonMetadataFromSingularEvent(singularEvent, batchEvent, receivedAt, sourceForSingularEvent)
				enabledDestinationsMap := map[string][]backendconfig.DestinationT{}
				for _, destType := range enabledDestTypes {
					enabledDestinationsList := getEnabledDestinations(writeKey, destType)
					enabledDestinationsMap[destType] = enabledDestinationsList

					// Adding a singular event multiple times if there are multiple destinations of same type
					for _, destination := range enabledDestinationsList {
						shallowEventCopy := transformer.TransformerEventT{}
						shallowEventCopy.Message = singularEvent
						shallowEventCopy.Destination = reflect.ValueOf(destination).Interface().(backendconfig.DestinationT)
						shallowEventCopy.Libraries = workspaceLibraries
						//TODO: Test for multiple workspaces ex: hosted data plane
						/* Stream destinations does not need config in transformer. As the Kafka destination config
						holds the ca-certificate and it depends on user input, it may happen that they provide entire
						certificate chain. So, that will make the payload huge while sending a batch of events to transformer,
						it may result into payload larger than accepted by transformer. So, discarding destination config from being
						sent to transformer for such destination. */
						if misc.ContainsString(customDestinations, destType) {
							shallowEventCopy.Destination.Config = nil
						}

						shallowEventCopy.Message["request_ip"] = requestIP

						enhanceWithTimeFields(&shallowEventCopy, singularEvent, receivedAt)
						enhanceWithMetadata(commonMetadataFromSingularEvent, &shallowEventCopy, destination)

						metadata := shallowEventCopy.Metadata
						srcAndDestKey := getKeyFromSourceAndDest(metadata.SourceID, metadata.DestinationID)
						//We have at-least one event so marking it good
						_, ok = groupedEvents[srcAndDestKey]
						if !ok {
							groupedEvents[srcAndDestKey] = make([]transformer.TransformerEventT, 0)
						}
						groupedEvents[srcAndDestKey] = append(groupedEvents[srcAndDestKey],
							shallowEventCopy)
						if _, ok := uniqueMessageIdsBySrcDestKey[srcAndDestKey]; !ok {
							uniqueMessageIdsBySrcDestKey[srcAndDestKey] = make(map[string]struct{})
						}
						uniqueMessageIdsBySrcDestKey[srcAndDestKey][commonMetadataFromSingularEvent.MessageID] = struct{}{}
					}
				}

				//REPORTING - GATEWAY metrics - START
				if proc.reporting != nil && proc.reportingEnabled {
					//Grouping events by sourceid + destinationid + source batch id to find the count
					key := fmt.Sprintf("%s:%s", commonMetadataFromSingularEvent.SourceID, commonMetadataFromSingularEvent.SourceBatchID)
					if _, ok := inCountMap[key]; !ok {
						inCountMap[key] = 0
					}
					inCountMap[key] = inCountMap[key] + 1
					if _, ok := inCountMetadataMap[key]; !ok {
						inCountMetadataMap[key] = MetricMetadata{sourceID: commonMetadataFromSingularEvent.SourceID, sourceBatchID: commonMetadataFromSingularEvent.SourceBatchID, sourceTaskID: commonMetadataFromSingularEvent.SourceTaskID, sourceTaskRunID: commonMetadataFromSingularEvent.SourceTaskRunID, sourceJobID: commonMetadataFromSingularEvent.SourceJobID, sourceJobRunID: commonMetadataFromSingularEvent.SourceJobRunID}
					}

					cd, ok := connectionDetailsMap[key]
					if !ok {
						cd = types.CreateConnectionDetail(commonMetadataFromSingularEvent.SourceID, "", commonMetadataFromSingularEvent.SourceBatchID, commonMetadataFromSingularEvent.SourceTaskID, commonMetadataFromSingularEvent.SourceTaskRunID, commonMetadataFromSingularEvent.SourceJobID, commonMetadataFromSingularEvent.SourceJobRunID)
						connectionDetailsMap[key] = cd
					}
					sd, ok := statusDetailsMap[key]
					if !ok {
						sd = types.CreateStatusDetail(jobsdb.Succeeded.State, 0, 200, "", []byte(`{}`))
						statusDetailsMap[key] = sd
					}
					sd.Count++
				}
				//REPORTING - GATEWAY metrics - END
			}
		}

		//Mark the batch event as processed
		newStatus := jobsdb.JobStatusT{
			JobID:         batchEvent.JobID,
			JobState:      jobsdb.Succeeded.State,
			AttemptNum:    1,
			ExecTime:      time.Now(),
			RetryTime:     time.Now(),
			ErrorCode:     "200",
			ErrorResponse: []byte(`{"success":"OK"}`),
			Parameters:    []byte(`{}`),
		}
		statusList = append(statusList, &newStatus)
	}

	//REPORTING - GATEWAY metrics - START
	if proc.reporting != nil && proc.reportingEnabled {
		types.AssertSameKeys(connectionDetailsMap, statusDetailsMap)
		for k, cd := range connectionDetailsMap {
			m := &types.PUReportedMetric{
				ConnectionDetails: *cd,
				PUDetails:         *types.CreatePUDetails("", types.GATEWAY, false, true),
				StatusDetail:      statusDetailsMap[k],
			}
			reportMetrics = append(reportMetrics, m)
		}
	}
	//REPORTING - GATEWAY metrics - END

	proc.statNumEvents.Count(totalEvents)

	proc.marshalSingularEvents.End()

	//Now do the actual transformation. We call it in batches, once
	//for each destination ID

	proc.destProcessing.Start()
	proc.logger.Debug("[Processor: processJobsForDest] calling transformations")
	var startedAt, endedAt time.Time
	var timeTaken float64
	for srcAndDestKey, eventList := range groupedEvents {
		sourceID, destID := getSourceAndDestIDsFromKey(srcAndDestKey)
		destination := eventList[0].Destination
		workspaceID := eventList[0].Metadata.WorkspaceID
		commonMetaData := transformer.MetadataT{
			SourceID:        sourceID,
			SourceType:      eventList[0].Metadata.SourceType,
			SourceCategory:  eventList[0].Metadata.SourceCategory,
			WorkspaceID:     workspaceID,
			Namespace:       config.GetKubeNamespace(),
			InstanceID:      config.GetInstanceID(),
			DestinationID:   destID,
			DestinationType: destination.DestinationDefinition.Name,
		}

		configSubscriberLock.RLock()
		destType := destinationIDtoTypeMap[destID]
		transformationEnabled := destinationTransformationEnabledMap[destID]
		configSubscriberLock.RUnlock()

		//REPORTING - START
		if proc.reporting != nil && proc.reportingEnabled {
			//Grouping events by sourceid + destinationid + source batch id to find the count
			inCountMap = make(map[string]int64)
			inCountMetadataMap = make(map[string]MetricMetadata)
			for i := range eventList {
				event := &eventList[i]
				key := fmt.Sprintf("%s:%s:%s", event.Metadata.SourceID, event.Metadata.DestinationID, event.Metadata.SourceBatchID)
				if _, ok := inCountMap[key]; !ok {
					inCountMap[key] = 0
				}
				if _, ok := inCountMetadataMap[key]; !ok {
					inCountMetadataMap[key] = MetricMetadata{sourceID: event.Metadata.SourceID, destinationID: event.Metadata.DestinationID, sourceBatchID: event.Metadata.SourceBatchID, sourceTaskID: event.Metadata.SourceTaskID, sourceTaskRunID: event.Metadata.SourceTaskRunID, sourceJobID: event.Metadata.SourceJobID, sourceJobRunID: event.Metadata.SourceJobRunID}
				}
				inCountMap[key] = inCountMap[key] + 1
			}
		}
		//REPORTING - END

		url := integrations.GetDestinationURL(destType)
		var response transformer.ResponseT
		var eventsToTransform []transformer.TransformerEventT
		// Send to custom transformer only if the destination has a transformer enabled
		if transformationEnabled {
			userTransformationStat := proc.newUserTransformationStat(sourceID, workspaceID, destination)
			userTransformationStat.numEvents.Count(len(eventList))
			proc.logger.Debug("Custom Transform input size", len(eventList))

			userTransformationStat.transformTime.Start()
			startedAt = time.Now()
			response = proc.transformer.Transform(eventList, integrations.GetUserTransformURL(), userTransformBatchSize)
			endedAt = time.Now()
			timeTaken = endedAt.Sub(startedAt).Seconds()
			userTransformationStat.transformTime.End()
			proc.addToTransformEventByTimePQ(&TransformRequestT{Event: eventList, Stage: transformer.UserTransformerStage, ProcessingTime: timeTaken, Index: -1}, &proc.userTransformEventsByTimeTaken)

			var successMetrics []*types.PUReportedMetric
			var successCountMap map[string]int64
			var successCountMetadataMap map[string]MetricMetadata
			eventsToTransform, successMetrics, successCountMap, successCountMetadataMap = proc.getDestTransformerEvents(response, commonMetaData, destination)
			failedJobs, failedMetrics, failedCountMap := proc.getFailedEventJobs(response, commonMetaData, eventsByMessageID, transformer.UserTransformerStage, transformationEnabled)
			if _, ok := procErrorJobsByDestID[destID]; !ok {
				procErrorJobsByDestID[destID] = make([]*jobsdb.JobT, 0)
			}
			procErrorJobsByDestID[destID] = append(procErrorJobsByDestID[destID], failedJobs...)
			userTransformationStat.numOutputSuccessEvents.Count(len(eventsToTransform))
			userTransformationStat.numOutputFailedEvents.Count(len(failedJobs))
			proc.logger.Debug("Custom Transform output size", len(eventsToTransform))

			transformationdebugger.UploadTransformationStatus(&transformationdebugger.TransformationStatusT{SourceID: sourceID, DestID: destID, Destination: &destination, UserTransformedEvents: eventsToTransform, EventsByMessageID: eventsByMessageID, FailedEvents: response.FailedEvents, UniqueMessageIds: uniqueMessageIdsBySrcDestKey[srcAndDestKey]})

			//REPORTING - START
			if proc.reporting != nil && proc.reportingEnabled {
				diffMetrics := getDiffMetrics(types.GATEWAY, types.USER_TRANSFORMER, inCountMetadataMap, inCountMap, successCountMap, failedCountMap)
				reportMetrics = append(reportMetrics, successMetrics...)
				reportMetrics = append(reportMetrics, failedMetrics...)
				reportMetrics = append(reportMetrics, diffMetrics...)

				//successCountMap will be inCountMap for destination transform
				inCountMap = successCountMap
				inCountMetadataMap = successCountMetadataMap
			}
			//REPORTING - END
		} else {
			proc.logger.Debug("No custom transformation")
			eventsToTransform = eventList
		}

		if len(eventsToTransform) == 0 {
			continue
		}

		proc.logger.Debug("Dest Transform input size", len(eventsToTransform))
		startedAt = time.Now()

		transformAt := "processor"
		if val, ok := destination.DestinationDefinition.Config["transformAtV1"].(string); ok {
			transformAt = val
		}
		//Check for overrides through env
		transformAtOverrideFound := config.IsSet("Processor." + destination.DestinationDefinition.Name + ".transformAt")
		if transformAtOverrideFound {
			transformAt = config.GetString("Processor."+destination.DestinationDefinition.Name+".transformAt", "processor")
		}
		transformAtFromFeaturesFile := gjson.Get(string(proc.transformerFeatures), fmt.Sprintf("routerTransform.%s", destination.DestinationDefinition.Name)).String()

		destTransformationStat := proc.newDestinationTransformationStat(sourceID, workspaceID, transformAt, destination)
		//If transformAt is none
		// OR
		//router and transformer supports router transform, then no destination transformation happens.
		if transformAt == "none" || (transformAt == "router" && transformAtFromFeaturesFile != "") {
			response = ConvertToFilteredTransformerResponse(eventsToTransform, transformAt != "none")
		} else {
			destTransformationStat.transformTime.Start()
			response = proc.transformer.Transform(eventsToTransform, url, transformBatchSize)
			destTransformationStat.transformTime.End()
			transformAt = "processor"
		}

		endedAt = time.Now()
		timeTaken = endedAt.Sub(startedAt).Seconds()
		proc.addToTransformEventByTimePQ(&TransformRequestT{Event: eventsToTransform, Stage: "destination-transformer", ProcessingTime: timeTaken, Index: -1}, &proc.destTransformEventsByTimeTaken)

		destTransformEventList := response.Events
		proc.logger.Debug("Dest Transform output size", len(destTransformEventList))

		failedJobs, failedMetrics, failedCountMap := proc.getFailedEventJobs(response, commonMetaData, eventsByMessageID, transformer.DestTransformerStage, transformationEnabled)
		destTransformationStat.numEvents.Count(len(eventsToTransform))
		destTransformationStat.numOutputSuccessEvents.Count(len(destTransformEventList))
		destTransformationStat.numOutputFailedEvents.Count(len(failedJobs))

		if _, ok := procErrorJobsByDestID[destID]; !ok {
			procErrorJobsByDestID[destID] = make([]*jobsdb.JobT, 0)
		}
		procErrorJobsByDestID[destID] = append(procErrorJobsByDestID[destID], failedJobs...)

		successMetrics := make([]*types.PUReportedMetric, 0)
		connectionDetailsMap := make(map[string]*types.ConnectionDetails)
		statusDetailsMap := make(map[string]*types.StatusDetail)
		successCountMap := make(map[string]int64)
		//Save the JSON in DB. This is what the router uses
		for _, destEvent := range destTransformEventList {
			//Update metrics maps
			proc.updateMetricMaps(nil, successCountMap, connectionDetailsMap, statusDetailsMap, destEvent, jobsdb.Succeeded.State, []byte(`{}`))

			destEventJSON, err := json.Marshal(destEvent.Output)
			//Should be a valid JSON since its our transformation
			//but we handle anyway
			if err != nil {
				continue
			}

			//Need to replace UUID his with messageID from client
			id := uuid.NewV4()
			// read source_id from metadata that is replayed back from transformer
			// in case of custom transformations metadata of first event is returned along with all events in session
			// source_id will be same for all events belong to same user in a session
			sourceID := destEvent.Metadata.SourceID
			destID := destEvent.Metadata.DestinationID
			rudderID := destEvent.Metadata.RudderID
			receivedAt := destEvent.Metadata.ReceivedAt
			messageId := destEvent.Metadata.MessageID
			jobId := destEvent.Metadata.JobID
			sourceBatchId := destEvent.Metadata.SourceBatchID
			sourceTaskId := destEvent.Metadata.SourceTaskID
			sourceTaskRunId := destEvent.Metadata.SourceTaskRunID
			recordId := destEvent.Metadata.RecordID
			sourceJobId := destEvent.Metadata.SourceJobID
			sourceJobRunId := destEvent.Metadata.SourceJobRunID
			eventName := destEvent.Metadata.EventName
			eventType := destEvent.Metadata.EventType
			//If the response from the transformer does not have userID in metadata, setting userID to random-uuid.
			//This is done to respect findWorker logic in router.
			if rudderID == "" {
				rudderID = "random-" + id.String()
			}

			params := ParametersT{
				SourceID:        sourceID,
				DestinationID:   destID,
				ReceivedAt:      receivedAt,
				TransformAt:     transformAt,
				MessageID:       messageId,
				GatewayJobID:    jobId,
				SourceBatchID:   sourceBatchId,
				SourceTaskID:    sourceTaskId,
				SourceTaskRunID: sourceTaskRunId,
				SourceJobID:     sourceJobId,
				SourceJobRunID:  sourceJobRunId,
<<<<<<< HEAD
				RecordID:        recordId,
=======
				EventName:       eventName,
				EventType:       eventType,
>>>>>>> f6fd2ec1
			}
			marshalledParams, err := json.Marshal(params)
			if err != nil {
				proc.logger.Errorf("[Processor] Failed to marshal parameters object. Parameters: %v", params)
				panic(err)
			}

			newJob := jobsdb.JobT{
				UUID:         id,
				UserID:       rudderID,
				Parameters:   marshalledParams,
				CreatedAt:    time.Now(),
				ExpireAt:     time.Now(),
				CustomVal:    destType,
				EventPayload: destEventJSON,
			}
			if misc.Contains(batchDestinations, newJob.CustomVal) {
				batchDestJobs = append(batchDestJobs, &newJob)
			} else {
				destJobs = append(destJobs, &newJob)
			}
		}

		//REPORTING - PROCESSOR metrics - START
		if proc.reporting != nil && proc.reportingEnabled {
			types.AssertSameKeys(connectionDetailsMap, statusDetailsMap)

			inPU := types.GATEWAY
			if transformationEnabled {
				inPU = types.USER_TRANSFORMER
			}
			for k, cd := range connectionDetailsMap {
				m := &types.PUReportedMetric{
					ConnectionDetails: *cd,
					PUDetails:         *types.CreatePUDetails(inPU, types.DEST_TRANSFORMER, false, false),
					StatusDetail:      statusDetailsMap[k],
				}
				successMetrics = append(successMetrics, m)
			}

			diffMetrics := getDiffMetrics(inPU, types.DEST_TRANSFORMER, inCountMetadataMap, inCountMap, successCountMap, failedCountMap)

			reportMetrics = append(reportMetrics, failedMetrics...)
			reportMetrics = append(reportMetrics, successMetrics...)
			reportMetrics = append(reportMetrics, diffMetrics...)
		}
		//REPORTING - PROCESSOR metrics - END
	}

	proc.destProcessing.End()
	if len(statusList) != len(jobList) {
		panic(fmt.Errorf("len(statusList):%d != len(jobList):%d", len(statusList), len(jobList)))
	}

	proc.statDBW.Start()
	proc.pStatsDBW.Start()
	//XX: Need to do this in a transaction
	if len(destJobs) > 0 {
		proc.logger.Debug("[Processor] Total jobs written to router : ", len(destJobs))
		err := proc.routerDB.Store(destJobs)
		if err != nil {
			proc.logger.Errorf("Store into router table failed with error: %v", err)
			proc.logger.Errorf("destJobs: %v", destJobs)
			panic(err)
		}
		proc.statDestNumOutputEvents.Count(len(destJobs))
	}
	if len(batchDestJobs) > 0 {
		proc.logger.Debug("[Processor] Total jobs written to batch router : ", len(batchDestJobs))
		err := proc.batchRouterDB.Store(batchDestJobs)
		if err != nil {
			proc.logger.Errorf("Store into batch router table failed with error: %v", err)
			proc.logger.Errorf("batchDestJobs: %v", batchDestJobs)
			panic(err)
		}
		proc.statBatchDestNumOutputEvents.Count(len(batchDestJobs))
	}

	var procErrorJobs []*jobsdb.JobT
	for _, jobs := range procErrorJobsByDestID {
		procErrorJobs = append(procErrorJobs, jobs...)
	}
	if len(procErrorJobs) > 0 {
		proc.logger.Info("[Processor] Total jobs written to proc_error: ", len(procErrorJobs))
		err := proc.errorDB.Store(procErrorJobs)
		if err != nil {
			proc.logger.Errorf("Store into proc error table failed with error: %v", err)
			proc.logger.Errorf("procErrorJobs: %v", procErrorJobs)
			panic(err)
		}
		recordEventDeliveryStatus(procErrorJobsByDestID)
	}

	txn := proc.gatewayDB.BeginGlobalTransaction()
	proc.gatewayDB.AcquireUpdateJobStatusLocks()
	err := proc.gatewayDB.UpdateJobStatusInTxn(txn, statusList, []string{GWCustomVal}, nil)
	if err != nil {
		pkgLogger.Errorf("Error occurred while updating gateway jobs statuses. Panicking. Err: %v", err)
		panic(err)
	}
	if proc.reporting != nil && proc.reportingEnabled {
		proc.reporting.Report(reportMetrics, txn)
	}

	if enableDedup {
		proc.updateSourceStats(sourceDupStats, "processor.write_key_duplicate_events")
		if len(uniqueMessageIds) > 0 {
			var dedupedMessageIdsAcrossJobs []string
			for k := range uniqueMessageIds {
				dedupedMessageIdsAcrossJobs = append(dedupedMessageIdsAcrossJobs, k)
			}
			proc.dedupHandler.MarkProcessed(dedupedMessageIdsAcrossJobs)
		}
	}
	proc.gatewayDB.CommitTransaction(txn)
	proc.gatewayDB.ReleaseUpdateJobStatusLocks()
	proc.statDBW.End()

	proc.logger.Debugf("Processor GW DB Write Complete. Total Processed: %v", len(statusList))
	//XX: End of transaction

	proc.pStatsDBW.End(len(statusList))
	proc.pStatsJobs.End(totalEvents)

	proc.statGatewayDBW.Count(len(statusList))
	proc.statRouterDBW.Count(len(destJobs))
	proc.statBatchRouterDBW.Count(len(batchDestJobs))
	proc.statProcErrDBW.Count(len(procErrorJobs))

	proc.pStatsJobs.Print()
	proc.pStatsDBW.Print()
}

func ConvertToFilteredTransformerResponse(events []transformer.TransformerEventT, filterUnsupportedMessageTypes bool) transformer.ResponseT {
	var responses []transformer.TransformerResponseT
	var failedEvents []transformer.TransformerResponseT

	// filter unsupported message types
	var resp transformer.TransformerResponseT
	var errMessage string
	for _, event := range events {
		destinationDef := event.Destination.DestinationDefinition
		supportedTypes, ok := destinationDef.Config["supportedMessageTypes"]
		if ok && filterUnsupportedMessageTypes {
			messageType, typOk := event.Message["type"].(string)
			if !typOk {
				// add to FailedEvents
				errMessage = "Invalid message type. Type assertion failed"
				resp = transformer.TransformerResponseT{Output: event.Message, StatusCode: 400, Metadata: event.Metadata, Error: errMessage}
				failedEvents = append(failedEvents, resp)
				continue
			}

			messageType = strings.TrimSpace(strings.ToLower(messageType))
			if misc.Contains(supportedTypes, messageType) {
				resp = transformer.TransformerResponseT{Output: event.Message, StatusCode: 200, Metadata: event.Metadata}
				responses = append(responses, resp)
			} else {
				// add to FailedEvents
				errMessage = "Message type " + messageType + " not supported"
				resp = transformer.TransformerResponseT{Output: event.Message, StatusCode: 400, Metadata: event.Metadata, Error: errMessage}
				failedEvents = append(failedEvents, resp)
			}
		} else {
			// allow event
			resp = transformer.TransformerResponseT{Output: event.Message, StatusCode: 200, Metadata: event.Metadata}
			responses = append(responses, resp)
		}
	}

	return transformer.ResponseT{Events: responses, FailedEvents: failedEvents}
}

func getTruncatedEventList(jobList []*jobsdb.JobT, maxEvents int) (truncatedList []*jobsdb.JobT, totalEvents int) {
	for idx, job := range jobList {
		eventsInJob := len(gjson.GetBytes(job.EventPayload, "batch").Array())
		totalEvents += eventsInJob
		if totalEvents >= maxEvents {
			return jobList[:idx+1], totalEvents
		}
	}
	return jobList, totalEvents
}

func (proc *HandleT) addToTransformEventByTimePQ(event *TransformRequestT, pq *transformRequestPQ) {
	proc.transformEventsByTimeMutex.Lock()
	defer proc.transformEventsByTimeMutex.Unlock()
	if pq.Len() < transformTimesPQLength {
		pq.Add(event)
		return
	}
	if pq.Top().ProcessingTime < event.ProcessingTime {
		pq.RemoveTop()
		pq.Add(event)

	}
}

// handlePendingGatewayJobs is checking for any pending gateway jobs (failed and unprocessed), and routes them appropriately
// Returns true if any job is handled, otherwise returns false.
func (proc *HandleT) handlePendingGatewayJobs() bool {
	proc.statLoopTime.Start()
	proc.pStatsDBR.Start()
	proc.statDBR.Start()

	toQuery := dbReadBatchSize
	proc.logger.Debugf("Processor DB Read size: %v", toQuery)
	//Should not have any failure while processing (in v0) so
	//retryList should be empty. Remove the assert

	var retryList, unprocessedList []*jobsdb.JobT
	var totalRetryEvents, totalUnprocessedEvents int

	unTruncatedRetryList := proc.gatewayDB.GetToRetry(jobsdb.GetQueryParamsT{CustomValFilters: []string{GWCustomVal}, Count: toQuery})
	retryList, totalRetryEvents = getTruncatedEventList(unTruncatedRetryList, maxEventsToProcess)

	if len(unTruncatedRetryList) >= dbReadBatchSize || totalRetryEvents >= maxEventsToProcess {
		// skip querying for unprocessed jobs if either retreived dbReadBatchSize or retreived maxEventToProcess
	} else {
		eventsLeftToProcess := maxEventsToProcess - totalRetryEvents
		toQuery = misc.MinInt(eventsLeftToProcess, dbReadBatchSize)
		unTruncatedUnProcessedList := proc.gatewayDB.GetUnprocessed(jobsdb.GetQueryParamsT{CustomValFilters: []string{GWCustomVal}, Count: toQuery})
		unprocessedList, totalUnprocessedEvents = getTruncatedEventList(unTruncatedUnProcessedList, eventsLeftToProcess)
	}

	proc.statDBR.End()

	// check if there is work to be done
	if len(unprocessedList)+len(retryList) == 0 {
		proc.logger.Debugf("Processor DB Read Complete. No GW Jobs to process.")
		proc.pStatsDBR.End(0)
		return false
	}
	proc.eventSchemasTime.Start()
	if enableEventSchemasFeature && !enableEventSchemasAPIOnly {
		for _, unprocessedJob := range unprocessedList {
			writeKey := gjson.GetBytes(unprocessedJob.EventPayload, "writeKey").Str
			proc.eventSchemaHandler.RecordEventSchema(writeKey, string(unprocessedJob.EventPayload))
		}
	}
	proc.eventSchemasTime.End()
	// handle pending jobs
	proc.statListSort.Start()
	combinedList := append(unprocessedList, retryList...)
	proc.logger.Debugf("Processor DB Read Complete. retryList: %v, unprocessedList: %v, total_requests: %v, total_events: %d", len(retryList), len(unprocessedList), len(combinedList), totalRetryEvents+totalUnprocessedEvents)
	proc.pStatsDBR.End(len(combinedList))
	proc.statGatewayDBR.Count(len(combinedList))

	proc.pStatsDBR.Print()

	//Sort by JOBID
	sort.Slice(combinedList, func(i, j int) bool {
		return combinedList[i].JobID < combinedList[j].JobID
	})

	proc.statListSort.End()

	proc.processJobsForDest(combinedList, nil)

	proc.statLoopTime.End()

	return true
}

func (proc *HandleT) mainLoop() {
	//waiting for reporting client setup
	if proc.reporting != nil {
		proc.reporting.WaitForSetup(types.CORE_REPORTING_CLIENT)
	}

	proc.logger.Info("Processor loop started")
	currLoopSleep := time.Duration(0)
	timeout := time.After(mainLoopTimeout)
	for {
		select {
		case pause := <-proc.pauseChannel:
			pkgLogger.Info("Processor is paused.")
			proc.paused = true
			pause.respChannel <- true
			<-proc.resumeChannel
		case <-timeout:
			proc.paused = false
			timeout = time.After(mainLoopTimeout)
			if isUnLocked {
				if proc.handlePendingGatewayJobs() {
					currLoopSleep = time.Duration(0)
				} else {
					currLoopSleep = 2*currLoopSleep + loopSleep
					if currLoopSleep > maxLoopSleep {
						currLoopSleep = maxLoopSleep
					}
					time.Sleep(currLoopSleep)
				}
				time.Sleep(fixedLoopSleep) // adding sleep here to reduce cpu load on postgres when we have less rps
			} else {
				time.Sleep(fixedLoopSleep)
			}
		}
	}
}

func (proc *HandleT) crashRecover() {
	proc.gatewayDB.DeleteExecuting(jobsdb.GetQueryParamsT{CustomValFilters: []string{GWCustomVal}, Count: -1})
}

func (proc *HandleT) updateSourceStats(sourceStats map[string]int, bucket string) {
	for sourceTag, count := range sourceStats {
		tags := map[string]string{
			"source": sourceTag,
		}
		sourceStatsD := proc.stats.NewTaggedStat(bucket, stats.CountType, tags)
		sourceStatsD.Count(count)
	}
}

//Pause is a blocking call.
//Pause returns after the processor is paused.
func (proc *HandleT) Pause() {
	proc.pauseLock.Lock()
	defer proc.pauseLock.Unlock()

	if proc.paused {
		return
	}

	respChannel := make(chan bool)
	proc.pauseChannel <- &PauseT{respChannel: respChannel}
	<-respChannel
}

func (proc *HandleT) Resume() {
	proc.pauseLock.Lock()
	defer proc.pauseLock.Unlock()

	if !proc.paused {
		return
	}

	proc.resumeChannel <- true
}<|MERGE_RESOLUTION|>--- conflicted
+++ resolved
@@ -111,7 +111,6 @@
 }
 
 type ParametersT struct {
-<<<<<<< HEAD
 	SourceID        string      `json:"source_id"`
 	DestinationID   string      `json:"destination_id"`
 	ReceivedAt      string      `json:"received_at"`
@@ -124,21 +123,8 @@
 	RecordID        interface{} `json:"record_id"`
 	SourceJobID     string      `json:"source_job_id"`
 	SourceJobRunID  string      `json:"source_job_run_id"`
-=======
-	SourceID        string `json:"source_id"`
-	DestinationID   string `json:"destination_id"`
-	ReceivedAt      string `json:"received_at"`
-	TransformAt     string `json:"transform_at"`
-	MessageID       string `json:"message_id"`
-	GatewayJobID    int64  `json:"gateway_job_id"`
-	SourceBatchID   string `json:"source_batch_id"`
-	SourceTaskID    string `json:"source_task_id"`
-	SourceTaskRunID string `json:"source_task_run_id"`
-	SourceJobID     string `json:"source_job_id"`
-	SourceJobRunID  string `json:"source_job_run_id"`
 	EventName       string `json:"event_name"`
 	EventType       string `json:"event_type"`
->>>>>>> f6fd2ec1
 }
 
 type MetricMetadata struct {
@@ -1321,12 +1307,9 @@
 				SourceTaskRunID: sourceTaskRunId,
 				SourceJobID:     sourceJobId,
 				SourceJobRunID:  sourceJobRunId,
-<<<<<<< HEAD
 				RecordID:        recordId,
-=======
 				EventName:       eventName,
 				EventType:       eventType,
->>>>>>> f6fd2ec1
 			}
 			marshalledParams, err := json.Marshal(params)
 			if err != nil {

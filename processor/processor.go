package processor

import (
	"bytes"
	"encoding/json"
	"errors"
	"fmt"
	"github.com/rudderlabs/rudder-server/router"
	"io/ioutil"
	"math"
	"net/http"
	"reflect"
	"sort"
	"strconv"
	"strings"
	"sync"
	"time"

	"github.com/rudderlabs/rudder-server/router/batchrouter"
	"github.com/rudderlabs/rudder-server/services/dedup"

	"github.com/rudderlabs/rudder-server/admin"
	"github.com/rudderlabs/rudder-server/config"
	backendconfig "github.com/rudderlabs/rudder-server/config/backend-config"
	event_schema "github.com/rudderlabs/rudder-server/event-schema"
	"github.com/rudderlabs/rudder-server/jobsdb"
	"github.com/rudderlabs/rudder-server/processor/integrations"
	"github.com/rudderlabs/rudder-server/processor/stash"
	"github.com/rudderlabs/rudder-server/processor/transformer"
	"github.com/rudderlabs/rudder-server/rruntime"
	destinationdebugger "github.com/rudderlabs/rudder-server/services/debugger/destination"
	transformationdebugger "github.com/rudderlabs/rudder-server/services/debugger/transformation"
	"github.com/rudderlabs/rudder-server/services/stats"
	"github.com/rudderlabs/rudder-server/utils"
	"github.com/rudderlabs/rudder-server/utils/logger"
	"github.com/rudderlabs/rudder-server/utils/misc"
	"github.com/rudderlabs/rudder-server/utils/types"
	uuid "github.com/satori/go.uuid"
	"github.com/tidwall/gjson"
)

func RegisterAdminHandlers(readonlyProcErrorDB jobsdb.ReadonlyJobsDB) {
	admin.RegisterAdminHandler("ProcErrors", &stash.StashRpcHandler{ReadOnlyJobsDB: readonlyProcErrorDB})
}

type PauseT struct {
	respChannel chan bool
}

//HandleT is an handle to this object used in main.go
type HandleT struct {
	paused                         bool
	pauseLock                      sync.Mutex
	pauseChannel                   chan *PauseT
	resumeChannel                  chan bool
	backendConfig                  backendconfig.BackendConfig
	stats                          stats.Stats
	gatewayDB                      jobsdb.JobsDB
	routerDB                       jobsdb.JobsDB
	batchRouterDB                  jobsdb.JobsDB
	errorDB                        jobsdb.JobsDB
	transformer                    transformer.Transformer
	pStatsJobs                     *misc.PerfStats
	pStatsDBR                      *misc.PerfStats
	statGatewayDBR                 stats.RudderStats
	pStatsDBW                      *misc.PerfStats
	statGatewayDBW                 stats.RudderStats
	statRouterDBW                  stats.RudderStats
	statBatchRouterDBW             stats.RudderStats
	statProcErrDBW                 stats.RudderStats
	transformEventsByTimeMutex     sync.RWMutex
	destTransformEventsByTimeTaken transformRequestPQ
	userTransformEventsByTimeTaken transformRequestPQ
	statDBR                        stats.RudderStats
	statDBW                        stats.RudderStats
	statLoopTime                   stats.RudderStats
	eventSchemasTime               stats.RudderStats
	statSessionTransform           stats.RudderStats
	statUserTransform              stats.RudderStats
	statDestTransform              stats.RudderStats
	statListSort                   stats.RudderStats
	marshalSingularEvents          stats.RudderStats
	destProcessing                 stats.RudderStats
	statNumRequests                stats.RudderStats
	statNumEvents                  stats.RudderStats
	statDestNumOutputEvents        stats.RudderStats
	statBatchDestNumOutputEvents   stats.RudderStats
	logger                         logger.LoggerI
	eventSchemaHandler             types.EventSchemasI
	dedupHandler                   dedup.DedupI
	reporting                      types.ReportingI
	reportingEnabled               bool
	transformerFeatures            json.RawMessage
}

var defaultTransformerFeatures = `{
	"routerTransform": {
	  "MARKETO": true,
	  "HS": true
	}
  }`

var mainLoopTimeout = 200 * time.Millisecond
var featuresRetryMaxAttempts = 10

type DestStatT struct {
	numEvents              stats.RudderStats
	numOutputSuccessEvents stats.RudderStats
	numOutputFailedEvents  stats.RudderStats
	transformTime          stats.RudderStats
}

type ParametersT struct {
	SourceID        string `json:"source_id"`
	DestinationID   string `json:"destination_id"`
	ReceivedAt      string `json:"received_at"`
	TransformAt     string `json:"transform_at"`
	MessageID       string `json:"message_id"`
	GatewayJobID    int64  `json:"gateway_job_id"`
	SourceBatchID   string `json:"source_batch_id"`
	SourceTaskID    string `json:"source_task_id"`
	SourceTaskRunID string `json:"source_task_run_id"`
	RecordID        string `json:"record_id"`
	SourceJobID     string `json:"source_job_id"`
	SourceJobRunID  string `json:"source_job_run_id"`
}

type MetricMetadata struct {
	sourceID        string
	destinationID   string
	sourceBatchID   string
	sourceTaskID    string
	sourceTaskRunID string
	sourceJobID     string
	sourceJobRunID  string
}

const USER_TRANSFORMATION = "USER_TRANSFORMATION"
const DEST_TRANSFORMATION = "DEST_TRANSFORMATION"

func (proc *HandleT) buildStatTags(sourceID, workspaceID string, destination backendconfig.DestinationT, transformationType string) map[string]string {
	var module = "router"
	if batchrouter.IsObjectStorageDestination(destination.DestinationDefinition.Name) {
		module = "batch_router"
	}
	if batchrouter.IsWarehouseDestination(destination.DestinationDefinition.Name) {
		module = "warehouse"
	}

	return map[string]string{
		"module":         module,
		"destination":    destination.ID,
		"destType":       destination.DestinationDefinition.Name,
		"source":         sourceID,
		"workspaceId":    workspaceID,
		"transformation": transformationType,
	}
}

func (proc *HandleT) newUserTransformationStat(sourceID, workspaceID string, destination backendconfig.DestinationT) *DestStatT {
	tags := proc.buildStatTags(sourceID, workspaceID, destination, USER_TRANSFORMATION)

	tags["transformation_id"] = destination.Transformations[0].ID
	tags["transformation_version_id"] = destination.Transformations[0].VersionID

	numEvents := proc.stats.NewTaggedStat("proc_num_ut_input_events", stats.CountType, tags)
	numOutputSuccessEvents := proc.stats.NewTaggedStat("proc_num_ut_output_success_events", stats.CountType, tags)
	numOutputFailedEvents := proc.stats.NewTaggedStat("proc_num_ut_output_failed_events", stats.CountType, tags)
	transformTime := proc.stats.NewTaggedStat("proc_user_transform", stats.TimerType, tags)

	return &DestStatT{
		numEvents:              numEvents,
		numOutputSuccessEvents: numOutputSuccessEvents,
		numOutputFailedEvents:  numOutputFailedEvents,
		transformTime:          transformTime,
	}
}

func (proc *HandleT) newDestinationTransformationStat(sourceID, workspaceID, transformAt string, destination backendconfig.DestinationT) *DestStatT {
	tags := proc.buildStatTags(sourceID, workspaceID, destination, DEST_TRANSFORMATION)

	tags["transform_at"] = transformAt

	numEvents := proc.stats.NewTaggedStat("proc_num_dt_input_events", stats.CountType, tags)
	numOutputSuccessEvents := proc.stats.NewTaggedStat("proc_num_dt_output_success_events", stats.CountType, tags)
	numOutputFailedEvents := proc.stats.NewTaggedStat("proc_num_dt_output_failed_events", stats.CountType, tags)
	destTransform := proc.stats.NewTaggedStat("proc_dest_transform", stats.TimerType, tags)

	return &DestStatT{
		numEvents:              numEvents,
		numOutputSuccessEvents: numOutputSuccessEvents,
		numOutputFailedEvents:  numOutputFailedEvents,
		transformTime:          destTransform,
	}
}

//Print the internal structure
func (proc *HandleT) Print() {
	if !proc.logger.IsDebugLevel() {
		return
	}
}

func init() {
	loadConfig()
	pkgLogger = logger.NewLogger().Child("processor")
}

// NewProcessor creates a new Processor intanstace
func NewProcessor() *HandleT {
	return &HandleT{
		transformer: transformer.NewTransformer(),
	}
}

func (proc *HandleT) Status() interface{} {
	proc.transformEventsByTimeMutex.RLock()
	defer proc.transformEventsByTimeMutex.RUnlock()
	statusRes := make(map[string][]TransformRequestT)
	for _, pqDestEvent := range proc.destTransformEventsByTimeTaken {
		statusRes["dest-transformer"] = append(statusRes["dest-transformer"], *pqDestEvent)
	}
	for _, pqUserEvent := range proc.userTransformEventsByTimeTaken {
		statusRes["user-transformer"] = append(statusRes["user-transformer"], *pqUserEvent)
	}

	if enableDedup {
		proc.dedupHandler.PrintHistogram()
	}

	return statusRes
}

//Setup initializes the module
func (proc *HandleT) Setup(backendConfig backendconfig.BackendConfig, gatewayDB jobsdb.JobsDB, routerDB jobsdb.JobsDB, batchRouterDB jobsdb.JobsDB, errorDB jobsdb.JobsDB, clearDB *bool, reporting types.ReportingI) {
	proc.pauseChannel = make(chan *PauseT)
	proc.resumeChannel = make(chan bool)
	proc.reporting = reporting
	config.RegisterBoolConfigVariable(false, &proc.reportingEnabled, false, "Reporting.enabled")
	proc.logger = pkgLogger
	proc.backendConfig = backendConfig
	proc.stats = stats.DefaultStats

	proc.gatewayDB = gatewayDB
	proc.routerDB = routerDB
	proc.batchRouterDB = batchRouterDB
	proc.errorDB = errorDB
	proc.pStatsJobs = &misc.PerfStats{}
	proc.pStatsDBR = &misc.PerfStats{}
	proc.pStatsDBW = &misc.PerfStats{}
	proc.userTransformEventsByTimeTaken = make([]*TransformRequestT, 0, transformTimesPQLength)
	proc.destTransformEventsByTimeTaken = make([]*TransformRequestT, 0, transformTimesPQLength)
	proc.pStatsJobs.Setup("ProcessorJobs")
	proc.pStatsDBR.Setup("ProcessorDBRead")
	proc.pStatsDBW.Setup("ProcessorDBWrite")

	proc.statGatewayDBR = proc.stats.NewStat("processor.gateway_db_read", stats.CountType)
	proc.statGatewayDBW = proc.stats.NewStat("processor.gateway_db_write", stats.CountType)
	proc.statRouterDBW = proc.stats.NewStat("processor.router_db_write", stats.CountType)
	proc.statBatchRouterDBW = proc.stats.NewStat("processor.batch_router_db_write", stats.CountType)
	proc.statDBR = proc.stats.NewStat("processor.gateway_db_read_time", stats.TimerType)
	proc.statDBW = proc.stats.NewStat("processor.gateway_db_write_time", stats.TimerType)
	proc.statProcErrDBW = proc.stats.NewStat("processor.proc_err_db_write", stats.CountType)
	proc.statLoopTime = proc.stats.NewStat("processor.loop_time", stats.TimerType)
	proc.eventSchemasTime = proc.stats.NewStat("processor.event_schemas_time", stats.TimerType)
	proc.statSessionTransform = proc.stats.NewStat("processor.session_transform_time", stats.TimerType)
	proc.statUserTransform = proc.stats.NewStat("processor.user_transform_time", stats.TimerType)
	proc.statDestTransform = proc.stats.NewStat("processor.dest_transform_time", stats.TimerType)
	proc.statListSort = proc.stats.NewStat("processor.job_list_sort", stats.TimerType)
	proc.marshalSingularEvents = proc.stats.NewStat("processor.marshal_singular_events", stats.TimerType)
	proc.destProcessing = proc.stats.NewStat("processor.dest_processing", stats.TimerType)
	proc.statNumRequests = proc.stats.NewStat("processor.num_requests", stats.CountType)
	proc.statNumEvents = proc.stats.NewStat("processor.num_events", stats.CountType)
	// Add a separate tag for batch router
	proc.statDestNumOutputEvents = proc.stats.NewTaggedStat("processor.num_output_events", stats.CountType, stats.Tags{
		"module": "router",
	})
	proc.statBatchDestNumOutputEvents = proc.stats.NewTaggedStat("processor.num_output_events", stats.CountType, stats.Tags{
		"module": "batch_router",
	})
	admin.RegisterStatusHandler("processor", proc)
	if enableEventSchemasFeature {
		proc.eventSchemaHandler = event_schema.GetInstance()
	}
	if enableDedup {
		proc.dedupHandler = dedup.GetInstance(clearDB)
	}
	rruntime.Go(func() {
		proc.backendConfigSubscriber()
	})

	rruntime.Go(func() {
		proc.getTransformerFeatureJson()
	})

	proc.transformer.Setup()

	proc.crashRecover()
<<<<<<< HEAD
	if proc.processSessions {
		proc.logger.Info("Starting session processor")
		rruntime.Go(func() {
			proc.createSessions()
		})
	}
	rruntime.Go(func() {
		router.CleanFailedRecordsTableProcess()
	})
=======
>>>>>>> 884913a2
}

// Start starts this processor's main loops.
func (proc *HandleT) Start() {
	rruntime.Go(func() {
		//waiting till the backend config is received
		proc.backendConfig.WaitForConfig()
		proc.mainLoop()
	})
	rruntime.Go(func() {
		st := stash.New()
		st.Setup(proc.errorDB)
		st.Start()
	})
}

var (
	loopSleep                           time.Duration
	maxLoopSleep                        time.Duration
	fixedLoopSleep                      time.Duration
	maxEventsToProcess                  int
	avgEventsInRequest                  int
	dbReadBatchSize                     int
	transformBatchSize                  int
	userTransformBatchSize              int
	writeKeyDestinationMap              map[string][]backendconfig.DestinationT
	writeKeySourceMap                   map[string]backendconfig.SourceT
	destinationIDtoTypeMap              map[string]string
	destinationTransformationEnabledMap map[string]bool
	rawDataDestinations                 []string
	configSubscriberLock                sync.RWMutex
	customDestinations                  []string
	pkgLogger                           logger.LoggerI
	enableEventSchemasFeature           bool
	enableEventSchemasAPIOnly           bool
	enableDedup                         bool
	transformTimesPQLength              int
	captureEventNameStats               bool
	transformerURL                      string
	pollInterval                        time.Duration
	isUnLocked                          bool
	GWCustomVal                         string
)

func loadConfig() {
	config.RegisterDurationConfigVariable(time.Duration(5000), &maxLoopSleep, true, time.Millisecond, []string{"Processor.maxLoopSleep", "Processor.maxLoopSleepInMS"}...)
	config.RegisterDurationConfigVariable(time.Duration(10), &loopSleep, true, time.Millisecond, []string{"Processor.loopSleep", "Processor.loopSleepInMS"}...)
	config.RegisterDurationConfigVariable(time.Duration(0), &fixedLoopSleep, true, time.Millisecond, []string{"Processor.fixedLoopSleep", "Processor.fixedLoopSleepInMS"}...)
	config.RegisterIntConfigVariable(100, &transformBatchSize, true, 1, "Processor.transformBatchSize")
	config.RegisterIntConfigVariable(200, &userTransformBatchSize, true, 1, "Processor.userTransformBatchSize")
	// Enable dedup of incoming events by default
	config.RegisterBoolConfigVariable(false, &enableDedup, false, "Dedup.enableDedup")
	rawDataDestinations = []string{"S3", "GCS", "MINIO", "RS", "BQ", "AZURE_BLOB", "SNOWFLAKE", "POSTGRES", "CLICKHOUSE", "DIGITAL_OCEAN_SPACES", "MSSQL", "AZURE_SYNAPSE"}
	customDestinations = []string{"KAFKA", "KINESIS", "AZURE_EVENT_HUB", "CONFLUENT_CLOUD"}
	// EventSchemas feature. false by default
	config.RegisterBoolConfigVariable(false, &enableEventSchemasFeature, false, "EventSchemas.enableEventSchemasFeature")
	config.RegisterBoolConfigVariable(false, &enableEventSchemasAPIOnly, false, "EventSchemas.enableEventSchemasAPIOnly")
	config.RegisterIntConfigVariable(10000, &maxEventsToProcess, true, 1, "Processor.maxLoopProcessEvents")
	config.RegisterIntConfigVariable(1, &avgEventsInRequest, true, 1, "Processor.avgEventsInRequest")
	// assuming every job in gw_jobs has atleast one event, max value for dbReadBatchSize can be maxEventsToProcess
	dbReadBatchSize = int(math.Ceil(float64(maxEventsToProcess) / float64(avgEventsInRequest)))
	config.RegisterIntConfigVariable(5, &transformTimesPQLength, false, 1, "Processor.transformTimesPQLength")
	// Capture event name as a tag in event level stats
	config.RegisterBoolConfigVariable(false, &captureEventNameStats, true, "Processor.Stats.captureEventName")
	transformerURL = config.GetEnv("DEST_TRANSFORM_URL", "http://localhost:9090")
	config.RegisterDurationConfigVariable(time.Duration(5), &pollInterval, false, time.Second, []string{"Processor.pollInterval", "Processor.pollIntervalInS"}...)
	// GWCustomVal is used as a key in the jobsDB customval column
	config.RegisterStringConfigVariable("GW", &GWCustomVal, false, "Gateway.CustomVal")
}

func (proc *HandleT) getTransformerFeatureJson() {
	for {
		for i := 0; i < featuresRetryMaxAttempts; i++ {
			url := transformerURL + "/features"
			req, err := http.NewRequest("GET", url, bytes.NewReader([]byte{}))
			if err != nil {
				proc.logger.Error("error creating request - %s", err)
				time.Sleep(200 * time.Millisecond)
				continue
			}
			tr := &http.Transport{}
			client := &http.Client{Transport: tr}
			res, err := client.Do(req)

			if err != nil {
				proc.logger.Error("error sending request - %s", err)
				time.Sleep(200 * time.Millisecond)
				continue
			}
			if res.StatusCode == 200 {
				body, err := ioutil.ReadAll(res.Body)
				if err == nil {
					proc.transformerFeatures = json.RawMessage(body)
					res.Body.Close()
					break
				} else {
					res.Body.Close()
					time.Sleep(200 * time.Millisecond)
					continue
				}
			} else if res.StatusCode == 404 {
				proc.transformerFeatures = json.RawMessage(defaultTransformerFeatures)
				break
			}
		}
		if proc.transformerFeatures != nil && !isUnLocked {
			isUnLocked = true
		}
		time.Sleep(pollInterval)
	}
}

//SetDisableDedupFeature overrides SetDisableDedupFeature configuration and returns previous value
func SetDisableDedupFeature(b bool) bool {
	prev := enableDedup
	enableDedup = b
	return prev
}

func SetMainLoopTimeout(timeout time.Duration) {
	mainLoopTimeout = timeout
}

func SetFeaturesRetryAttempts(overrideAttempts int) {
	featuresRetryMaxAttempts = overrideAttempts
}

func SetIsUnlocked(unlockVar bool) {
	isUnLocked = unlockVar
}

func (proc *HandleT) backendConfigSubscriber() {
	ch := make(chan utils.DataEvent)
	proc.backendConfig.Subscribe(ch, backendconfig.TopicProcessConfig)
	for {
		config := <-ch
		configSubscriberLock.Lock()
		writeKeyDestinationMap = make(map[string][]backendconfig.DestinationT)
		writeKeySourceMap = map[string]backendconfig.SourceT{}
		destinationIDtoTypeMap = make(map[string]string)
		destinationTransformationEnabledMap = make(map[string]bool)
		sources := config.Data.(backendconfig.ConfigT)
		for _, source := range sources.Sources {
			writeKeySourceMap[source.WriteKey] = source
			if source.Enabled {
				writeKeyDestinationMap[source.WriteKey] = source.Destinations
				for _, destination := range source.Destinations {
					destinationIDtoTypeMap[destination.ID] = destination.DestinationDefinition.Name
					destinationTransformationEnabledMap[destination.ID] = len(destination.Transformations) > 0
				}
			}
		}
		configSubscriberLock.Unlock()
	}
}

//We create sessions (of individul events) from set of input jobs  from a user
//Those sesssion events are transformed and we have a transformed set of
//events that must be processed further via destination specific transformations
//(in processJobsForDest). This function creates jobs from eventList
func createUserTransformedJobsFromEvents(transformUserEventList [][]types.SingularEventT,
	userIDList []string, userJobs map[string][]*jobsdb.JobT) ([]*jobsdb.JobT, [][]types.SingularEventT) {

	transJobList := make([]*jobsdb.JobT, 0)
	transEventList := make([][]types.SingularEventT, 0)
	if len(transformUserEventList) != len(userIDList) {
		panic(fmt.Errorf("len(transformUserEventList):%d != len(userIDList):%d", len(transformUserEventList), len(userIDList)))
	}
	for idx, userID := range userIDList {
		userEvents := transformUserEventList[idx]

		for idx, job := range userJobs[userID] {
			//We put all the transformed event on the first job
			//and empty out the remaining payloads
			transJobList = append(transJobList, job)
			if idx == 0 {
				transEventList = append(transEventList, userEvents)
			} else {
				transEventList = append(transEventList, nil)
			}
		}
	}
	return transJobList, transEventList
}

func getSourceByWriteKey(writeKey string) (backendconfig.SourceT, error) {
	var err error
	configSubscriberLock.RLock()
	defer configSubscriberLock.RUnlock()
	source, ok := writeKeySourceMap[writeKey]
	if !ok {
		err = errors.New("source not found for writeKey")
		pkgLogger.Errorf(`Processor : source not found for writeKey: %s`, writeKey)
	}
	return source, err
}

func getEnabledDestinations(writeKey string, destinationName string) []backendconfig.DestinationT {
	configSubscriberLock.RLock()
	defer configSubscriberLock.RUnlock()
	var enabledDests []backendconfig.DestinationT
	for _, dest := range writeKeyDestinationMap[writeKey] {
		if destinationName == dest.DestinationDefinition.Name && dest.Enabled {
			enabledDests = append(enabledDests, dest)
		}
	}
	return enabledDests
}

func getBackendEnabledDestinationTypes(writeKey string) map[string]backendconfig.DestinationDefinitionT {
	configSubscriberLock.RLock()
	defer configSubscriberLock.RUnlock()
	var enabledDestinationTypes = make(map[string]backendconfig.DestinationDefinitionT)
	for _, destination := range writeKeyDestinationMap[writeKey] {
		if destination.Enabled {
			enabledDestinationTypes[destination.DestinationDefinition.DisplayName] = destination.DestinationDefinition
		}
	}
	return enabledDestinationTypes
}

func getTimestampFromEvent(event types.SingularEventT, field string) time.Time {
	var timestamp time.Time
	var ok bool
	if timestamp, ok = misc.GetParsedTimestamp(event[field]); !ok {
		timestamp = time.Now()
	}
	return timestamp
}

func enhanceWithTimeFields(event *transformer.TransformerEventT, singularEventMap types.SingularEventT, receivedAt time.Time) {
	// set timestamp skew based on timestamp fields from SDKs
	originalTimestamp := getTimestampFromEvent(singularEventMap, "originalTimestamp")
	sentAt := getTimestampFromEvent(singularEventMap, "sentAt")
	var timestamp time.Time
	var ok bool

	// use existing timestamp if it exists in the event, add new timestamp otherwise
	if timestamp, ok = misc.GetParsedTimestamp(event.Message["timestamp"]); !ok {
		// calculate new timestamp using using the formula
		// timestamp = receivedAt - (sentAt - originalTimestamp)
		timestamp = misc.GetChronologicalTimeStamp(receivedAt, sentAt, originalTimestamp)
	}

	// set all timestamps in RFC3339 format
	event.Message["receivedAt"] = receivedAt.Format(misc.RFC3339Milli)
	event.Message["originalTimestamp"] = originalTimestamp.Format(misc.RFC3339Milli)
	event.Message["sentAt"] = sentAt.Format(misc.RFC3339Milli)
	event.Message["timestamp"] = timestamp.Format(misc.RFC3339Milli)
}

func makeCommonMetadataFromSingularEvent(singularEvent types.SingularEventT, batchEvent *jobsdb.JobT, receivedAt time.Time, source backendconfig.SourceT) *transformer.MetadataT {
	commonMetadata := transformer.MetadataT{}

	eventBytes, err := json.Marshal(singularEvent)
	if err != nil {
		//Marshalling should never fail. But still panicking.
		panic(fmt.Errorf("[Processor] couldn't marshal singularEvent. singularEvent: %v\n", singularEvent))
	}
	commonMetadata.SourceID = gjson.GetBytes(batchEvent.Parameters, "source_id").Str
	commonMetadata.WorkspaceID = source.WorkspaceID
	commonMetadata.Namespace = config.GetKubeNamespace()
	commonMetadata.InstanceID = config.GetInstanceID()
	commonMetadata.RudderID = batchEvent.UserID
	commonMetadata.JobID = batchEvent.JobID
	commonMetadata.MessageID = singularEvent["messageId"].(string)
	commonMetadata.ReceivedAt = receivedAt.Format(misc.RFC3339Milli)
	commonMetadata.SourceBatchID = gjson.GetBytes(eventBytes, "context.sources.batch_id").String()
	commonMetadata.SourceTaskID = gjson.GetBytes(eventBytes, "context.sources.task_id").String()
	commonMetadata.SourceTaskRunID = gjson.GetBytes(eventBytes, "context.sources.task_run_id").String()
	commonMetadata.SourceJobID = gjson.GetBytes(eventBytes, "context.sources.job_id").String()
	commonMetadata.SourceJobRunID = gjson.GetBytes(eventBytes, "context.sources.job_run_id").String()
	commonMetadata.RecordID = gjson.GetBytes(eventBytes, "recordId").String()
	commonMetadata.SourceType = source.SourceDefinition.Name
	commonMetadata.SourceCategory = source.SourceDefinition.Category

	return &commonMetadata
}

// add metadata to each singularEvent which will be returned by transformer in response
func enhanceWithMetadata(commonMetadata *transformer.MetadataT, event *transformer.TransformerEventT, destination backendconfig.DestinationT) {
	metadata := transformer.MetadataT{}
	metadata.SourceType = commonMetadata.SourceType
	metadata.SourceCategory = commonMetadata.SourceCategory
	metadata.SourceID = commonMetadata.SourceID
	metadata.WorkspaceID = commonMetadata.WorkspaceID
	metadata.Namespace = commonMetadata.Namespace
	metadata.InstanceID = commonMetadata.InstanceID
	metadata.RudderID = commonMetadata.RudderID
	metadata.JobID = commonMetadata.JobID
	metadata.MessageID = commonMetadata.MessageID
	metadata.ReceivedAt = commonMetadata.ReceivedAt
	metadata.SourceBatchID = commonMetadata.SourceBatchID
	metadata.SourceTaskID = commonMetadata.SourceTaskID
	metadata.SourceTaskRunID = commonMetadata.SourceTaskRunID
	metadata.RecordID = commonMetadata.RecordID
	metadata.SourceJobID = commonMetadata.SourceJobID
	metadata.SourceJobRunID = commonMetadata.SourceJobRunID

	metadata.DestinationID = destination.ID
	metadata.DestinationType = destination.DestinationDefinition.Name
	if event.SessionID != "" {
		metadata.SessionID = event.SessionID
	}
	event.Metadata = metadata
}

func getKeyFromSourceAndDest(srcID string, destID string) string {
	return srcID + "::" + destID
}

func getSourceAndDestIDsFromKey(key string) (sourceID string, destID string) {
	fields := strings.Split(key, "::")
	return fields[0], fields[1]
}

func recordEventDeliveryStatus(jobsByDestID map[string][]*jobsdb.JobT) {
	for destID, jobs := range jobsByDestID {
		if !destinationdebugger.HasUploadEnabled(destID) {
			continue
		}
		for _, job := range jobs {
			var params map[string]interface{}
			err := json.Unmarshal(job.Parameters, &params)
			if err != nil {
				panic(err)
			}

			sourceID, _ := params["source_id"].(string)
			destID, _ := params["destination_id"].(string)
			procErr, _ := params["error"].(string)
			procErr = strconv.Quote(procErr)
			statusCode, _ := params["status_code"].(string)

			deliveryStatus := destinationdebugger.DeliveryStatusT{
				DestinationID: destID,
				SourceID:      sourceID,
				Payload:       job.EventPayload,
				AttemptNum:    1,
				JobState:      jobsdb.Aborted.State,
				ErrorCode:     statusCode,
				ErrorResponse: []byte(fmt.Sprintf(`{"error": %s}`, procErr)),
			}
			destinationdebugger.RecordEventDeliveryStatus(destID, &deliveryStatus)
		}
	}
}

func (proc *HandleT) getDestTransformerEvents(response transformer.ResponseT, commonMetaData transformer.MetadataT, destination backendconfig.DestinationT) ([]transformer.TransformerEventT, []*types.PUReportedMetric, map[string]int64, map[string]MetricMetadata) {
	successMetrics := make([]*types.PUReportedMetric, 0)
	connectionDetailsMap := make(map[string]*types.ConnectionDetails)
	statusDetailsMap := make(map[string]*types.StatusDetail)
	successCountMap := make(map[string]int64)
	successCountMetadataMap := make(map[string]MetricMetadata)
	var eventsToTransform []transformer.TransformerEventT
	for _, userTransformedEvent := range response.Events {
		//Update metrics maps
		proc.updateMetricMaps(successCountMetadataMap, successCountMap, connectionDetailsMap, statusDetailsMap, userTransformedEvent, jobsdb.Succeeded.State, []byte(`{}`))

		eventMetadata := commonMetaData
		eventMetadata.MessageIDs = userTransformedEvent.Metadata.MessageIDs
		eventMetadata.MessageID = userTransformedEvent.Metadata.MessageID
		eventMetadata.JobID = userTransformedEvent.Metadata.JobID
		eventMetadata.SourceBatchID = userTransformedEvent.Metadata.SourceBatchID
		eventMetadata.SourceTaskID = userTransformedEvent.Metadata.SourceTaskID
		eventMetadata.SourceTaskRunID = userTransformedEvent.Metadata.SourceTaskRunID
		eventMetadata.SourceJobID = userTransformedEvent.Metadata.SourceJobID
		eventMetadata.SourceJobRunID = userTransformedEvent.Metadata.SourceJobRunID
		eventMetadata.RudderID = userTransformedEvent.Metadata.RudderID
		eventMetadata.ReceivedAt = userTransformedEvent.Metadata.ReceivedAt
		eventMetadata.SessionID = userTransformedEvent.Metadata.SessionID
		updatedEvent := transformer.TransformerEventT{
			Message:     userTransformedEvent.Output,
			Metadata:    eventMetadata,
			Destination: destination,
		}
		eventsToTransform = append(eventsToTransform, updatedEvent)
	}

	//REPORTING - START
	if proc.reporting != nil && proc.reportingEnabled {
		types.AssertSameKeys(connectionDetailsMap, statusDetailsMap)

		for k, cd := range connectionDetailsMap {
			m := &types.PUReportedMetric{
				ConnectionDetails: *cd,
				PUDetails:         *types.CreatePUDetails(types.GATEWAY, types.USER_TRANSFORMER, false, false),
				StatusDetail:      statusDetailsMap[k],
			}
			successMetrics = append(successMetrics, m)
		}
	}
	//REPORTING - END

	return eventsToTransform, successMetrics, successCountMap, successCountMetadataMap
}

func (proc *HandleT) updateMetricMaps(countMetadataMap map[string]MetricMetadata, countMap map[string]int64, connectionDetailsMap map[string]*types.ConnectionDetails, statusDetailsMap map[string]*types.StatusDetail, event transformer.TransformerResponseT, status string, payload json.RawMessage) {
	if proc.reporting != nil && proc.reportingEnabled {
		countKey := fmt.Sprintf("%s:%s:%s", event.Metadata.SourceID, event.Metadata.DestinationID, event.Metadata.SourceBatchID)
		if _, ok := countMap[countKey]; !ok {
			countMap[countKey] = 0
		}
		countMap[countKey] = countMap[countKey] + 1
		if countMetadataMap != nil {
			if _, ok := countMetadataMap[countKey]; !ok {
				countMetadataMap[countKey] = MetricMetadata{sourceID: event.Metadata.SourceID, destinationID: event.Metadata.DestinationID, sourceBatchID: event.Metadata.SourceBatchID, sourceTaskID: event.Metadata.SourceTaskID, sourceTaskRunID: event.Metadata.SourceTaskRunID, sourceJobID: event.Metadata.SourceJobID, sourceJobRunID: event.Metadata.SourceJobRunID}
			}
		}

		key := fmt.Sprintf("%s:%s:%s:%s:%d", event.Metadata.SourceID, event.Metadata.DestinationID, event.Metadata.SourceBatchID, status, event.StatusCode)
		cd, ok := connectionDetailsMap[key]
		if !ok {
			cd = types.CreateConnectionDetail(event.Metadata.SourceID, event.Metadata.DestinationID, event.Metadata.SourceBatchID, event.Metadata.SourceTaskID, event.Metadata.SourceTaskRunID, event.Metadata.SourceJobID, event.Metadata.SourceJobRunID)
			connectionDetailsMap[key] = cd
		}
		sd, ok := statusDetailsMap[key]
		if !ok {
			sd = types.CreateStatusDetail(status, 0, event.StatusCode, event.Error, payload)
			statusDetailsMap[key] = sd
		}
		sd.Count++
	}
}

func (proc *HandleT) getFailedEventJobs(response transformer.ResponseT, commonMetaData transformer.MetadataT, eventsByMessageID map[string]types.SingularEventWithReceivedAt, stage string, transformationEnabled bool) ([]*jobsdb.JobT, []*types.PUReportedMetric, map[string]int64) {
	failedMetrics := make([]*types.PUReportedMetric, 0)
	connectionDetailsMap := make(map[string]*types.ConnectionDetails)
	statusDetailsMap := make(map[string]*types.StatusDetail)
	failedCountMap := make(map[string]int64)
	var failedEventsToStore []*jobsdb.JobT
	for _, failedEvent := range response.FailedEvents {
		var messages []types.SingularEventT
		if len(failedEvent.Metadata.MessageIDs) > 0 {
			messageIds := failedEvent.Metadata.MessageIDs
			for _, msgID := range messageIds {
				messages = append(messages, eventsByMessageID[msgID].SingularEvent)
			}
		} else {
			messages = append(messages, eventsByMessageID[failedEvent.Metadata.MessageID].SingularEvent)
		}
		payload, err := json.Marshal(messages)
		if err != nil {
			proc.logger.Errorf(`[Processor: getFailedEventJobs] Failed to unmarshal list of failed events: %v`, err)
			continue
		}

		//Using first element in messages array for sample event
		sampleEvent, err := json.Marshal(messages[0])
		if err != nil {
			proc.logger.Errorf(`[Processor: getFailedEventJobs] Failed to unmarshal first element in failed events: %v`, err)
			sampleEvent = []byte(`{}`)
		}
		//Update metrics maps
		proc.updateMetricMaps(nil, failedCountMap, connectionDetailsMap, statusDetailsMap, failedEvent, jobsdb.Aborted.State, sampleEvent)

		id := uuid.NewV4()

		params := map[string]interface{}{
			"source_id":         commonMetaData.SourceID,
			"destination_id":    commonMetaData.DestinationID,
			"source_job_run_id": failedEvent.Metadata.JobRunID,
			"error":             failedEvent.Error,
			"status_code":       failedEvent.StatusCode,
			"stage":             stage,
		}
		marshalledParams, err := json.Marshal(params)
		if err != nil {
			proc.logger.Errorf("[Processor] Failed to marshal parameters. Parameters: %v", params)
			marshalledParams = []byte(`{"error": "Processor failed to marshal params"}`)
		}

		newFailedJob := jobsdb.JobT{
			UUID:         id,
			EventPayload: payload,
			Parameters:   marshalledParams,
			CreatedAt:    time.Now(),
			ExpireAt:     time.Now(),
			CustomVal:    commonMetaData.DestinationType,
			UserID:       failedEvent.Metadata.RudderID,
		}
		failedEventsToStore = append(failedEventsToStore, &newFailedJob)

		procErrorStat := stats.NewTaggedStat("proc_error_counts", stats.CountType, stats.Tags{
			"destName":   commonMetaData.DestinationType,
			"statusCode": strconv.Itoa(failedEvent.StatusCode),
			"stage":      stage,
		})

		procErrorStat.Increment()
	}

	//REPORTING - START
	if proc.reporting != nil && proc.reportingEnabled {
		types.AssertSameKeys(connectionDetailsMap, statusDetailsMap)

		var inPU, pu string
		if stage == transformer.DestTransformerStage {
			if transformationEnabled {
				inPU = types.USER_TRANSFORMER
			} else {
				inPU = types.GATEWAY
			}
			pu = types.DEST_TRANSFORMER
		} else if stage == transformer.UserTransformerStage {
			inPU = types.GATEWAY
			pu = types.USER_TRANSFORMER
		}
		for k, cd := range connectionDetailsMap {
			m := &types.PUReportedMetric{
				ConnectionDetails: *cd,
				PUDetails:         *types.CreatePUDetails(inPU, pu, false, false),
				StatusDetail:      statusDetailsMap[k],
			}
			failedMetrics = append(failedMetrics, m)
		}
	}
	//REPORTING - END

	return failedEventsToStore, failedMetrics, failedCountMap
}

func (proc *HandleT) updateSourceEventStatsDetailed(event types.SingularEventT, writeKey string) {
	//Any panics in this function are captured and ignore sending the stat
	defer func() {
		if r := recover(); r != nil {
			pkgLogger.Error(r)
		}
	}()
	var eventType string
	var eventName string
	if val, ok := event["type"]; ok {
		eventType = val.(string)
		tags := map[string]string{
			"writeKey":   writeKey,
			"event_type": eventType,
		}
		statEventType := proc.stats.NewSampledTaggedStat("processor.event_type", stats.CountType, tags)
		statEventType.Count(1)
		if captureEventNameStats {
			if eventType != "track" {
				eventName = eventType
			} else {
				if val, ok := event["event"]; ok {
					eventName = val.(string)
				} else {
					eventName = eventType
				}
			}
			tags_detailed := map[string]string{
				"writeKey":   writeKey,
				"event_type": eventType,
				"event_name": eventName,
			}
			statEventTypeDetailed := proc.stats.NewSampledTaggedStat("processor.event_type_detailed", stats.CountType, tags_detailed)
			statEventTypeDetailed.Count(1)
		}
	}
}

func getDiffMetrics(inPU, pu string, inCountMetadataMap map[string]MetricMetadata, inCountMap, successCountMap, failedCountMap map[string]int64) []*types.PUReportedMetric {
	//Calculate diff and append to reportMetrics
	//diff = succesCount + abortCount - inCount
	diffMetrics := make([]*types.PUReportedMetric, 0)
	for key, inCount := range inCountMap {
		successCount, _ := successCountMap[key]
		failedCount, _ := failedCountMap[key]
		diff := successCount + failedCount - inCount
		if diff != 0 {
			metricMetadata := inCountMetadataMap[key]
			metric := &types.PUReportedMetric{
				ConnectionDetails: *types.CreateConnectionDetail(metricMetadata.sourceID, metricMetadata.destinationID, metricMetadata.sourceBatchID, metricMetadata.sourceTaskID, metricMetadata.sourceTaskRunID, metricMetadata.sourceJobID, metricMetadata.sourceJobRunID),
				PUDetails:         *types.CreatePUDetails(inPU, pu, false, false),
				StatusDetail:      types.CreateStatusDetail(types.DiffStatus, diff, 0, "", []byte(`{}`)),
			}
			diffMetrics = append(diffMetrics, metric)
		}
	}

	return diffMetrics
}

func (proc *HandleT) processJobsForDest(jobList []*jobsdb.JobT, parsedEventList [][]types.SingularEventT) {

	proc.pStatsJobs.Start()

	proc.statNumRequests.Count(len(jobList))

	var destJobs []*jobsdb.JobT
	var batchDestJobs []*jobsdb.JobT
	var statusList []*jobsdb.JobStatusT
	var groupedEvents = make(map[string][]transformer.TransformerEventT)
	var eventsByMessageID = make(map[string]types.SingularEventWithReceivedAt)
	var procErrorJobsByDestID = make(map[string][]*jobsdb.JobT)

	if !(parsedEventList == nil || len(jobList) == len(parsedEventList)) {
		panic(fmt.Errorf("parsedEventList != nil and len(jobList):%d != len(parsedEventList):%d", len(jobList), len(parsedEventList)))
	}
	//Each block we receive from a client has a bunch of
	//requests. We parse the block and take out individual
	//requests, call the destination specific transformation
	//function and create jobs for them.
	//Transformation is called for a batch of jobs at a time
	//to speed-up execution.

	//Event count for performance stat monitoring
	totalEvents := 0

	proc.logger.Debug("[Processor] Total jobs picked up : ", len(jobList))

	proc.marshalSingularEvents.Start()
	uniqueMessageIds := make(map[string]struct{})
	uniqueMessageIdsBySrcDestKey := make(map[string]map[string]struct{})
	var sourceDupStats = make(map[string]int)

	reportMetrics := make([]*types.PUReportedMetric, 0)
	inCountMap := make(map[string]int64)
	inCountMetadataMap := make(map[string]MetricMetadata)
	connectionDetailsMap := make(map[string]*types.ConnectionDetails)
	statusDetailsMap := make(map[string]*types.StatusDetail)

	for idx, batchEvent := range jobList {

		var singularEvents []types.SingularEventT
		var ok bool
		if parsedEventList == nil {
			singularEvents, ok = misc.ParseRudderEventBatch(batchEvent.EventPayload)
		} else {
			singularEvents = parsedEventList[idx]
			ok = (singularEvents != nil)
		}
		writeKey := gjson.Get(string(batchEvent.EventPayload), "writeKey").Str
		requestIP := gjson.Get(string(batchEvent.EventPayload), "requestIP").Str
		receivedAt := gjson.Get(string(batchEvent.EventPayload), "receivedAt").Time()

		if ok {
			var duplicateIndexes []int
			if enableDedup {
				var allMessageIdsInBatch []string
				for _, singularEvent := range singularEvents {
					allMessageIdsInBatch = append(allMessageIdsInBatch, singularEvent["messageId"].(string))
				}
				duplicateIndexes = proc.dedupHandler.FindDuplicates(allMessageIdsInBatch, uniqueMessageIds)
			}

			//Iterate through all the events in the batch
			for eventIndex, singularEvent := range singularEvents {
				messageId := singularEvent["messageId"].(string)
				if enableDedup && misc.Contains(duplicateIndexes, eventIndex) {
					proc.logger.Debugf("Dropping event with duplicate messageId: %s", messageId)
					misc.IncrementMapByKey(sourceDupStats, writeKey, 1)
					continue
				}

				proc.updateSourceEventStatsDetailed(singularEvent, writeKey)

				uniqueMessageIds[messageId] = struct{}{}
				//We count this as one, not destination specific ones
				totalEvents++
				eventsByMessageID[messageId] = types.SingularEventWithReceivedAt{SingularEvent: singularEvent, ReceivedAt: receivedAt}

				//Getting all the destinations which are enabled for this
				//event
				backendEnabledDestTypes := getBackendEnabledDestinationTypes(writeKey)
				enabledDestTypes := integrations.FilterClientIntegrations(singularEvent, backendEnabledDestTypes)
				workspaceID := proc.backendConfig.GetWorkspaceIDForWriteKey(writeKey)
				workspaceLibraries := proc.backendConfig.GetWorkspaceLibrariesForWorkspaceID(workspaceID)
				sourceForSingularEvent, sourceIdError := getSourceByWriteKey(writeKey)
				if sourceIdError != nil {
					proc.logger.Error("Dropping Job since Source not found for writeKey : ", writeKey)
					continue
				}

				// proc.logger.Debug("=== enabledDestTypes ===", enabledDestTypes)
				if len(enabledDestTypes) == 0 {
					proc.logger.Debug("No enabled destinations")
					continue
				}

				commonMetadataFromSingularEvent := makeCommonMetadataFromSingularEvent(singularEvent, batchEvent, receivedAt, sourceForSingularEvent)
				enabledDestinationsMap := map[string][]backendconfig.DestinationT{}
				for _, destType := range enabledDestTypes {
					enabledDestinationsList := getEnabledDestinations(writeKey, destType)
					enabledDestinationsMap[destType] = enabledDestinationsList

					// Adding a singular event multiple times if there are multiple destinations of same type
					for _, destination := range enabledDestinationsList {
						shallowEventCopy := transformer.TransformerEventT{}
						shallowEventCopy.Message = singularEvent
						shallowEventCopy.Destination = reflect.ValueOf(destination).Interface().(backendconfig.DestinationT)
						shallowEventCopy.Libraries = workspaceLibraries
						//TODO: Test for multiple workspaces ex: hosted data plane
						/* Stream destinations does not need config in transformer. As the Kafka destination config
						holds the ca-certificate and it depends on user input, it may happen that they provide entire
						certificate chain. So, that will make the payload huge while sending a batch of events to transformer,
						it may result into payload larger than accepted by transformer. So, discarding destination config from being
						sent to transformer for such destination. */
						if misc.ContainsString(customDestinations, destType) {
							shallowEventCopy.Destination.Config = nil
						}

						shallowEventCopy.Message["request_ip"] = requestIP

						enhanceWithTimeFields(&shallowEventCopy, singularEvent, receivedAt)
						enhanceWithMetadata(commonMetadataFromSingularEvent, &shallowEventCopy, destination)

						metadata := shallowEventCopy.Metadata
						srcAndDestKey := getKeyFromSourceAndDest(metadata.SourceID, metadata.DestinationID)
						//We have at-least one event so marking it good
						_, ok = groupedEvents[srcAndDestKey]
						if !ok {
							groupedEvents[srcAndDestKey] = make([]transformer.TransformerEventT, 0)
						}
						groupedEvents[srcAndDestKey] = append(groupedEvents[srcAndDestKey],
							shallowEventCopy)
						if _, ok := uniqueMessageIdsBySrcDestKey[srcAndDestKey]; !ok {
							uniqueMessageIdsBySrcDestKey[srcAndDestKey] = make(map[string]struct{})
						}
						uniqueMessageIdsBySrcDestKey[srcAndDestKey][commonMetadataFromSingularEvent.MessageID] = struct{}{}
					}
				}

				//REPORTING - GATEWAY metrics - START
				if proc.reporting != nil && proc.reportingEnabled {
					//Grouping events by sourceid + destinationid + source batch id to find the count
					key := fmt.Sprintf("%s:%s", commonMetadataFromSingularEvent.SourceID, commonMetadataFromSingularEvent.SourceBatchID)
					if _, ok := inCountMap[key]; !ok {
						inCountMap[key] = 0
					}
					inCountMap[key] = inCountMap[key] + 1
					if _, ok := inCountMetadataMap[key]; !ok {
						inCountMetadataMap[key] = MetricMetadata{sourceID: commonMetadataFromSingularEvent.SourceID, sourceBatchID: commonMetadataFromSingularEvent.SourceBatchID, sourceTaskID: commonMetadataFromSingularEvent.SourceTaskID, sourceTaskRunID: commonMetadataFromSingularEvent.SourceTaskRunID, sourceJobID: commonMetadataFromSingularEvent.SourceJobID, sourceJobRunID: commonMetadataFromSingularEvent.SourceJobRunID}
					}

					cd, ok := connectionDetailsMap[key]
					if !ok {
						cd = types.CreateConnectionDetail(commonMetadataFromSingularEvent.SourceID, "", commonMetadataFromSingularEvent.SourceBatchID, commonMetadataFromSingularEvent.SourceTaskID, commonMetadataFromSingularEvent.SourceTaskRunID, commonMetadataFromSingularEvent.SourceJobID, commonMetadataFromSingularEvent.SourceJobRunID)
						connectionDetailsMap[key] = cd
					}
					sd, ok := statusDetailsMap[key]
					if !ok {
						sd = types.CreateStatusDetail(jobsdb.Succeeded.State, 0, 200, "", []byte(`{}`))
						statusDetailsMap[key] = sd
					}
					sd.Count++
				}
				//REPORTING - GATEWAY metrics - END
			}
		}

		//Mark the batch event as processed
		newStatus := jobsdb.JobStatusT{
			JobID:         batchEvent.JobID,
			JobState:      jobsdb.Succeeded.State,
			AttemptNum:    1,
			ExecTime:      time.Now(),
			RetryTime:     time.Now(),
			ErrorCode:     "200",
			ErrorResponse: []byte(`{"success":"OK"}`),
		}
		statusList = append(statusList, &newStatus)
	}

	//REPORTING - GATEWAY metrics - START
	if proc.reporting != nil && proc.reportingEnabled {
		types.AssertSameKeys(connectionDetailsMap, statusDetailsMap)
		for k, cd := range connectionDetailsMap {
			m := &types.PUReportedMetric{
				ConnectionDetails: *cd,
				PUDetails:         *types.CreatePUDetails("", types.GATEWAY, false, true),
				StatusDetail:      statusDetailsMap[k],
			}
			reportMetrics = append(reportMetrics, m)
		}
	}
	//REPORTING - GATEWAY metrics - END

	proc.statNumEvents.Count(totalEvents)

	proc.marshalSingularEvents.End()

	//Now do the actual transformation. We call it in batches, once
	//for each destination ID

	proc.destProcessing.Start()
	proc.logger.Debug("[Processor: processJobsForDest] calling transformations")
	var startedAt, endedAt time.Time
	var timeTaken float64
	for srcAndDestKey, eventList := range groupedEvents {
		sourceID, destID := getSourceAndDestIDsFromKey(srcAndDestKey)
		destination := eventList[0].Destination
		workspaceID := eventList[0].Metadata.WorkspaceID
		commonMetaData := transformer.MetadataT{
			SourceID:        sourceID,
			SourceType:      eventList[0].Metadata.SourceType,
			SourceCategory:  eventList[0].Metadata.SourceCategory,
			WorkspaceID:     workspaceID,
			Namespace:       config.GetKubeNamespace(),
			InstanceID:      config.GetInstanceID(),
			DestinationID:   destID,
			DestinationType: destination.DestinationDefinition.Name,
		}

		configSubscriberLock.RLock()
		destType := destinationIDtoTypeMap[destID]
		transformationEnabled := destinationTransformationEnabledMap[destID]
		configSubscriberLock.RUnlock()

		//REPORTING - START
		if proc.reporting != nil && proc.reportingEnabled {
			//Grouping events by sourceid + destinationid + source batch id to find the count
			inCountMap = make(map[string]int64)
			inCountMetadataMap = make(map[string]MetricMetadata)
			for _, event := range eventList {
				key := fmt.Sprintf("%s:%s:%s", event.Metadata.SourceID, event.Metadata.DestinationID, event.Metadata.SourceBatchID)
				if _, ok := inCountMap[key]; !ok {
					inCountMap[key] = 0
				}
				if _, ok := inCountMetadataMap[key]; !ok {
					inCountMetadataMap[key] = MetricMetadata{sourceID: event.Metadata.SourceID, destinationID: event.Metadata.DestinationID, sourceBatchID: event.Metadata.SourceBatchID, sourceTaskID: event.Metadata.SourceTaskID, sourceTaskRunID: event.Metadata.SourceTaskRunID, sourceJobID: event.Metadata.SourceJobID, sourceJobRunID: event.Metadata.SourceJobRunID}
				}
				inCountMap[key] = inCountMap[key] + 1
			}
		}
		//REPORTING - END

		url := integrations.GetDestinationURL(destType)
		var response transformer.ResponseT
		var eventsToTransform []transformer.TransformerEventT
		// Send to custom transformer only if the destination has a transformer enabled
		if transformationEnabled {
			userTransformationStat := proc.newUserTransformationStat(sourceID, workspaceID, destination)
			userTransformationStat.numEvents.Count(len(eventList))
			proc.logger.Debug("Custom Transform input size", len(eventList))

			userTransformationStat.transformTime.Start()
			startedAt = time.Now()
			response = proc.transformer.Transform(eventList, integrations.GetUserTransformURL(), userTransformBatchSize)
			endedAt = time.Now()
			timeTaken = endedAt.Sub(startedAt).Seconds()
			userTransformationStat.transformTime.End()
			proc.addToTransformEventByTimePQ(&TransformRequestT{Event: eventList, Stage: transformer.UserTransformerStage, ProcessingTime: timeTaken, Index: -1}, &proc.userTransformEventsByTimeTaken)

			var successMetrics []*types.PUReportedMetric
			var successCountMap map[string]int64
			var successCountMetadataMap map[string]MetricMetadata
			eventsToTransform, successMetrics, successCountMap, successCountMetadataMap = proc.getDestTransformerEvents(response, commonMetaData, destination)
			failedJobs, failedMetrics, failedCountMap := proc.getFailedEventJobs(response, commonMetaData, eventsByMessageID, transformer.UserTransformerStage, transformationEnabled)
			if _, ok := procErrorJobsByDestID[destID]; !ok {
				procErrorJobsByDestID[destID] = make([]*jobsdb.JobT, 0)
			}
			procErrorJobsByDestID[destID] = append(procErrorJobsByDestID[destID], failedJobs...)
			userTransformationStat.numOutputSuccessEvents.Count(len(eventsToTransform))
			userTransformationStat.numOutputFailedEvents.Count(len(failedJobs))
			proc.logger.Debug("Custom Transform output size", len(eventsToTransform))

			transformationdebugger.UploadTransformationStatus(&transformationdebugger.TransformationStatusT{SourceID: sourceID, DestID: destID, Destination: &destination, UserTransformedEvents: eventsToTransform, EventsByMessageID: eventsByMessageID, FailedEvents: response.FailedEvents, UniqueMessageIds: uniqueMessageIdsBySrcDestKey[srcAndDestKey]})

			//REPORTING - START
			if proc.reporting != nil && proc.reportingEnabled {
				diffMetrics := getDiffMetrics(types.GATEWAY, types.USER_TRANSFORMER, inCountMetadataMap, inCountMap, successCountMap, failedCountMap)
				reportMetrics = append(reportMetrics, successMetrics...)
				reportMetrics = append(reportMetrics, failedMetrics...)
				reportMetrics = append(reportMetrics, diffMetrics...)

				//successCountMap will be inCountMap for destination transform
				inCountMap = successCountMap
				inCountMetadataMap = successCountMetadataMap
			}
			//REPORTING - END
		} else {
			proc.logger.Debug("No custom transformation")
			eventsToTransform = eventList
		}

		if len(eventsToTransform) == 0 {
			continue
		}

		proc.logger.Debug("Dest Transform input size", len(eventsToTransform))
		startedAt = time.Now()

		transformAt := "processor"
		if val, ok := destination.DestinationDefinition.Config["transformAtV1"].(string); ok {
			transformAt = val
		}
		//Check for overrides through env
		transformAtOverrideFound := config.IsSet("Processor." + destination.DestinationDefinition.Name + ".transformAt")
		if transformAtOverrideFound {
			transformAt = config.GetString("Processor."+destination.DestinationDefinition.Name+".transformAt", "processor")
		}
		transformAtFromFeaturesFile := gjson.Get(string(proc.transformerFeatures), fmt.Sprintf("routerTransform.%s", destination.DestinationDefinition.Name)).String()

		destTransformationStat := proc.newDestinationTransformationStat(sourceID, workspaceID, transformAt, destination)
		//If transformAt is none
		// OR
		//router and transformer supports router transform, then no destination transformation happens.
		if transformAt == "none" || (transformAt == "router" && transformAtFromFeaturesFile != "") {
			response = ConvertToTransformerResponse(eventsToTransform)
		} else {
			destTransformationStat.transformTime.Start()
			response = proc.transformer.Transform(eventsToTransform, url, transformBatchSize)
			destTransformationStat.transformTime.End()
			transformAt = "processor"
		}

		endedAt = time.Now()
		timeTaken = endedAt.Sub(startedAt).Seconds()
		proc.addToTransformEventByTimePQ(&TransformRequestT{Event: eventsToTransform, Stage: "destination-transformer", ProcessingTime: timeTaken, Index: -1}, &proc.destTransformEventsByTimeTaken)

		destTransformEventList := response.Events
		proc.logger.Debug("Dest Transform output size", len(destTransformEventList))

		failedJobs, failedMetrics, failedCountMap := proc.getFailedEventJobs(response, commonMetaData, eventsByMessageID, transformer.DestTransformerStage, transformationEnabled)
		destTransformationStat.numEvents.Count(len(eventsToTransform))
		destTransformationStat.numOutputSuccessEvents.Count(len(destTransformEventList))
		destTransformationStat.numOutputFailedEvents.Count(len(failedJobs))

		if _, ok := procErrorJobsByDestID[destID]; !ok {
			procErrorJobsByDestID[destID] = make([]*jobsdb.JobT, 0)
		}
		procErrorJobsByDestID[destID] = append(procErrorJobsByDestID[destID], failedJobs...)

		successMetrics := make([]*types.PUReportedMetric, 0)
		connectionDetailsMap := make(map[string]*types.ConnectionDetails)
		statusDetailsMap := make(map[string]*types.StatusDetail)
		successCountMap := make(map[string]int64)
		//Save the JSON in DB. This is what the router uses
		for _, destEvent := range destTransformEventList {
			//Update metrics maps
			proc.updateMetricMaps(nil, successCountMap, connectionDetailsMap, statusDetailsMap, destEvent, jobsdb.Succeeded.State, []byte(`{}`))

			destEventJSON, err := json.Marshal(destEvent.Output)
			//Should be a valid JSON since its our transformation
			//but we handle anyway
			if err != nil {
				continue
			}

			//Need to replace UUID his with messageID from client
			id := uuid.NewV4()
			// read source_id from metadata that is replayed back from transformer
			// in case of custom transformations metadata of first event is returned along with all events in session
			// source_id will be same for all events belong to same user in a session
			sourceID := destEvent.Metadata.SourceID
			destID := destEvent.Metadata.DestinationID
			rudderID := destEvent.Metadata.RudderID
			receivedAt := destEvent.Metadata.ReceivedAt
			messageId := destEvent.Metadata.MessageID
			jobId := destEvent.Metadata.JobID
			sourceBatchId := destEvent.Metadata.SourceBatchID
			sourceTaskId := destEvent.Metadata.SourceTaskID
			sourceTaskRunId := destEvent.Metadata.SourceTaskRunID
			recordId := destEvent.Metadata.RecordID
			sourceJobId := destEvent.Metadata.SourceJobID
			sourceJobRunId := destEvent.Metadata.SourceJobRunID
			//If the response from the transformer does not have userID in metadata, setting userID to random-uuid.
			//This is done to respect findWorker logic in router.
			if rudderID == "" {
				rudderID = "random-" + id.String()
			}

			params := ParametersT{
				SourceID:        sourceID,
				DestinationID:   destID,
				ReceivedAt:      receivedAt,
				TransformAt:     transformAt,
				MessageID:       messageId,
				GatewayJobID:    jobId,
				SourceBatchID:   sourceBatchId,
				SourceTaskID:    sourceTaskId,
				SourceTaskRunID: sourceTaskRunId,
				SourceJobID:     sourceJobId,
				SourceJobRunID:  sourceJobRunId,
				RecordID:        recordId,
			}
			marshalledParams, err := json.Marshal(params)
			if err != nil {
				proc.logger.Errorf("[Processor] Failed to marshal parameters object. Parameters: %v", params)
				panic(err)
			}

			newJob := jobsdb.JobT{
				UUID:         id,
				UserID:       rudderID,
				Parameters:   marshalledParams,
				CreatedAt:    time.Now(),
				ExpireAt:     time.Now(),
				CustomVal:    destType,
				EventPayload: destEventJSON,
			}
			if misc.Contains(rawDataDestinations, newJob.CustomVal) {
				batchDestJobs = append(batchDestJobs, &newJob)
			} else {
				destJobs = append(destJobs, &newJob)
			}
		}

		//REPORTING - PROCESSOR metrics - START
		if proc.reporting != nil && proc.reportingEnabled {
			types.AssertSameKeys(connectionDetailsMap, statusDetailsMap)

			inPU := types.GATEWAY
			if transformationEnabled {
				inPU = types.USER_TRANSFORMER
			}
			for k, cd := range connectionDetailsMap {
				m := &types.PUReportedMetric{
					ConnectionDetails: *cd,
					PUDetails:         *types.CreatePUDetails(inPU, types.DEST_TRANSFORMER, false, false),
					StatusDetail:      statusDetailsMap[k],
				}
				successMetrics = append(successMetrics, m)
			}

			diffMetrics := getDiffMetrics(inPU, types.DEST_TRANSFORMER, inCountMetadataMap, inCountMap, successCountMap, failedCountMap)

			reportMetrics = append(reportMetrics, failedMetrics...)
			reportMetrics = append(reportMetrics, successMetrics...)
			reportMetrics = append(reportMetrics, diffMetrics...)
		}
		//REPORTING - PROCESSOR metrics - END
	}

	proc.destProcessing.End()
	if len(statusList) != len(jobList) {
		panic(fmt.Errorf("len(statusList):%d != len(jobList):%d", len(statusList), len(jobList)))
	}

	proc.statDBW.Start()
	proc.pStatsDBW.Start()
	//XX: Need to do this in a transaction
	if len(destJobs) > 0 {
		proc.logger.Debug("[Processor] Total jobs written to router : ", len(destJobs))
		err := proc.routerDB.Store(destJobs)
		if err != nil {
			proc.logger.Errorf("Store into router table failed with error: %v", err)
			proc.logger.Errorf("destJobs: %v", destJobs)
			panic(err)
		}
		proc.statDestNumOutputEvents.Count(len(destJobs))
	}
	if len(batchDestJobs) > 0 {
		proc.logger.Debug("[Processor] Total jobs written to batch router : ", len(batchDestJobs))
		err := proc.batchRouterDB.Store(batchDestJobs)
		if err != nil {
			proc.logger.Errorf("Store into batch router table failed with error: %v", err)
			proc.logger.Errorf("batchDestJobs: %v", batchDestJobs)
			panic(err)
		}
		proc.statBatchDestNumOutputEvents.Count(len(batchDestJobs))
	}

	var procErrorJobs []*jobsdb.JobT
	for _, jobs := range procErrorJobsByDestID {
		procErrorJobs = append(procErrorJobs, jobs...)
	}
	if len(procErrorJobs) > 0 {
		proc.logger.Info("[Processor] Total jobs written to proc_error: ", len(procErrorJobs))
		err := proc.errorDB.Store(procErrorJobs)
		if err != nil {
			proc.logger.Errorf("Store into proc error table failed with error: %v", err)
			proc.logger.Errorf("procErrorJobs: %v", procErrorJobs)
			panic(err)
		}
		recordEventDeliveryStatus(procErrorJobsByDestID)
	}

	txn := proc.gatewayDB.BeginGlobalTransaction()
	proc.gatewayDB.AcquireUpdateJobStatusLocks()
	err := proc.gatewayDB.UpdateJobStatusInTxn(txn, statusList, []string{GWCustomVal}, nil)
	if err != nil {
		pkgLogger.Errorf("Error occurred while updating gateway jobs statuses. Panicking. Err: %v", err)
		panic(err)
	}
	if proc.reporting != nil && proc.reportingEnabled {
		proc.reporting.Report(reportMetrics, txn)
	}

	if enableDedup {
		proc.updateSourceStats(sourceDupStats, "processor.write_key_duplicate_events")
		if len(uniqueMessageIds) > 0 {
			var dedupedMessageIdsAcrossJobs []string
			for k := range uniqueMessageIds {
				dedupedMessageIdsAcrossJobs = append(dedupedMessageIdsAcrossJobs, k)
			}
			proc.dedupHandler.MarkProcessed(dedupedMessageIdsAcrossJobs)
		}
	}
	proc.gatewayDB.CommitTransaction(txn)
	proc.gatewayDB.ReleaseUpdateJobStatusLocks()
	proc.statDBW.End()

	proc.logger.Debugf("Processor GW DB Write Complete. Total Processed: %v", len(statusList))
	//XX: End of transaction

	proc.pStatsDBW.End(len(statusList))
	proc.pStatsJobs.End(totalEvents)

	proc.statGatewayDBW.Count(len(statusList))
	proc.statRouterDBW.Count(len(destJobs))
	proc.statBatchRouterDBW.Count(len(batchDestJobs))
	proc.statProcErrDBW.Count(len(procErrorJobs))

	proc.pStatsJobs.Print()
	proc.pStatsDBW.Print()
}

func ConvertToTransformerResponse(events []transformer.TransformerEventT) transformer.ResponseT {
	var responses []transformer.TransformerResponseT
	for _, event := range events {
		resp := transformer.TransformerResponseT{Output: event.Message, StatusCode: 200, Metadata: event.Metadata}
		responses = append(responses, resp)
	}

	return transformer.ResponseT{Events: responses}
}

func getTruncatedEventList(jobList []*jobsdb.JobT, maxEvents int) (truncatedList []*jobsdb.JobT, totalEvents int) {
	for idx, job := range jobList {
		eventsInJob := len(gjson.GetBytes(job.EventPayload, "batch").Array())
		totalEvents += eventsInJob
		if totalEvents >= maxEvents {
			return jobList[:idx+1], totalEvents
		}
	}
	return jobList, totalEvents
}

func (proc *HandleT) addToTransformEventByTimePQ(event *TransformRequestT, pq *transformRequestPQ) {
	proc.transformEventsByTimeMutex.Lock()
	defer proc.transformEventsByTimeMutex.Unlock()
	if pq.Len() < transformTimesPQLength {
		pq.Add(event)
		return
	}
	if pq.Top().ProcessingTime < event.ProcessingTime {
		pq.RemoveTop()
		pq.Add(event)

	}
}

// handlePendingGatewayJobs is checking for any pending gateway jobs (failed and unprocessed), and routes them appropriately
// Returns true if any job is handled, otherwise returns false.
func (proc *HandleT) handlePendingGatewayJobs() bool {
	proc.statLoopTime.Start()
	proc.pStatsDBR.Start()
	proc.statDBR.Start()

	toQuery := dbReadBatchSize
	proc.logger.Debugf("Processor DB Read size: %v", toQuery)
	//Should not have any failure while processing (in v0) so
	//retryList should be empty. Remove the assert

	var retryList, unprocessedList []*jobsdb.JobT
	var totalRetryEvents, totalUnprocessedEvents int

	unTruncatedRetryList := proc.gatewayDB.GetToRetry(jobsdb.GetQueryParamsT{CustomValFilters: []string{GWCustomVal}, Count: toQuery})
	retryList, totalRetryEvents = getTruncatedEventList(unTruncatedRetryList, maxEventsToProcess)

	if len(unTruncatedRetryList) >= dbReadBatchSize || totalRetryEvents >= maxEventsToProcess {
		// skip querying for unprocessed jobs if either retreived dbReadBatchSize or retreived maxEventToProcess
	} else {
		eventsLeftToProcess := maxEventsToProcess - totalRetryEvents
		toQuery = misc.MinInt(eventsLeftToProcess, dbReadBatchSize)
		unTruncatedUnProcessedList := proc.gatewayDB.GetUnprocessed(jobsdb.GetQueryParamsT{CustomValFilters: []string{GWCustomVal}, Count: toQuery})
		unprocessedList, totalUnprocessedEvents = getTruncatedEventList(unTruncatedUnProcessedList, eventsLeftToProcess)
	}

	proc.statDBR.End()

	// check if there is work to be done
	if len(unprocessedList)+len(retryList) == 0 {
		proc.logger.Debugf("Processor DB Read Complete. No GW Jobs to process.")
		proc.pStatsDBR.End(0)
		return false
	}
	proc.eventSchemasTime.Start()
	if enableEventSchemasFeature && !enableEventSchemasAPIOnly {
		for _, unprocessedJob := range unprocessedList {
			writeKey := gjson.GetBytes(unprocessedJob.EventPayload, "writeKey").Str
			proc.eventSchemaHandler.RecordEventSchema(writeKey, string(unprocessedJob.EventPayload))
		}
	}
	proc.eventSchemasTime.End()
	// handle pending jobs
	proc.statListSort.Start()
	combinedList := append(unprocessedList, retryList...)
	proc.logger.Debugf("Processor DB Read Complete. retryList: %v, unprocessedList: %v, total_requests: %v, total_events: %d", len(retryList), len(unprocessedList), len(combinedList), totalRetryEvents+totalUnprocessedEvents)
	proc.pStatsDBR.End(len(combinedList))
	proc.statGatewayDBR.Count(len(combinedList))

	proc.pStatsDBR.Print()

	//Sort by JOBID
	sort.Slice(combinedList, func(i, j int) bool {
		return combinedList[i].JobID < combinedList[j].JobID
	})

	proc.statListSort.End()

	proc.processJobsForDest(combinedList, nil)

	proc.statLoopTime.End()

	return true
}

func (proc *HandleT) mainLoop() {
	//waiting for reporting client setup
	if proc.reporting != nil {
		proc.reporting.WaitForSetup(types.CORE_REPORTING_CLIENT)
	}

	proc.logger.Info("Processor loop started")
	currLoopSleep := time.Duration(0)
	timeout := time.After(mainLoopTimeout)
	for {
		select {
		case pause := <-proc.pauseChannel:
			pkgLogger.Info("Processor is paused.")
			proc.paused = true
			pause.respChannel <- true
			<-proc.resumeChannel
		case <-timeout:
			proc.paused = false
			timeout = time.After(mainLoopTimeout)
			if isUnLocked {
				if proc.handlePendingGatewayJobs() {
					currLoopSleep = time.Duration(0)
				} else {
					currLoopSleep = 2*currLoopSleep + loopSleep
					if currLoopSleep > maxLoopSleep {
						currLoopSleep = maxLoopSleep
					}
					time.Sleep(currLoopSleep)
				}
				time.Sleep(fixedLoopSleep) // adding sleep here to reduce cpu load on postgres when we have less rps
			} else {
				time.Sleep(fixedLoopSleep)
			}
		}
	}
}

func (proc *HandleT) crashRecover() {
	proc.gatewayDB.DeleteExecuting(jobsdb.GetQueryParamsT{CustomValFilters: []string{GWCustomVal}, Count: -1})
}

func (proc *HandleT) updateSourceStats(sourceStats map[string]int, bucket string) {
	for sourceTag, count := range sourceStats {
		tags := map[string]string{
			"source": sourceTag,
		}
		sourceStatsD := proc.stats.NewTaggedStat(bucket, stats.CountType, tags)
		sourceStatsD.Count(count)
	}
}

//Pause is a blocking call.
//Pause returns after the processor is paused.
func (proc *HandleT) Pause() {
	proc.pauseLock.Lock()
	defer proc.pauseLock.Unlock()

	if proc.paused {
		return
	}

	respChannel := make(chan bool)
	proc.pauseChannel <- &PauseT{respChannel: respChannel}
	<-respChannel
}

func (proc *HandleT) Resume() {
	proc.pauseLock.Lock()
	defer proc.pauseLock.Unlock()

	if !proc.paused {
		return
	}

	proc.resumeChannel <- true
}<|MERGE_RESOLUTION|>--- conflicted
+++ resolved
@@ -296,18 +296,6 @@
 	proc.transformer.Setup()
 
 	proc.crashRecover()
-<<<<<<< HEAD
-	if proc.processSessions {
-		proc.logger.Info("Starting session processor")
-		rruntime.Go(func() {
-			proc.createSessions()
-		})
-	}
-	rruntime.Go(func() {
-		router.CleanFailedRecordsTableProcess()
-	})
-=======
->>>>>>> 884913a2
 }
 
 // Start starts this processor's main loops.

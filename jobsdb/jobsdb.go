--- conflicted
+++ resolved
@@ -2587,10 +2587,6 @@
 			return
 		}
 
-<<<<<<< HEAD
-		// jd.logger.Info("BackupDS check:Start")
-=======
->>>>>>> a2829459
 		backupDSRange := jd.getBackupDSRange()
 		// check if non empty dataset is present to backup
 		// else continue

package router

import (
	"container/list"
	"context"
	"encoding/json"
	"fmt"
	"math"
	"math/rand"
	"net/http"
	"sort"
	"strconv"
	"strings"
	"sync"
	"sync/atomic"
	"time"

	"github.com/cenkalti/backoff/v4"
	backendconfig "github.com/rudderlabs/rudder-server/config/backend-config"
	"github.com/rudderlabs/rudder-server/processor/integrations"
	"github.com/rudderlabs/rudder-server/router/customdestinationmanager"
	customDestinationManager "github.com/rudderlabs/rudder-server/router/customdestinationmanager"
	"github.com/rudderlabs/rudder-server/router/throttler"
	"github.com/rudderlabs/rudder-server/router/transformer"
	"github.com/rudderlabs/rudder-server/router/types"
	router_utils "github.com/rudderlabs/rudder-server/router/utils"
	"github.com/rudderlabs/rudder-server/services/diagnostics"
	"github.com/rudderlabs/rudder-server/services/multitenant"
	"github.com/rudderlabs/rudder-server/utils"
	utilTypes "github.com/rudderlabs/rudder-server/utils/types"
	"github.com/thoas/go-funk"
	"github.com/tidwall/gjson"
	"github.com/tidwall/sjson"
	"golang.org/x/sync/errgroup"

	"github.com/rudderlabs/rudder-server/config"
	"github.com/rudderlabs/rudder-server/jobsdb"
	oauth "github.com/rudderlabs/rudder-server/router/oauthResponseHandler"
	"github.com/rudderlabs/rudder-server/rruntime"
	destinationdebugger "github.com/rudderlabs/rudder-server/services/debugger/destination"
	"github.com/rudderlabs/rudder-server/services/stats"
	"github.com/rudderlabs/rudder-server/utils/logger"
	"github.com/rudderlabs/rudder-server/utils/misc"
)

type PauseT struct {
	respChannel   chan bool
	wg            *sync.WaitGroup
	waitForResume bool
}

type HandleDestOAuthRespParamsT struct {
	ctx            context.Context
	destinationJob types.DestinationJobT
	workerId       int
	trRespStCd     int
	trRespBody     string
	accessToken    string
}

//HandleT is the handle to this module.
type HandleT struct {
	pausingWorkers                         bool
	paused                                 bool
	pauseLock                              sync.Mutex
	generatorPauseChannel                  chan *PauseT
	generatorResumeChannel                 chan bool
	statusLoopPauseChannel                 chan *PauseT
	statusLoopResumeChannel                chan bool
	requestQ                               chan *jobsdb.JobT
	responseQ                              chan jobResponseT
	jobsDB                                 jobsdb.MultiTenantJobsDB
	errorDB                                jobsdb.JobsDB
	netHandle                              NetHandleI
	destName                               string
	workers                                []*workerT
	perfStats                              *misc.PerfStats
	successCount                           uint64
	failCount                              uint64
	failedEventsListMutex                  sync.RWMutex
	failedEventsList                       *list.List
	failedEventsChan                       chan jobsdb.JobStatusT
	isEnabled                              bool
	toClearFailJobIDMutex                  sync.Mutex
	toClearFailJobIDMap                    map[int][]string
	requestsMetricLock                     sync.RWMutex
	failureMetricLock                      sync.RWMutex
	diagnosisTicker                        *time.Ticker
	requestsMetric                         []requestMetric
	failuresMetric                         map[string][]failureMetric
	customDestinationManager               customdestinationmanager.DestinationManager
	throttler                              throttler.Throttler
	throttlerMutex                         sync.RWMutex
	guaranteeUserEventOrder                bool
	netClientTimeout                       time.Duration
	enableBatching                         bool
	transformer                            transformer.Transformer
	configSubscriberLock                   sync.RWMutex
	destinationsMap                        map[string]*router_utils.BatchDestinationT // destinationID -> destination
	logger                                 logger.LoggerI
	batchInputCountStat                    stats.RudderStats
	batchOutputCountStat                   stats.RudderStats
	routerTransformInputCountStat          stats.RudderStats
	routerTransformOutputCountStat         stats.RudderStats
	batchInputOutputDiffCountStat          stats.RudderStats
	eventsAbortedStat                      stats.RudderStats
	drainedJobsStat                        stats.RudderStats
	routerResponseTransformStat            stats.RudderStats
	noOfWorkers                            int
	allowAbortedUserJobsCountForProcessing int
	throttledUserMap                       map[string]struct{} // used before calling findWorker. A temp storage to save <userid> whose job can be throttled.
	isBackendConfigInitialized             bool
	backendConfig                          backendconfig.BackendConfig
	backendConfigInitialized               chan bool
	maxFailedCountForJob                   int
	retryTimeWindow                        time.Duration
	routerTimeout                          time.Duration
	destinationResponseHandler             ResponseHandlerI
	saveDestinationResponse                bool
	reporting                              utilTypes.ReportingI
	reportingEnabled                       bool
	savePayloadOnError                     bool
	backgroundGroup                        *errgroup.Group
	backgroundCtx                          context.Context
	backgroundCancel                       context.CancelFunc
	backgroundWait                         func() error
	oauth                                  oauth.Authorizer
	transformerProxy                       bool
	saveDestinationResponseOverride        bool
<<<<<<< HEAD
	routerLatencyStat                      map[string]misc.MovingAverage
	sourceIDWorkspaceMap                   map[string]string
	routerCustomerJobStatusCount           map[string]map[string]int // TODO : Remove This

	backgroundGroup  *errgroup.Group
	backgroundCtx    context.Context
	backgroundCancel context.CancelFunc
	backgroundWait   func() error

	customerCount  map[string]int
	earliestJobMap map[string]time.Time
=======
>>>>>>> 9ff3e5e9
}

type jobResponseT struct {
	status *jobsdb.JobStatusT
	worker *workerT
	userID string
	JobT   *jobsdb.JobT
}

//JobParametersT struct holds source id and destination id of a job
type JobParametersT struct {
	SourceID                string      `json:"source_id"`
	DestinationID           string      `json:"destination_id"`
	ReceivedAt              string      `json:"received_at"`
	TransformAt             string      `json:"transform_at"`
	SourceBatchID           string      `json:"source_batch_id"`
	SourceTaskID            string      `json:"source_task_id"`
	SourceTaskRunID         string      `json:"source_task_run_id"`
	SourceJobID             string      `json:"source_job_id"`
	SourceJobRunID          string      `json:"source_job_run_id"`
	SourceDefinitionID      string      `json:"source_definition_id"`
	DestinationDefinitionID string      `json:"destination_definition_id"`
	SourceCategory          string      `json:"source_category"`
	RecordID                interface{} `json:"record_id"`
	MessageID               string      `json:"message_id"`
	WorkspaceId             string      `json:"workspaceId"`
	RudderAccountId         string      `json:"rudderAccountId"`
}

type workerMessageT struct {
	job                *jobsdb.JobT
	throttledAtTime    time.Time
	workerAssignedTime time.Time
}

// workerT a structure to define a worker for sending events to sinks
type workerT struct {
	pauseChannel               chan *PauseT
	resumeChannel              chan bool
	channel                    chan workerMessageT     // the worker job channel
	workerID                   int                     // identifies the worker
	failedJobs                 int                     // counts the failed jobs of a worker till it gets reset by external channel
	sleepTime                  time.Duration           // the sleep duration for every job of the worker
	failedJobIDMap             map[string]int64        // user to failed jobId
	failedJobIDMutex           sync.RWMutex            // lock to protect structure above
	retryForJobMap             map[int64]time.Time     // jobID to next retry time map
	retryForJobMapMutex        sync.RWMutex            // lock to protect structure above
	routerJobs                 []types.RouterJobT      // slice to hold router jobs to send to destination transformer
	destinationJobs            []types.DestinationJobT // slice to hold destination jobs
	rt                         *HandleT                // handle to router
	deliveryTimeStat           stats.RudderStats
	routerDeliveryLatencyStat  stats.RudderStats
	routerProxyStat            stats.RudderStats
	batchTimeStat              stats.RudderStats
	abortedUserIDMap           map[string]int // aborted user to count of jobs allowed map
	abortedUserMutex           sync.RWMutex
	jobCountsByDestAndUser     map[string]*destJobCountsT
	throttledAtTime            time.Time
	encounteredRouterTransform bool
}

type destJobCountsT struct {
	total  int
	byUser map[string]int
}

var (
	jobQueryBatchSize, updateStatusBatchSize, noOfJobsPerChannel  int
	failedEventsCacheSize                                         int
	readSleep, minSleep, maxStatusUpdateWait, diagnosisTickerTime time.Duration
	minRetryBackoff, maxRetryBackoff, jobsBatchTimeout            time.Duration
	noOfJobsToBatchInAWorker                                      int
	pkgLogger                                                     logger.LoggerI
	Diagnostics                                                   diagnostics.DiagnosticsI
	fixedLoopSleep                                                time.Duration
	toAbortDestinationIDs                                         string
	QueryFilters                                                  jobsdb.QueryFiltersT
	disableEgress                                                 bool
)

type requestMetric struct {
	RequestRetries       int
	RequestAborted       int
	RequestSuccess       int
	RequestCompletedTime time.Duration
}

type failureMetric struct {
	RouterDestination string          `json:"router_destination"`
	UserId            string          `json:"user_id"`
	RouterAttemptNum  int             `json:"router_attempt_num"`
	ErrorCode         string          `json:"error_code"`
	ErrorResponse     json.RawMessage `json:"error_response"`
}

func isSuccessStatus(status int) bool {
	return status >= 200 && status < 300
}

func isJobTerminated(status int) bool {
	if status == 429 {
		return false
	}

	if status != types.RouterTimedOut {
		return false
	}

	return status >= 200 && status < 500
}

func loadConfig() {
	config.RegisterIntConfigVariable(10000, &jobQueryBatchSize, true, 1, "Router.jobQueryBatchSize")
	config.RegisterIntConfigVariable(1000, &updateStatusBatchSize, true, 1, "Router.updateStatusBatchSize")
	config.RegisterDurationConfigVariable(time.Duration(1000), &readSleep, true, time.Millisecond, []string{"Router.readSleep", "Router.readSleepInMS"}...)
	config.RegisterIntConfigVariable(1000, &noOfJobsPerChannel, false, 1, "Router.noOfJobsPerChannel")
	config.RegisterIntConfigVariable(20, &noOfJobsToBatchInAWorker, false, 1, "Router.noOfJobsToBatchInAWorker")
	config.RegisterDurationConfigVariable(time.Duration(5), &jobsBatchTimeout, true, time.Second, []string{"Router.jobsBatchTimeout", "Router.jobsBatchTimeoutInSec"}...)
	config.RegisterDurationConfigVariable(time.Duration(0), &minSleep, false, time.Second, []string{"Router.minSleep", "Router.minSleepInS"}...)
	config.RegisterDurationConfigVariable(time.Duration(5), &maxStatusUpdateWait, true, time.Second, []string{"Router.maxStatusUpdateWait", "Router.maxStatusUpdateWaitInS"}...)
	config.RegisterBoolConfigVariable(false, &disableEgress, false, "disableEgress")
	// Time period for diagnosis ticker
	config.RegisterDurationConfigVariable(time.Duration(60), &diagnosisTickerTime, false, time.Second, []string{"Diagnostics.routerTimePeriod", "Diagnostics.routerTimePeriodInS"}...)
	config.RegisterDurationConfigVariable(time.Duration(10), &minRetryBackoff, true, time.Second, []string{"Router.minRetryBackoff", "Router.minRetryBackoffInS"}...)
	config.RegisterDurationConfigVariable(time.Duration(300), &maxRetryBackoff, true, time.Second, []string{"Router.maxRetryBackoff", "Router.maxRetryBackoffInS"}...)
	config.RegisterDurationConfigVariable(time.Duration(0), &fixedLoopSleep, true, time.Millisecond, []string{"Router.fixedLoopSleep", "Router.fixedLoopSleepInMS"}...)
	config.RegisterIntConfigVariable(10, &failedEventsCacheSize, false, 1, "Router.failedEventsCacheSize")
	config.RegisterStringConfigVariable("", &toAbortDestinationIDs, true, "Router.toAbortDestinationIDs")
	// sources failed keys config
	config.RegisterDurationConfigVariable(time.Duration(48), &failedKeysExpire, true, time.Hour, "Router.failedKeysExpire")
	config.RegisterDurationConfigVariable(time.Duration(24), &failedKeysCleanUpSleep, true, time.Hour, "Router.failedKeysCleanUpSleep")
	failedKeysEnabled = config.GetBool("Router.failedKeysEnabled", false)
}

func (worker *workerT) trackStuckDelivery() chan struct{} {
	ch := make(chan struct{}, 1)
	rruntime.Go(func() {
		select {
		case <-ch:
			// do nothing
		case <-time.After(worker.rt.netClientTimeout * 2):
			worker.rt.logger.Infof("[%s Router] Delivery to destination exceeded the 2 * configured timeout ", worker.rt.destName)
			stat := stats.NewTaggedStat("router_delivery_exceeded_timeout", stats.CountType, stats.Tags{
				"destType": worker.rt.destName,
			})
			stat.Increment()
		}
	})
	return ch
}

func (worker *workerT) recordStatsForFailedTransforms(transformType string, transformedJobs []types.DestinationJobT) {
	for _, destJob := range transformedJobs {
		if destJob.StatusCode != http.StatusOK {
			transformFailedCountStat := stats.NewTaggedStat("router_transform_num_failed_jobs", stats.CountType, stats.Tags{
				"destType":      worker.rt.destName,
				"transformType": transformType,
				"statusCode":    strconv.Itoa(destJob.StatusCode),
				"destination":   destJob.Destination.ID,
			})
			transformFailedCountStat.Count(1)
		}
	}
}

func (worker *workerT) routerTransform(routerJobs []types.RouterJobT) []types.DestinationJobT {
	worker.rt.routerTransformInputCountStat.Count(len(routerJobs))
	destinationJobs := worker.rt.transformer.Transform(transformer.ROUTER_TRANSFORM, &types.TransformMessageT{Data: routerJobs, DestType: strings.ToLower(worker.rt.destName)})
	worker.rt.routerTransformOutputCountStat.Count(len(destinationJobs))
	worker.recordStatsForFailedTransforms("routerTransform", destinationJobs)
	return destinationJobs
}

func (worker *workerT) batch(routerJobs []types.RouterJobT) []types.DestinationJobT {
	inputJobsLength := len(routerJobs)
	worker.rt.batchInputCountStat.Count(inputJobsLength)
	destinationJobs := worker.rt.transformer.Transform(transformer.BATCH, &types.TransformMessageT{Data: routerJobs, DestType: strings.ToLower(worker.rt.destName)})
	worker.rt.batchOutputCountStat.Count(len(destinationJobs))
	worker.recordStatsForFailedTransforms("batch", destinationJobs)

	var totalJobMetadataCount int
	for _, destinationJob := range destinationJobs {
		totalJobMetadataCount += len(destinationJob.JobMetadataArray)
	}

	if inputJobsLength != totalJobMetadataCount {
		worker.rt.batchInputOutputDiffCountStat.Count(inputJobsLength - totalJobMetadataCount)

		worker.rt.logger.Errorf("[%v Router] :: Total input jobs count:%d did not match total job metadata count:%d returned from batch transformer", worker.rt.destName, inputJobsLength, totalJobMetadataCount)
		jobIDs := make([]string, len(routerJobs))
		for idx, routerJob := range routerJobs {
			jobIDs[idx] = fmt.Sprintf("%v", routerJob.JobMetadata.JobID)
		}
		worker.rt.logger.Errorf("[%v Router] :: Job ids : %s", worker.rt.destName, strings.Join(jobIDs, ", "))
	}

	return destinationJobs
}

func (worker *workerT) workerProcess() {

	timeout := time.After(jobsBatchTimeout)
	for {
		select {
		case pause := <-worker.pauseChannel:
			//Drain the channel
			for len(worker.channel) > 0 {
				<-worker.channel
			}

			//Clear buffers
			worker.routerJobs = make([]types.RouterJobT, 0)
			worker.destinationJobs = make([]types.DestinationJobT, 0)
			worker.jobCountsByDestAndUser = make(map[string]*destJobCountsT)

			pkgLogger.Infof("Router worker %d is paused. Dest type: %s", worker.workerID, worker.rt.destName)
			pause.wg.Done()
			pause.respChannel <- true
			if pause.waitForResume {
				<-worker.resumeChannel
				pkgLogger.Infof("Router worker %d is resumed. Dest type: %s", worker.workerID, worker.rt.destName)
			}
		case message, hasMore := <-worker.channel:
			if !hasMore {
				if len(worker.routerJobs) == 0 {
					return
				}

				if worker.rt.enableBatching {
					worker.destinationJobs = worker.batch(worker.routerJobs)
				} else {
					worker.destinationJobs = worker.routerTransform(worker.routerJobs)
				}
				worker.processDestinationJobs()

				return
			}

			if worker.rt.pausingWorkers {
				continue
			}

			job := message.job
			worker.throttledAtTime = message.throttledAtTime
			worker.rt.logger.Debugf("[%v Router] :: performing checks to send payload.", worker.rt.destName)

			userID := job.UserID

			var parameters JobParametersT
			err := json.Unmarshal(job.Parameters, &parameters)
			if err != nil {
				worker.rt.logger.Error("Unmarshal of job parameters failed. ", string(job.Parameters))
			}

			var isPrevFailedUser bool
			var previousFailedJobID int64
			if worker.rt.guaranteeUserEventOrder {
				//If there is a failed jobID from this user, we cannot pass future jobs
				worker.failedJobIDMutex.RLock()
				previousFailedJobID, isPrevFailedUser = worker.failedJobIDMap[userID]
				worker.failedJobIDMutex.RUnlock()

				// mark job as waiting if prev job from same user has not succeeded yet
				if isPrevFailedUser {
					markedAsWaiting := worker.handleJobForPrevFailedUser(job, parameters, userID, previousFailedJobID)
					if markedAsWaiting {
						worker.rt.logger.Debugf(`Decrementing in throttle map for destination:%s since job:%d is marked as waiting for user:%s`, parameters.DestinationID, job.JobID, userID)
						worker.rt.throttler.Dec(parameters.DestinationID, userID, 1, worker.throttledAtTime, throttler.ALL_LEVELS)
						continue
					}
				}
			}

			firstAttemptedAt := gjson.GetBytes(job.LastJobStatus.ErrorResponse, "firstAttemptedAt").Str

			jobMetadata := types.JobMetadataT{
				UserID:           userID,
				JobID:            job.JobID,
				SourceID:         parameters.SourceID,
				DestinationID:    parameters.DestinationID,
				AttemptNum:       job.LastJobStatus.AttemptNum,
				ReceivedAt:       parameters.ReceivedAt,
				CreatedAt:        job.CreatedAt.Format(misc.RFC3339Milli),
				FirstAttemptedAt: firstAttemptedAt,
				TransformAt:      parameters.TransformAt,
<<<<<<< HEAD
				JobT:             job,
				PickedAtTime:     message.workerAssignedTime,
			}
=======
				WorkspaceId:      parameters.WorkspaceId,
				JobT:             job}
>>>>>>> 9ff3e5e9

			worker.rt.configSubscriberLock.RLock()
			batchDestination, ok := worker.rt.destinationsMap[parameters.DestinationID]
			if !ok {
				status := jobsdb.JobStatusT{
					JobID:         job.JobID,
					AttemptNum:    job.LastJobStatus.AttemptNum,
					JobState:      jobsdb.Aborted.State,
					ExecTime:      time.Now(),
					RetryTime:     time.Now(),
					ErrorCode:     "",
					ErrorResponse: []byte(`{"reason": "Aborted because destination is not available in the config" }`),
					Parameters:    []byte(`{}`),
					Customer:      job.Customer,
				}
				worker.rt.responseQ <- jobResponseT{status: &status, worker: worker, userID: userID, JobT: job}
				continue
			}
			destination := batchDestination.Destination
			if authType := router_utils.GetAuthType(destination); router_utils.IsNotEmptyString(authType) && authType == "OAuth" {
				rudderAccountId := router_utils.GetRudderAccountId(&destination)
				if router_utils.IsNotEmptyString(rudderAccountId) {
					// Get Access Token Information to send it as part of the event
					tokenStatusCode, accountSecretInfo := worker.rt.oauth.FetchToken(&oauth.RefreshTokenParams{
						AccountId:       rudderAccountId,
						WorkspaceId:     jobMetadata.WorkspaceId,
						DestDefName:     destination.DestinationDefinition.Name,
						EventNamePrefix: "fetch_token",
					})
					if tokenStatusCode == http.StatusOK {
						jobMetadata.OAuthAccessToken = accountSecretInfo.Account.AccessToken
					} else {
						worker.rt.logger.Infof(`Error in Token Fetch statusCode: %d\t error: %s\n`, tokenStatusCode, accountSecretInfo.Err)
					}
				}
			}
			worker.rt.configSubscriberLock.RUnlock()

			worker.recordCountsByDestAndUser(destination.ID, userID)
			worker.encounteredRouterTransform = false

			if worker.rt.enableBatching {
				routerJob := types.RouterJobT{Message: job.EventPayload, JobMetadata: jobMetadata, Destination: destination}
				worker.routerJobs = append(worker.routerJobs, routerJob)
				if len(worker.routerJobs) >= noOfJobsToBatchInAWorker {
					worker.destinationJobs = worker.batch(worker.routerJobs)
					worker.processDestinationJobs()
				}
			} else if parameters.TransformAt == "router" {
				worker.encounteredRouterTransform = true
				routerJob := types.RouterJobT{Message: job.EventPayload, JobMetadata: jobMetadata, Destination: destination}
				worker.routerJobs = append(worker.routerJobs, routerJob)

				if len(worker.routerJobs) >= noOfJobsToBatchInAWorker {
					worker.destinationJobs = worker.routerTransform(worker.routerJobs)
					worker.processDestinationJobs()
				}
			} else {
				destinationJob := types.DestinationJobT{Message: job.EventPayload, JobMetadataArray: []types.JobMetadataT{jobMetadata}, Destination: destination}
				worker.destinationJobs = append(worker.destinationJobs, destinationJob)
				worker.processDestinationJobs()
			}

		case <-timeout:
			timeout = time.After(jobsBatchTimeout)
			if worker.rt.pausingWorkers {
				continue
			}

			if len(worker.routerJobs) > 0 {
				if worker.rt.enableBatching {
					worker.destinationJobs = worker.batch(worker.routerJobs)
				} else {
					worker.destinationJobs = worker.routerTransform(worker.routerJobs)
				}
				worker.processDestinationJobs()
			}
		}
	}
}

func (worker *workerT) processDestinationJobs() {
	worker.handleWorkerDestinationJobs(context.TODO())
	//routerJobs/destinationJobs are processed. Clearing the queues.
	worker.routerJobs = make([]types.RouterJobT, 0)
	worker.destinationJobs = make([]types.DestinationJobT, 0)
	worker.jobCountsByDestAndUser = make(map[string]*destJobCountsT)
}

func (worker *workerT) canSendJobToDestination(prevRespStatusCode int, failedUserIDsMap map[string]struct{}, destinationJob types.DestinationJobT) bool {
	if prevRespStatusCode == 0 {
		return true
	}

	if !worker.rt.guaranteeUserEventOrder {
		//if guaranteeUserEventOrder is false, letting the next jobs pass
		return true
	}

	//If batching is enabled, we send the request only if the previous one succeeds
	if worker.rt.enableBatching {
		return isSuccessStatus(prevRespStatusCode)
	}

	//If the destinationJob has come through router transform,
	//drop the request if it is of a failed user, else send
	for _, metadata := range destinationJob.JobMetadataArray {
		if _, ok := failedUserIDsMap[metadata.UserID]; ok {
			return false
		}
	}

	return true
}

func getIterableStruct(payload []byte, transformAt string) []integrations.PostParametersT {
	var err error
	var response integrations.PostParametersT
	responseArray := make([]integrations.PostParametersT, 0)
	if transformAt == "router" {
		err = json.Unmarshal(payload, &response)
		if err != nil {
			err = json.Unmarshal(payload, &responseArray)
		} else {
			responseArray = append(responseArray, response)
		}

	} else {
		err = json.Unmarshal(payload, &response)
		if err == nil {
			responseArray = append(responseArray, response)
		}
	}
	if err != nil {
		panic(fmt.Errorf("setting Payload through sjson failed with err %v", err))
	}
	return responseArray
}

func (worker *workerT) handleWorkerDestinationJobs(ctx context.Context) {
	worker.batchTimeStat.Start()

	var respContentType string
	var respStatusCode, prevRespStatusCode int
	var respBody string
	var respBodyTemp string
	handledJobMetadatas := make(map[int64]*types.JobMetadataT)

	var destinationResponseHandler ResponseHandlerI
	worker.rt.configSubscriberLock.RLock()
	destinationResponseHandler = worker.rt.destinationResponseHandler
	saveDestinationResponse := worker.rt.saveDestinationResponse
	worker.rt.configSubscriberLock.RUnlock()

	/*
		Batch
		[u1e1, u2e1, u1e2, u2e2, u1e3, u2e3]
		[b1, b2, b3]
		b1 will send if success
		b2 will send if b2 failed then will drop b3

		Router transform
		[u1e1, u2e1, u1e2, u2e2, u1e3, u2e3]
		200, 200, 500, 200, 200, 200

		Case 1:
		u1e1 will send - success
		u2e1 will send - success
		u1e2 will drop because transformer gave 500
		u2e2 will send - success
		u1e3 should be dropped because u1e2 should be retried
		u2e3 will send

		Case 2:
		u1e1 will send - success
		u2e1 will send - failed 5xx
		u1e2 will send
		u2e2 will drop - because request to destination failed with 5xx
		u1e3 will send
		u2e3 will drop - because request to destination failed with 5xx

		Case 3:
		u1e1 will send - success
		u2e1 will send - failed 4xx
		u1e2 will send
		u2e2 will send - because previous job is aborted
		u1e3 will send
		u2e3 will send
	*/

	failedUserIDsMap := make(map[string]struct{})
	apiCallsCount := make(map[string]*destJobCountsT)
	for _, destinationJob := range worker.destinationJobs {
		var attemptedToSendTheJob bool
		respBodyArr := make([]string, 0)
		if destinationJob.StatusCode == 200 || destinationJob.StatusCode == 0 {
			if worker.canSendJobToDestination(prevRespStatusCode, failedUserIDsMap, destinationJob) {
				diagnosisStartTime := time.Now()
				sourceID := destinationJob.JobMetadataArray[0].SourceID
				destinationID := destinationJob.JobMetadataArray[0].DestinationID
				pickedAtTime := destinationJob.JobMetadataArray[0].PickedAtTime

				worker.recordAPICallCount(apiCallsCount, destinationID, destinationJob.JobMetadataArray)
				transformAt := destinationJob.JobMetadataArray[0].TransformAt

				// START: request to destination endpoint
				worker.deliveryTimeStat.Start()
				customer := destinationJob.JobMetadataArray[0].JobT.Customer
				deliveryLatencyStat := stats.NewTaggedStat("delivery_latency", stats.TimerType, stats.Tags{
					"module":      "router",
					"destType":    worker.rt.destName,
					"destination": misc.GetTagName(destinationJob.Destination.ID, destinationJob.Destination.Name),
					"customer":    customer,
				})
				workspaceID := destinationJob.JobMetadataArray[0].JobT.Customer
				deliveryLatencyStat.Start()
				startedAt := time.Now()

				// TODO: remove trackStuckDelivery once we verify it is not needed,
				//			router_delivery_exceeded_timeout -> goes to zero
				ch := worker.trackStuckDelivery()
				if time.Since(pickedAtTime) > worker.rt.routerTimeout {
					respStatusCode, respBodyTemp = types.RouterTimedOut, fmt.Sprintf(`777 Jobs took more time than expected. Will be retried`)
				} else if worker.rt.customDestinationManager != nil {
					for _, destinationJobMetadata := range destinationJob.JobMetadataArray {
						if sourceID != destinationJobMetadata.SourceID {
							panic(fmt.Errorf("different sources are grouped together"))
						}
						if destinationID != destinationJobMetadata.DestinationID {
							panic(fmt.Errorf("different destinations are grouped together"))
						}
					}
					respStatusCode, respBody = worker.rt.customDestinationManager.SendData(destinationJob.Message, sourceID, destinationID)
				} else {
					result := getIterableStruct(destinationJob.Message, transformAt)
					for _, val := range result {
						err := integrations.ValidatePostInfo(val)
						if err != nil {
							respStatusCode, respBodyTemp = 400, fmt.Sprintf(`400 GetPostInfoFailed with error: %s`, err.Error())
							respBodyArr = append(respBodyArr, respBodyTemp)
						} else {
							// stat start
							pkgLogger.Debugf(`responseTransform status :%v, %s`, worker.rt.transformerProxy, worker.rt.destName)
							sendCtx, cancel := context.WithTimeout(ctx, worker.rt.netClientTimeout)
							defer cancel()
							//transformer proxy start
							if worker.rt.transformerProxy {
								rtl_time := time.Now()
								respStatusCode, respBodyTemp = worker.rt.transformer.ProxyRequest(ctx, val, worker.rt.destName)
								worker.routerProxyStat.SendTiming(time.Since(rtl_time))
								authType := router_utils.GetAuthType(destinationJob.Destination)
								if router_utils.IsNotEmptyString(authType) && authType == "OAuth" {
									pkgLogger.Debugf(`Sending for OAuth destination`)
									// Token from header of the request
									token := getTokenFromHeader(val.Headers)
									respStatusCode, respBodyTemp = worker.rt.HandleOAuthDestResponse(&HandleDestOAuthRespParamsT{
										ctx:            ctx,
										destinationJob: destinationJob,
										workerId:       worker.workerID,
										trRespStCd:     respStatusCode,
										trRespBody:     respBodyTemp,
										accessToken:    token,
									})
								}
							} else {
								rdl_time := time.Now()
								resp := worker.rt.netHandle.SendPost(sendCtx, val)
								respStatusCode, respBodyTemp, respContentType = resp.StatusCode, string(resp.ResponseBody), resp.ResponseContentType
								// stat end
								worker.routerDeliveryLatencyStat.SendTiming(time.Since(rdl_time))
							}
							// transformer proxy end
							if isSuccessStatus(respStatusCode) {
								respBodyArr = append(respBodyArr, respBodyTemp)
							} else {
								respBodyArr = []string{respBodyTemp}
								break
							}
						}
					}
					respBody = strings.Join(respBodyArr, " ")
				}
				ch <- struct{}{}

				//Using reponse status code and body to get response code rudder router logic is based on.
				// Works when transformer proxy in disabled
				if !worker.rt.transformerProxy && destinationResponseHandler != nil {
					respStatusCode = destinationResponseHandler.IsSuccessStatus(respStatusCode, respBody)
				}

				attemptedToSendTheJob = true

				worker.deliveryTimeStat.End()
				deliveryLatencyStat.End()
				timeTaken := time.Since(startedAt)
				if respStatusCode != types.RouterTimedOut {
					worker.rt.routerLatencyStat[workspaceID].Add(float64(timeTaken) / float64(time.Second))
				}
				movingAverageLatencyStat := stats.NewTaggedStat("moving_average_latency", stats.GaugeType, stats.Tags{
					"customer": workspaceID,
					"destType": worker.rt.destName,
				})
				movingAverageLatencyStat.Gauge(float64(timeTaken) / float64(time.Second))
				worker.rt.logger.Debugf("moving_average_latency is %.8f for customer %v", float64(timeTaken)/float64(time.Second), workspaceID)
				// END: request to destination endpoint

				if isSuccessStatus(respStatusCode) && !worker.rt.saveDestinationResponseOverride {
					if saveDestinationResponse {
						if !getRouterConfigBool("saveDestinationResponse", worker.rt.destName, true) {
							respBody = ""
						}
					} else {
						respBody = ""
					}
				}

				worker.updateReqMetrics(respStatusCode, &diagnosisStartTime)
			} else {
				respStatusCode = 500
				respBody = "skipping sending to destination because previous job (of user) in batch is failed."
			}
		} else {
			respStatusCode = destinationJob.StatusCode
			respBody = destinationJob.Error
		}

		prevRespStatusCode = respStatusCode

		if !isJobTerminated(respStatusCode) {
			for _, metadata := range destinationJob.JobMetadataArray {
				failedUserIDsMap[metadata.UserID] = struct{}{}
			}
		}

		var sourceIDs []string
		for i, destinationJobMetadata := range destinationJob.JobMetadataArray {
			handledJobMetadatas[destinationJobMetadata.JobID] = &destinationJobMetadata

			attemptNum := destinationJobMetadata.AttemptNum
			if attemptedToSendTheJob {
				attemptNum++
			}

			status := jobsdb.JobStatusT{
				JobID:         destinationJobMetadata.JobID,
				ExecTime:      time.Now(),
				RetryTime:     time.Now(),
				AttemptNum:    attemptNum,
				ErrorCode:     strconv.Itoa(respStatusCode),
				ErrorResponse: []byte(`{}`),
				Parameters:    []byte(`{}`),
				Customer:      destinationJobMetadata.JobT.Customer,
			}

			worker.postStatusOnResponseQ(respStatusCode, respBody, destinationJob.Message, respContentType, &destinationJobMetadata, &status)

			worker.sendEventDeliveryStat(&destinationJobMetadata, &status, &destinationJob.Destination)

			if attemptedToSendTheJob {
				worker.sendRouterResponseCountStat(&destinationJobMetadata, &status, &destinationJob.Destination)
			}
			payload := destinationJob.Message
			if destinationJob.Message == nil {
				payload = destinationJobMetadata.JobT.EventPayload
			}

			if !misc.Contains(sourceIDs, destinationJobMetadata.SourceID) {
				sourceIDs = append(sourceIDs, destinationJobMetadata.SourceID)
			}
			//Sending only one destination live event for every destinationJob.
			if i == len(destinationJob.JobMetadataArray)-1 && respStatusCode != types.RouterTimedOut {
				worker.sendDestinationResponseToConfigBackend(payload, &destinationJobMetadata, &status, sourceIDs)
			}
		}
	}

	worker.decrementInThrottleMap(apiCallsCount)

	//if batching/routerTransform is enabled, we need to make sure that all the routerJobs status are written to DB.
	//if in any case transformer doesn't send all the job ids back, setting their statuses as failed
	for _, routerJob := range worker.routerJobs {
		if _, ok := handledJobMetadatas[routerJob.JobMetadata.JobID]; !ok {
			status := jobsdb.JobStatusT{
				JobID:         routerJob.JobMetadata.JobID,
				ExecTime:      time.Now(),
				RetryTime:     time.Now(),
				AttemptNum:    routerJob.JobMetadata.AttemptNum,
				ErrorCode:     strconv.Itoa(500),
				ErrorResponse: []byte(`{}`),
				Parameters:    []byte(`{}`),
				Customer:      routerJob.JobMetadata.JobT.Customer,
			}

			worker.postStatusOnResponseQ(500, "transformer failed to handle this job", nil, "", &routerJob.JobMetadata, &status)
		}
	}

	worker.batchTimeStat.End()
}

func (worker *workerT) recordCountsByDestAndUser(destID, userID string) {
	if _, ok := worker.jobCountsByDestAndUser[destID]; !ok {
		worker.jobCountsByDestAndUser[destID] = &destJobCountsT{byUser: make(map[string]int)}
	}
	worker.jobCountsByDestAndUser[destID].total++
	if worker.rt.throttler.IsUserLevelEnabled() {
		if _, ok := worker.jobCountsByDestAndUser[destID].byUser[userID]; !ok {
			worker.jobCountsByDestAndUser[destID].byUser[userID] = 0
		}
		worker.jobCountsByDestAndUser[destID].byUser[userID]++
	}
}

func (worker *workerT) recordAPICallCount(apiCallsCount map[string]*destJobCountsT, destinationID string, jobMetadata []types.JobMetadataT) {
	if _, ok := apiCallsCount[destinationID]; !ok {
		apiCallsCount[destinationID] = &destJobCountsT{byUser: make(map[string]int)}
	}
	apiCallsCount[destinationID].total++
	if worker.rt.throttler.IsUserLevelEnabled() {
		var userIDs []string
		for _, metadata := range jobMetadata {
			userIDs = append(userIDs, metadata.UserID)
		}
		for _, userID := range funk.UniqString(userIDs) {
			if _, ok := apiCallsCount[destinationID].byUser[userID]; !ok {
				apiCallsCount[destinationID].byUser[userID] = 0
			}
			apiCallsCount[destinationID].byUser[userID]++
		}
	}
}

// decrements counts in throttle map by the diff between api calls made to destinations and initial incremented ones in throttler
func (worker *workerT) decrementInThrottleMap(apiCallsCount map[string]*destJobCountsT) {
	for destID, incrementedMapByDestID := range worker.jobCountsByDestAndUser {
		if worker.rt.throttler.IsUserLevelEnabled() {
			for userID, incrementedCountByUserID := range incrementedMapByDestID.byUser {
				var sentCountByUserID int
				var ok bool
				if sentCountByUserID, ok = apiCallsCount[destID].byUser[userID]; !ok {
					sentCountByUserID = 0
				}
				diff := int64(incrementedCountByUserID - sentCountByUserID)
				if diff > 0 {
					// decrement only half to account for api call to be made again in router transform
					if worker.encounteredRouterTransform {
						diff = diff / 2
					}
					pkgLogger.Debugf(`Decrementing user level throttle map by %d for dest:%s, user:%s`, diff, destID, userID)
					worker.rt.throttler.Dec(destID, userID, diff, worker.throttledAtTime, throttler.USER_LEVEL)
				}
			}
		}
		if worker.rt.throttler.IsDestLevelEnabled() {
			var sentMapByDestID *destJobCountsT
			var ok bool
			if sentMapByDestID, ok = apiCallsCount[destID]; !ok {
				sentMapByDestID = &destJobCountsT{}
			}
			diff := int64(incrementedMapByDestID.total - sentMapByDestID.total)
			if diff > 0 {
				// decrement only half to account for api call to be made again in router transform
				if worker.encounteredRouterTransform {
					diff = diff / 2
				}
				pkgLogger.Debugf(`Decrementing destination level throttle map by %d for dest:%s`, diff, destID)
				worker.rt.throttler.Dec(destID, "", diff, worker.throttledAtTime, throttler.DESTINATION_LEVEL)
			}
		}
	}
}

func (worker *workerT) updateReqMetrics(respStatusCode int, diagnosisStartTime *time.Time) {
	var reqMetric requestMetric

	if isSuccessStatus(respStatusCode) {
		reqMetric.RequestSuccess = reqMetric.RequestSuccess + 1
	} else {
		reqMetric.RequestRetries = reqMetric.RequestRetries + 1
	}
	reqMetric.RequestCompletedTime = time.Since(*diagnosisStartTime)
	worker.rt.trackRequestMetrics(reqMetric)
}

func (worker *workerT) updateAbortedMetrics(destinationID, statusCode string) {
	worker.rt.eventsAbortedStat = stats.NewTaggedStat(`router_aborted_events`, stats.CountType, stats.Tags{
		"destType":       worker.rt.destName,
		"respStatusCode": statusCode,
		"destId":         destinationID,
	})
	worker.rt.eventsAbortedStat.Increment()
}

func (worker *workerT) postStatusOnResponseQ(respStatusCode int, respBody string, payload json.RawMessage,
	respContentType string, destinationJobMetadata *types.JobMetadataT, status *jobsdb.JobStatusT) {
	//Enhancing status.ErrorResponse with firstAttemptedAt
	firstAttemptedAtTime := time.Now()
	if destinationJobMetadata.FirstAttemptedAt != "" {
		t, err := time.Parse(misc.RFC3339Milli, destinationJobMetadata.FirstAttemptedAt)
		if err == nil {
			firstAttemptedAtTime = t
		}

	}

	status.ErrorResponse = router_utils.EnhanceJSON(status.ErrorResponse, "firstAttemptedAt", firstAttemptedAtTime.Format(misc.RFC3339Milli))
	status.ErrorResponse = router_utils.EnhanceJSON(status.ErrorResponse, "response", respBody)
	status.ErrorResponse = router_utils.EnhanceJSON(status.ErrorResponse, "content-type", respContentType)

	if isSuccessStatus(respStatusCode) {
		atomic.AddUint64(&worker.rt.successCount, 1)
		status.JobState = jobsdb.Succeeded.State
		worker.rt.logger.Debugf("[%v Router] :: sending success status to response", worker.rt.destName)
		worker.rt.responseQ <- jobResponseT{status: status, worker: worker, userID: destinationJobMetadata.UserID, JobT: destinationJobMetadata.JobT}

		if worker.rt.guaranteeUserEventOrder {
			//Removing the user from aborted user map
			worker.abortedUserMutex.Lock()
			delete(worker.abortedUserIDMap, destinationJobMetadata.UserID)
			worker.abortedUserMutex.Unlock()
		}

		//Deleting jobID from retryForJobMap. jobID goes into retryForJobMap if it is failed with 5xx or 429.
		//Its safe to delete from the map, even if jobID is not present.
		worker.retryForJobMapMutex.Lock()
		delete(worker.retryForJobMap, destinationJobMetadata.JobID)
		worker.retryForJobMapMutex.Unlock()
	} else {
		//Saving payload to DB only
		//1. if job failed and
		//2. if router job undergoes batching or dest transform.
		if payload != nil && (worker.rt.enableBatching || destinationJobMetadata.TransformAt == "router") {
			if worker.rt.savePayloadOnError {
				status.ErrorResponse = router_utils.EnhanceJSON(status.ErrorResponse, "payload", string(payload))
			}
		}
		// the job failed
		worker.rt.logger.Debugf("[%v Router] :: Job failed to send, analyzing...", worker.rt.destName)
		worker.failedJobs++
		atomic.AddUint64(&worker.rt.failCount, 1)

		//addToFailedMap is used to decide whether the jobID has to be added to the failedJobIDMap.
		//If the job is aborted then there is no point in adding it to the failedJobIDMap.
		addToFailedMap := true

		status.JobState = jobsdb.Failed.State

		worker.rt.failedEventsChan <- *status

		if respStatusCode >= 500 {
			timeElapsed := time.Since(firstAttemptedAtTime)
			if timeElapsed > worker.rt.retryTimeWindow && status.AttemptNum >= worker.rt.maxFailedCountForJob {
				status.JobState = jobsdb.Aborted.State
				worker.retryForJobMapMutex.Lock()
				delete(worker.retryForJobMap, destinationJobMetadata.JobID)
				worker.retryForJobMapMutex.Unlock()
			} else {
				worker.retryForJobMapMutex.Lock()
				worker.retryForJobMap[destinationJobMetadata.JobID] = time.Now().Add(durationBeforeNextAttempt(status.AttemptNum))
				worker.retryForJobMapMutex.Unlock()
			}
		} else if respStatusCode == 429 {
			worker.retryForJobMapMutex.Lock()
			worker.retryForJobMap[destinationJobMetadata.JobID] = time.Now().Add(durationBeforeNextAttempt(status.AttemptNum))
			worker.retryForJobMapMutex.Unlock()
		} else {
			status.JobState = jobsdb.Aborted.State
		}

		if status.JobState == jobsdb.Aborted.State {
			addToFailedMap = false
			worker.updateAbortedMetrics(destinationJobMetadata.DestinationID, status.ErrorCode)
			destinationJobMetadata.JobT.Parameters = misc.UpdateJSONWithNewKeyVal(destinationJobMetadata.JobT.Parameters, "stage", "router")
			destinationJobMetadata.JobT.Parameters = misc.UpdateJSONWithNewKeyVal(destinationJobMetadata.JobT.Parameters, "reason", status.ErrorResponse) //NOTE: Old key used was "error_response"
		}

		if worker.rt.guaranteeUserEventOrder {
			if addToFailedMap {
				//#JobOrder (see other #JobOrder comment)
				worker.failedJobIDMutex.RLock()
				_, isPrevFailedUser := worker.failedJobIDMap[destinationJobMetadata.UserID]
				worker.failedJobIDMutex.RUnlock()
				if !isPrevFailedUser && destinationJobMetadata.UserID != "" {
					worker.rt.logger.Errorf("[%v Router] :: userId %v failed for the first time adding to map", worker.rt.destName, destinationJobMetadata.UserID)
					worker.failedJobIDMutex.Lock()
					worker.failedJobIDMap[destinationJobMetadata.UserID] = destinationJobMetadata.JobID
					worker.failedJobIDMutex.Unlock()
				}
			} else {
				//Job is aborted.
				//So, adding the user to aborted map, if not already present.
				//If user is present in the aborted map, decrementing the count.
				//This map is used to limit the pick up of aborted users's job.
				worker.abortedUserMutex.Lock()
				worker.rt.logger.Debugf("[%v Router] :: adding userID to abortedUserMap : %s", worker.rt.destName, destinationJobMetadata.UserID)
				count, ok := worker.abortedUserIDMap[destinationJobMetadata.UserID]
				if !ok {
					worker.abortedUserIDMap[destinationJobMetadata.UserID] = 0
				} else {
					//Decrementing the count.
					//This is necessary to let other jobs of the same user to get a worker.
					count--
					worker.abortedUserIDMap[destinationJobMetadata.UserID] = count
				}

				worker.abortedUserMutex.Unlock()
			}
		}
		worker.rt.logger.Debugf("[%v Router] :: sending failed/aborted state as response", worker.rt.destName)
		worker.rt.responseQ <- jobResponseT{status: status, worker: worker, userID: destinationJobMetadata.UserID, JobT: destinationJobMetadata.JobT}
	}
}

func (worker *workerT) sendRouterResponseCountStat(destinationJobMetadata *types.JobMetadataT, status *jobsdb.JobStatusT, destination *backendconfig.DestinationT) {
	destinationTag := misc.GetTagName(destination.ID, destination.Name)
	routerResponseStat := stats.NewTaggedStat("router_response_counts", stats.CountType, stats.Tags{
		"destType":       worker.rt.destName,
		"respStatusCode": status.ErrorCode,
		"destination":    destinationTag,
		"attempt_number": strconv.Itoa(status.AttemptNum),
		"customer":       status.Customer,
	})
	routerResponseStat.Count(1)
}

func (worker *workerT) sendEventDeliveryStat(destinationJobMetadata *types.JobMetadataT, status *jobsdb.JobStatusT, destination *backendconfig.DestinationT) {
	destinationTag := misc.GetTagName(destination.ID, destination.Name)
	if status.JobState == jobsdb.Succeeded.State {
		eventsDeliveredStat := stats.NewTaggedStat("event_delivery", stats.CountType, stats.Tags{
			"module":         "router",
			"destType":       worker.rt.destName,
			"destination":    destinationTag,
			"attempt_number": strconv.Itoa(status.AttemptNum),
			"customer":       status.Customer,
		})
		eventsDeliveredStat.Count(1)
		if destinationJobMetadata.ReceivedAt != "" {
			receivedTime, err := time.Parse(misc.RFC3339Milli, destinationJobMetadata.ReceivedAt)
			if err == nil {
				eventsDeliveryTimeStat := stats.NewTaggedStat(
					"event_delivery_time", stats.TimerType, map[string]string{
						"module":         "router",
						"destType":       worker.rt.destName,
						"destination":    destinationTag,
						"attempt_number": strconv.Itoa(status.AttemptNum),
						"customer":       status.Customer,
					})

				eventsDeliveryTimeStat.SendTiming(time.Since(receivedTime))
			}
		}
	}
}

func (worker *workerT) sendDestinationResponseToConfigBackend(payload json.RawMessage, destinationJobMetadata *types.JobMetadataT, status *jobsdb.JobStatusT, sourceIDs []string) {
	//Sending destination response to config backend
	deliveryStatus := destinationdebugger.DeliveryStatusT{
		DestinationID: destinationJobMetadata.DestinationID,
		SourceID:      strings.Join(sourceIDs, ","),
		Payload:       payload,
		AttemptNum:    status.AttemptNum,
		JobState:      status.JobState,
		ErrorCode:     status.ErrorCode,
		ErrorResponse: status.ErrorResponse,
		SentAt:        status.ExecTime.Format(misc.RFC3339Milli),
		EventName:     gjson.GetBytes(destinationJobMetadata.JobT.Parameters, "event_name").String(),
		EventType:     gjson.GetBytes(destinationJobMetadata.JobT.Parameters, "event_type").String(),
	}
	destinationdebugger.RecordEventDeliveryStatus(destinationJobMetadata.DestinationID, &deliveryStatus)
}

func (worker *workerT) handleJobForPrevFailedUser(job *jobsdb.JobT, parameters JobParametersT, userID string, previousFailedJobID int64) (markedAsWaiting bool) {
	// job is behind in queue of failed job from same user
	if previousFailedJobID < job.JobID {
		worker.rt.logger.Debugf("[%v Router] :: skipping processing job for userID: %v since prev failed job exists, prev id %v, current id %v", worker.rt.destName, userID, previousFailedJobID, job.JobID)
		resp := fmt.Sprintf(`{"blocking_id":"%v", "user_id":"%s"}`, previousFailedJobID, userID)
		status := jobsdb.JobStatusT{
			JobID:         job.JobID,
			AttemptNum:    job.LastJobStatus.AttemptNum,
			ExecTime:      time.Now(),
			RetryTime:     time.Now(),
			JobState:      jobsdb.Waiting.State,
			ErrorResponse: []byte(resp), // check
			Parameters:    []byte(`{}`),
			Customer:      job.Customer,
		}
		worker.rt.responseQ <- jobResponseT{status: &status, worker: worker, userID: userID, JobT: job}
		return true
	}
	if previousFailedJobID != job.JobID {
		panic(fmt.Errorf("previousFailedJobID:%d != job.JobID:%d", previousFailedJobID, job.JobID))
	}
	return false
}

func durationBeforeNextAttempt(attempt int) (d time.Duration) {
	b := backoff.NewExponentialBackOff()
	b.InitialInterval = minRetryBackoff
	b.MaxInterval = maxRetryBackoff
	b.RandomizationFactor = 0
	b.MaxElapsedTime = 0
	b.Multiplier = 2
	b.Reset()
	for index := 0; index < attempt; index++ {
		d = b.NextBackOff()
	}
	return
}

func (rt *HandleT) addToFailedList(jobStatus jobsdb.JobStatusT) {
	rt.failedEventsListMutex.Lock()
	defer rt.failedEventsListMutex.Unlock()
	if rt.failedEventsList.Len() == failedEventsCacheSize {
		firstEnqueuedStatus := rt.failedEventsList.Back()
		rt.failedEventsList.Remove(firstEnqueuedStatus)
	}
	rt.failedEventsList.PushFront(jobStatus)
}

func (rt *HandleT) readFailedJobStatusChan() {
	for jobStatus := range rt.failedEventsChan {
		rt.addToFailedList(jobStatus)
	}
}

func (rt *HandleT) trackRequestMetrics(reqMetric requestMetric) {
	if diagnostics.EnableRouterMetric {
		rt.requestsMetricLock.Lock()
		if rt.requestsMetric == nil {
			var requestsMetric []requestMetric
			rt.requestsMetric = append(requestsMetric, reqMetric)
		} else {
			rt.requestsMetric = append(rt.requestsMetric, reqMetric)
		}
		rt.requestsMetricLock.Unlock()
	}
}

func (rt *HandleT) initWorkers() {
	rt.workers = make([]*workerT, rt.noOfWorkers)

	g, _ := errgroup.WithContext(context.Background())
	for i := 0; i < rt.noOfWorkers; i++ {
		worker := &workerT{
			pauseChannel:              make(chan *PauseT),
			resumeChannel:             make(chan bool),
			channel:                   make(chan workerMessageT, noOfJobsPerChannel),
			failedJobIDMap:            make(map[string]int64),
			retryForJobMap:            make(map[int64]time.Time),
			workerID:                  i,
			failedJobs:                0,
			sleepTime:                 minSleep,
			routerJobs:                make([]types.RouterJobT, 0),
			destinationJobs:           make([]types.DestinationJobT, 0),
			rt:                        rt,
			deliveryTimeStat:          stats.NewTaggedStat("router_delivery_time", stats.TimerType, stats.Tags{"destType": rt.destName}),
			batchTimeStat:             stats.NewTaggedStat("router_batch_time", stats.TimerType, stats.Tags{"destType": rt.destName}),
			routerDeliveryLatencyStat: stats.NewTaggedStat("router_delivery_latency", stats.TimerType, stats.Tags{"destType": rt.destName}),
			routerProxyStat:           stats.NewTaggedStat("router_proxy_latency", stats.TimerType, stats.Tags{"destType": rt.destName}),
			abortedUserIDMap:          make(map[string]int),
			jobCountsByDestAndUser:    make(map[string]*destJobCountsT),
		}
		rt.workers[i] = worker

		g.Go(misc.WithBugsnag(func() error {
			worker.workerProcess()
			return nil
		}))
	}

	rt.backgroundGroup.Go(func() error {
		err := g.Wait()

		// clean up channels workers are publishing to:
		close(rt.responseQ)
		close(rt.failedEventsChan)

		return err
	})
}

func (rt *HandleT) stopWorkers() {
	for _, worker := range rt.workers {
		// FIXME remove paused worker, use shutdown instead
		close(worker.channel)
	}
}

func (rt *HandleT) findWorker(job *jobsdb.JobT, throttledAtTime time.Time) (toSendWorker *workerT) {
	if rt.backgroundCtx.Err() != nil {
		return nil
	}

	//checking if this job can be throttled
	var parameters JobParametersT
	userID := job.UserID

	//checking if the user is in throttledMap. If yes, returning nil.
	//this check is done to maintain order.
	if _, ok := rt.throttledUserMap[userID]; ok {
		rt.logger.Debugf(`[%v Router] :: Skipping processing of job:%d of user:%s as user has earlier jobs in throttled map`, rt.destName, job.JobID, userID)
		return nil
	}

	err := json.Unmarshal(job.Parameters, &parameters)

	if err != nil {
		rt.logger.Errorf(`[%v Router] :: Unmarshalling parameters failed with the error %v . Returning nil worker`, err)
		return nil
	}

	if rt.shouldThrottle(parameters.DestinationID, userID, throttledAtTime) {
		rt.throttledUserMap[userID] = struct{}{}
		rt.logger.Debugf(`[%v Router] :: Skipping processing of job:%d of user:%s as throttled limits exceeded`, rt.destName, job.JobID, userID)
		return nil
	}

	if !rt.guaranteeUserEventOrder {
		//if guaranteeUserEventOrder is false, assigning worker randomly and returning here.
		return rt.workers[rand.Intn(rt.noOfWorkers)]
	}

	index := int(math.Abs(float64(misc.GetHash(userID) % rt.noOfWorkers)))

	worker := rt.workers[index]

	//#JobOrder (see other #JobOrder comment)
	worker.failedJobIDMutex.RLock()
	defer worker.failedJobIDMutex.RUnlock()
	blockJobID, found := worker.failedJobIDMap[userID]
	if !found {
		//not a failed user
		//checking if he is an aborted user,
		//if yes returning worker only for 1 job
		worker.abortedUserMutex.Lock()
		defer worker.abortedUserMutex.Unlock()
		if count, ok := worker.abortedUserIDMap[userID]; ok {
			if count >= rt.allowAbortedUserJobsCountForProcessing {
				rt.logger.Debugf("[%v Router] :: allowed jobs count(%d) >= allowAbortedUserJobsCountForProcessing(%d) for userID %s. returning nil worker", rt.destName, count, rt.allowAbortedUserJobsCountForProcessing, userID)
				return nil
			}

			rt.logger.Debugf("[%v Router] :: userID found in abortedUserIDtoJobMap: %s. Allowing jobID: %d. returning worker", rt.destName, userID, job.JobID)
			// incrementing abortedUserIDMap after all checks of backoff, throttle etc are made
			// We don't need lock inside this defer func, because we already hold the lock above and this
			// defer is called before defer Unlock
			defer func() {
				if toSendWorker != nil {
					toSendWorker.abortedUserIDMap[userID] = toSendWorker.abortedUserIDMap[userID] + 1
				}
			}()
		}
		toSendWorker = worker
	} else {
		//This job can only be higher than blocking
		//We only let the blocking job pass
		if job.JobID < blockJobID {
			panic(fmt.Errorf("job.JobID:%d < blockJobID:%d", job.JobID, blockJobID))
		}
		if job.JobID == blockJobID {
			toSendWorker = worker
		}
	}

	//checking if this job can be backedoff
	if toSendWorker != nil {
		if toSendWorker.canBackoff(job, userID) {
			return nil
		}
	}

	return toSendWorker
	//#EndJobOrder
}

func (worker *workerT) canBackoff(job *jobsdb.JobT, userID string) (shouldBackoff bool) {
	// if the same job has failed before, check for next retry time
	worker.retryForJobMapMutex.RLock()
	defer worker.retryForJobMapMutex.RUnlock()
	if nextRetryTime, ok := worker.retryForJobMap[job.JobID]; ok && time.Until(nextRetryTime) > 0 {
		worker.rt.logger.Debugf("[%v Router] :: Less than next retry time: %v", worker.rt.destName, nextRetryTime)
		return true
	}
	return false
}

func (rt *HandleT) shouldThrottle(destID string, userID string, throttledAtTime time.Time) (canBeThrottled bool) {
	if !rt.throttler.IsEnabled() {
		return false
	}

	//No need of locks here, because this is used only by a single goroutine (generatorLoop)
	limitReached := rt.throttler.CheckLimitReached(destID, userID, throttledAtTime)
	if !limitReached {
		rt.throttler.Inc(destID, userID, throttledAtTime)
	}
	return limitReached
}

// ResetSleep  this makes the workers reset their sleep
func (rt *HandleT) ResetSleep() {
	for _, w := range rt.workers {
		w.sleepTime = minSleep
	}
}

//Enable enables a router :)
func (rt *HandleT) Enable() {
	rt.isEnabled = true
}

//Disable disables a router:)
func (rt *HandleT) Disable() {
	rt.isEnabled = false
}

func (rt *HandleT) commitStatusList(responseList *[]jobResponseT) {
	reportMetrics := make([]*utilTypes.PUReportedMetric, 0)
	connectionDetailsMap := make(map[string]*utilTypes.ConnectionDetails)
	transformedAtMap := make(map[string]string)
	statusDetailsMap := make(map[string]*utilTypes.StatusDetail)
	routerCustomerJobStatusCount := make(map[string]map[string]int)
	jobRunIDAbortedEventsMap := make(map[string][]*FailedEventRowT)
	var statusList []*jobsdb.JobStatusT
	var routerAbortedJobs []*jobsdb.JobT
	for _, resp := range *responseList {
		var parameters JobParametersT
		err := json.Unmarshal(resp.JobT.Parameters, &parameters)
		if err != nil {
			rt.logger.Error("Unmarshal of job parameters failed. ", string(resp.JobT.Parameters))
		}
		//Update metrics maps
		//REPORTING - ROUTER - START
		if rt.reporting != nil && rt.reportingEnabled {
			workspaceID := rt.sourceIDWorkspaceMap[parameters.SourceID]
			_, ok := routerCustomerJobStatusCount[workspaceID]
			if !ok {
				routerCustomerJobStatusCount[workspaceID] = make(map[string]int)
			}
			_, ok = rt.routerCustomerJobStatusCount[workspaceID]
			if !ok {
				rt.routerCustomerJobStatusCount[workspaceID] = make(map[string]int)
			}
			eventName := gjson.GetBytes(resp.JobT.Parameters, "event_name").String()
			eventType := gjson.GetBytes(resp.JobT.Parameters, "event_type").String()
			key := fmt.Sprintf("%s:%s:%s:%s:%s:%s:%s", parameters.SourceID, parameters.DestinationID, parameters.SourceBatchID, resp.status.JobState, resp.status.ErrorCode, eventName, eventType)
			cd, ok := connectionDetailsMap[key]
			if !ok {
				cd = utilTypes.CreateConnectionDetail(parameters.SourceID, parameters.DestinationID, parameters.SourceBatchID, parameters.SourceTaskID, parameters.SourceTaskRunID, parameters.SourceJobID, parameters.SourceJobRunID, parameters.SourceDefinitionID, parameters.DestinationDefinitionID, parameters.SourceCategory)
				connectionDetailsMap[key] = cd
				transformedAtMap[key] = parameters.TransformAt
			}
			sd, ok := statusDetailsMap[key]
			if !ok {
				errorCode, err := strconv.Atoi(resp.status.ErrorCode)
				if err != nil {
					errorCode = 200 //TODO handle properly
				}
				sd = utilTypes.CreateStatusDetail(resp.status.JobState, 0, errorCode, string(resp.status.ErrorResponse), resp.JobT.EventPayload, eventName, eventType)
				statusDetailsMap[key] = sd
			}
			if resp.status.JobState == jobsdb.Failed.State && resp.status.AttemptNum == 1 {
				sd.Count++
			}
			if resp.status.JobState != jobsdb.Failed.State {
				if resp.status.JobState == jobsdb.Succeeded.State || resp.status.JobState == jobsdb.Aborted.State {
					rt.routerCustomerJobStatusCount[workspaceID][rt.destName] += 1
					routerCustomerJobStatusCount[workspaceID][rt.destName] += 1
					sd.Count++
				}
			}
		}
		//REPORTING - ROUTER - END

		statusList = append(statusList, resp.status)

		if resp.status.JobState == jobsdb.Aborted.State {
			routerAbortedJobs = append(routerAbortedJobs, resp.JobT)
			PrepareJobRunIdAbortedEventsMap(resp.JobT.Parameters, jobRunIDAbortedEventsMap)
		}

		//tracking router errors
		if diagnostics.EnableDestinationFailuresMetric {
			if resp.status.JobState == jobsdb.Failed.State || resp.status.JobState == jobsdb.Aborted.State {
				var event string
				if resp.status.JobState == jobsdb.Failed.State {
					event = diagnostics.RouterFailed
				} else {
					event = diagnostics.RouterAborted
				}

				rt.failureMetricLock.Lock()
				failureMetricVal := failureMetric{RouterDestination: rt.destName, UserId: resp.userID, RouterAttemptNum: resp.status.AttemptNum, ErrorCode: resp.status.ErrorCode, ErrorResponse: resp.status.ErrorResponse}
				rt.failuresMetric[event] = append(rt.failuresMetric[event], failureMetricVal)
				rt.failureMetricLock.Unlock()
			}
		}
	}

	//REPORTING - ROUTER - START
	if rt.reporting != nil && rt.reportingEnabled {
		utilTypes.AssertSameKeys(connectionDetailsMap, statusDetailsMap)
		for k, cd := range connectionDetailsMap {
			var inPu string
			if transformedAtMap[k] == "processor" {
				inPu = utilTypes.DEST_TRANSFORMER
			} else {
				inPu = utilTypes.EVENT_FILTER
			}
			m := &utilTypes.PUReportedMetric{
				ConnectionDetails: *cd,
				PUDetails:         *utilTypes.CreatePUDetails(inPu, utilTypes.ROUTER, true, false),
				StatusDetail:      statusDetailsMap[k],
			}
			if m.StatusDetail.Count != 0 {
				reportMetrics = append(reportMetrics, m)
			}
		}
	}
	//REPORTING - ROUTER - END

	for customer, value := range rt.routerCustomerJobStatusCount {
		for destType, count := range value {
			countStat := stats.NewTaggedStat("removal_router_stat", stats.GaugeType, stats.Tags{
				"customer": customer,
				"destType": destType,
			})
			countStat.Gauge(count)
			rt.logger.Infof("removal_router_stat is %v for customer %v", count, customer)
		}
	}

	for customer := range routerCustomerJobStatusCount {
		for destType := range routerCustomerJobStatusCount[customer] {
			multitenant.RemoveFromInMemoryCount(customer, destType, routerCustomerJobStatusCount[customer][destType], "router")
		}
	}

	if len(statusList) > 0 {
		rt.logger.Debugf("[%v Router] :: flushing batch of %v status", rt.destName, updateStatusBatchSize)

		sort.Slice(statusList, func(i, j int) bool {
			return statusList[i].JobID < statusList[j].JobID
		})
		//Store the aborted jobs to errorDB
		if routerAbortedJobs != nil {
			rt.errorDB.Store(routerAbortedJobs)
		}
		//Update the status
		txn := rt.jobsDB.BeginGlobalTransaction()
		rt.jobsDB.AcquireUpdateJobStatusLocks()
		err := rt.jobsDB.UpdateJobStatusInTxn(txn, statusList, []string{rt.destName}, nil)
		if err != nil {
			rt.logger.Errorf("[Router] :: Error occurred while updating %s jobs statuses. Panicking. Err: %v", rt.destName, err)
			panic(err)
		}
		//Save msgids of aborted jobs
		if len(jobRunIDAbortedEventsMap) > 0 {
			GetFailedEventsManager().SaveFailedRecordIDs(jobRunIDAbortedEventsMap, txn)
		}
		if rt.reporting != nil && rt.reportingEnabled {
			rt.reporting.Report(reportMetrics, txn)
		}
		rt.jobsDB.CommitTransaction(txn)
		rt.jobsDB.ReleaseUpdateJobStatusLocks()
	}

	if rt.guaranteeUserEventOrder {
		//#JobOrder (see other #JobOrder comment)
		for _, resp := range *responseList {
			status := resp.status.JobState
			userID := resp.userID
			worker := resp.worker
			if status == jobsdb.Succeeded.State || status == jobsdb.Aborted.State {
				worker.failedJobIDMutex.RLock()
				lastJobID, ok := worker.failedJobIDMap[userID]
				worker.failedJobIDMutex.RUnlock()
				if ok && lastJobID == resp.status.JobID {
					rt.toClearFailJobIDMutex.Lock()
					rt.logger.Debugf("[%v Router] :: clearing failedJobIDMap for userID: %v", rt.destName, userID)
					_, ok := rt.toClearFailJobIDMap[worker.workerID]
					if !ok {
						rt.toClearFailJobIDMap[worker.workerID] = make([]string, 0)
					}
					rt.toClearFailJobIDMap[worker.workerID] = append(rt.toClearFailJobIDMap[worker.workerID], userID)
					rt.toClearFailJobIDMutex.Unlock()
				}
			}
		}
		//End #JobOrder
	}
}

// statusInsertLoop will run in a separate goroutine
// Blocking method, returns when rt.responseQ channel is closed.
func (rt *HandleT) statusInsertLoop() {

	var responseList []jobResponseT

	//Wait for the responses from statusQ
	lastUpdate := time.Now()

	statusStat := stats.NewTaggedStat("router_status_loop", stats.TimerType, stats.Tags{"destType": rt.destName})
	countStat := stats.NewTaggedStat("router_status_events", stats.CountType, stats.Tags{"destType": rt.destName})
	timeout := time.After(maxStatusUpdateWait)

	for {
		rt.perfStats.Start()
		select {
		case pause := <-rt.statusLoopPauseChannel:
			//Commit the buffer to disc
			pkgLogger.Infof("[Router] flushing statuses to disc. Dest type: %s", rt.destName)
			statusStat.Start()
			rt.commitStatusList(&responseList)
			responseList = nil
			lastUpdate = time.Now()
			countStat.Count(len(responseList))
			statusStat.End()
			pkgLogger.Infof("statusInsertLoop loop is paused. Dest type: %s", rt.destName)
			pause.respChannel <- true
			<-rt.statusLoopResumeChannel
			pkgLogger.Infof("statusInsertLoop loop is resumed. Dest type: %s", rt.destName)
		case jobStatus, hasMore := <-rt.responseQ:
			if !hasMore {
				if len(responseList) == 0 {
					return
				}

				statusStat.Start()
				rt.commitStatusList(&responseList)
				responseList = nil // FIXME: is this a bug ? count len after responseList
				countStat.Count(len(responseList))
				statusStat.End()

				rt.perfStats.End(0)
				return
			}
			rt.logger.Debugf(
				"[%v Router] :: Got back status error %v and state %v for job %v",
				rt.destName,
				jobStatus.status.ErrorCode,
				jobStatus.status.JobState,
				jobStatus.status.JobID,
			)
			responseList = append(responseList, jobStatus)
			rt.perfStats.End(1)
		case <-timeout:
			timeout = time.After(maxStatusUpdateWait)
			rt.perfStats.End(0)
			//Ideally should sleep for duration maxStatusUpdateWait-(time.Now()-lastUpdate)
			//but approx is good enough at the cost of reduced computation.
		}
		if len(responseList) >= updateStatusBatchSize || time.Since(lastUpdate) > maxStatusUpdateWait {
			statusStat.Start()
			rt.commitStatusList(&responseList)
			responseList = nil
			lastUpdate = time.Now()
			countStat.Count(len(responseList)) // FIXME: is this a bug ? count len after responseList
			statusStat.End()
		}
	}

}

func (rt *HandleT) collectMetrics(ctx context.Context) {
	if !diagnostics.EnableRouterMetric {
		return
	}

	for {
		select {
		case <-ctx.Done():
			return
		case <-rt.diagnosisTicker.C:

		}
		rt.requestsMetricLock.RLock()
		var diagnosisProperties map[string]interface{}
		retries := 0
		aborted := 0
		success := 0
		var compTime time.Duration
		for _, reqMetric := range rt.requestsMetric {
			retries = retries + reqMetric.RequestRetries
			aborted = aborted + reqMetric.RequestAborted
			success = success + reqMetric.RequestSuccess
			compTime = compTime + reqMetric.RequestCompletedTime
		}
		if len(rt.requestsMetric) > 0 {
			diagnosisProperties = map[string]interface{}{
				rt.destName: map[string]interface{}{
					diagnostics.RouterAborted:       aborted,
					diagnostics.RouterRetries:       retries,
					diagnostics.RouterSuccess:       success,
					diagnostics.RouterCompletedTime: (compTime / time.Duration(len(rt.requestsMetric))) / time.Millisecond,
				},
			}

			Diagnostics.Track(diagnostics.RouterEvents, diagnosisProperties)
		}

		rt.requestsMetric = nil
		rt.requestsMetricLock.RUnlock()

		//This lock will ensure we dont send out Track Request while filling up the
		//failureMetric struct
		rt.failureMetricLock.RLock()
		for key, values := range rt.failuresMetric {
			var stringValue string
			var err error
			errorMap := make(map[string]int)
			for _, value := range values {
				errorMap[string(value.ErrorResponse)] = errorMap[string(value.ErrorResponse)] + 1
			}
			for k, v := range errorMap {
				stringValue, err = sjson.Set(stringValue, k, v)
				if err != nil {
					stringValue = ""
				}
			}
			Diagnostics.Track(key, map[string]interface{}{
				diagnostics.RouterDestination: rt.destName,
				diagnostics.Count:             len(values),
				diagnostics.ErrorCountMap:     stringValue,
			})
		}
		rt.failuresMetric = make(map[string][]failureMetric)
		rt.failureMetricLock.RUnlock()
	}

}

//#JobOrder (see other #JobOrder comment)
//If a job fails (say with given failed_job_id), we need to fail other jobs from that user till
//the failed_job_id succeeds. We achieve this by keeping the failed_job_id in a failedJobIDMap
//structure (mapping userID to failed_job_id). All subsequent jobs (guaranteed to be job_id >= failed_job_id)
//are put in Waiting.State in worker loop till the failed_job_id succeeds.
//However, the step of removing failed_job_id from the failedJobIDMap structure is QUITE TRICKY.
//To understand that, need to understand the complete lifecycle of a job.
//The job goes through the following data-structures in order
//   i>   generatorLoop Buffer (read from DB)
//   ii>  requestQ
//   iii> Worker Process
//   iv>  responseQ
//   v>   statusInsertLoop Buffer (enough jobs are buffered before updating status)
// Now, when the failed_job_id eventually succeeds in the Worker Process (iii above),
// there may be pending jobs in all the other data-structures. For example, there
//may be jobs in responseQ(iv) and statusInsertLoop(v) buffer - all those jobs will
//be in Waiting state. Similarly, there may be other jobs in requestQ and generatorLoop
//buffer.
//If the failed_job_id succeeds and we remove the filter gate, then all the jobs in requestQ
//will pass through before the jobs in responseQ/insertStatus buffer. That will violate the
//ordering of job.
//We fix this by removing an entry from the failedJobIDMap structure only when we are guaranteed
//that all the other structures are empty. We do the following to achieve this
// A. In generatorLoop, we do not let any job pass through except failed_job_id. That ensures requestQ is empty
// B. We wait for the failed_job_id status (when succeeded) to be sync'd to disk. This along with A ensures
//    that responseQ and statusInsertLoop Buffer are empty for that userID.
// C. Finally, we want for generatorLoop buffer to be fully processed.

func (rt *HandleT) generatorLoop(ctx context.Context) {

	rt.logger.Info("Generator started")

	generatorStat := stats.NewTaggedStat("router_generator_loop", stats.TimerType, stats.Tags{"destType": rt.destName})
	countStat := stats.NewTaggedStat("router_generator_events", stats.CountType, stats.Tags{"destType": rt.destName})

	timeout := time.After(10 * time.Millisecond)
	for {
		select {
		case <-ctx.Done():
			return
		case pause := <-rt.generatorPauseChannel:
			pkgLogger.Infof("Generator loop is paused. Dest type: %s", rt.destName)
			pause.respChannel <- true
			<-rt.generatorResumeChannel
			pkgLogger.Infof("Generator loop is resumed. Dest type: %s", rt.destName)
		case <-timeout:
			timeout = time.After(10 * time.Millisecond)
			if rt.pausingWorkers {
				time.Sleep(time.Second)
				continue
			}
			generatorStat.Start()

			processCount := rt.readAndProcess()

			countStat.Count(processCount)
			generatorStat.End()
			time.Sleep(fixedLoopSleep) // adding sleep here to reduce cpu load on postgres when we have less rps
		}
	}
}

func (rt *HandleT) readAndProcess() int {
	if rt.guaranteeUserEventOrder {
		//#JobOrder (See comment marked #JobOrder
		rt.toClearFailJobIDMutex.Lock()
		for idx := range rt.toClearFailJobIDMap {
			wrk := rt.workers[idx]
			wrk.failedJobIDMutex.Lock()
			for _, userID := range rt.toClearFailJobIDMap[idx] {
				delete(wrk.failedJobIDMap, userID)
			}
			wrk.failedJobIDMutex.Unlock()
		}
		rt.toClearFailJobIDMap = make(map[int][]string)
		rt.toClearFailJobIDMutex.Unlock()
		//End of #JobOrder
	}

	sortedLatencyMap := misc.SortMap(rt.routerLatencyStat)
	rt.customerCount = multitenant.GetRouterPickupJobs(rt.destName, rt.earliestJobMap, sortedLatencyMap, rt.noOfWorkers, rt.routerTimeout, rt.routerLatencyStat, jobQueryBatchSize)

	var customerCountStat stats.RudderStats
	for customer, count := range rt.customerCount {
		customerCountStat = stats.NewTaggedStat("customer_pickup_count", stats.CountType, stats.Tags{
			"customer": customer,
			"module":   "router",
			"destType": rt.destName,
		})
		customerCountStat.Count(count)
		//note that this will give an aggregated count
	}
	retryList := rt.jobsDB.GetProcessedUnion(rt.customerCount, jobsdb.GetQueryParamsT{CustomValFilters: []string{rt.destName}, StateFilters: []string{jobsdb.Failed.State}})
	waitList := rt.jobsDB.GetProcessedUnion(rt.customerCount, jobsdb.GetQueryParamsT{CustomValFilters: []string{rt.destName}, StateFilters: []string{jobsdb.Waiting.State}})
	unprocessedList := rt.jobsDB.GetUnprocessedUnion(rt.customerCount, jobsdb.GetQueryParamsT{CustomValFilters: []string{rt.destName}})

	combinedList := append(waitList, append(unprocessedList, retryList...)...)
	rt.earliestJobMap = make(map[string]time.Time)

	if len(combinedList) == 0 {
		rt.logger.Debugf("RT: DB Read Complete. No RT Jobs to process for destination: %s", rt.destName)
		time.Sleep(readSleep)
		return 0
	}

	rt.logger.Debugf("RT: %s: DB Read Complete. retryList: %v, waitList: %v unprocessedList: %v, total: %v", rt.destName, len(retryList), len(waitList), len(unprocessedList), len(combinedList))

	sort.Slice(combinedList, func(i, j int) bool {
		return combinedList[i].JobID < combinedList[j].JobID
	})

	if len(combinedList) > 0 {
		rt.logger.Debugf("[%v Router] :: router is enabled", rt.destName)
		rt.logger.Debugf("[%v Router] ===== len to be processed==== : %v", rt.destName, len(combinedList))
	}

	//List of jobs which can be processed mapped per channel
	type workerJobT struct {
		worker *workerT
		job    *jobsdb.JobT
	}

	var statusList []*jobsdb.JobStatusT
	var drainList []*jobsdb.JobStatusT
	var drainJobList []*jobsdb.JobT
	drainStatsbyDest := make(map[string]*router_utils.DrainStats)

	var toProcess []workerJobT

	rt.throttledUserMap = make(map[string]struct{})
	throttledAtTime := time.Now()
	//Identify jobs which can be processed
	for _, job := range combinedList {
		//populating earliestJobMap
		if _, ok := rt.earliestJobMap[job.Customer]; !ok {
			rt.earliestJobMap[job.Customer] = job.CreatedAt
		}

		destID := destinationID(job)
		rt.configSubscriberLock.RLock()
		drain, reason := router_utils.ToBeDrained(job, destID, toAbortDestinationIDs, rt.destinationsMap)
		rt.configSubscriberLock.RUnlock()
		if drain {
			status := jobsdb.JobStatusT{
				JobID:         job.JobID,
				AttemptNum:    job.LastJobStatus.AttemptNum,
				JobState:      jobsdb.Aborted.State,
				ExecTime:      time.Now(),
				RetryTime:     time.Now(),
				ErrorCode:     "",
				Parameters:    []byte(`{}`),
				ErrorResponse: router_utils.EnhanceJSON([]byte(`{}`), "reason", reason),
				Customer:      job.Customer,
			}
			//Enhancing job parameter with the drain reason.
			job.Parameters = router_utils.EnhanceJSON(job.Parameters, "stage", "router")
			job.Parameters = router_utils.EnhanceJSON(job.Parameters, "reason", reason)
			drainList = append(drainList, &status)
			drainJobList = append(drainJobList, job)
			if _, ok := drainStatsbyDest[destID]; !ok {
				drainStatsbyDest[destID] = &router_utils.DrainStats{
					Count:   0,
					Reasons: []string{},
				}
			}
			drainStatsbyDest[destID].Count = drainStatsbyDest[destID].Count + 1
			if !misc.Contains(drainStatsbyDest[destID].Reasons, reason) {
				drainStatsbyDest[destID].Reasons = append(drainStatsbyDest[destID].Reasons, reason)
			}
			continue
		}
		w := rt.findWorker(job, throttledAtTime)
		if w != nil {
			status := jobsdb.JobStatusT{
				JobID:         job.JobID,
				AttemptNum:    job.LastJobStatus.AttemptNum,
				JobState:      jobsdb.Executing.State,
				ExecTime:      time.Now(),
				RetryTime:     time.Now(),
				ErrorCode:     "",
				ErrorResponse: []byte(`{}`), // check
				Parameters:    []byte(`{}`),
				Customer:      job.Customer,
			}
			statusList = append(statusList, &status)
			toProcess = append(toProcess, workerJobT{worker: w, job: job})
		}
	}
	rt.throttledUserMap = nil

	//Mark the jobs as executing
	err := rt.jobsDB.UpdateJobStatus(statusList, []string{rt.destName}, nil)
	if err != nil {
		pkgLogger.Errorf("Error occurred while marking %s jobs statuses as executing. Panicking. Err: %v", rt.destName, err)
		panic(err)
	}
	//Mark the jobs as aborted
	if len(drainList) > 0 {
		err = rt.errorDB.Store(drainJobList)
		if err != nil {
			pkgLogger.Errorf("Error occurred while storing %s jobs into ErrorDB. Panicking. Err: %v", rt.destName, err)
			panic(err)
		}
		err = rt.jobsDB.UpdateJobStatus(drainList, []string{rt.destName}, nil)
		if err != nil {
			pkgLogger.Errorf("Error occurred while marking %s jobs statuses as aborted. Panicking. Err: %v", rt.destName, err)
			panic(err)
		}
		for destID, destDrainStat := range drainStatsbyDest {
			rt.drainedJobsStat = stats.NewTaggedStat(`drained_events`, stats.CountType, stats.Tags{
				"destType": rt.destName,
				"destId":   destID,
				"module":   "router",
				"reasons":  strings.Join(destDrainStat.Reasons, ", "),
			})
			rt.drainedJobsStat.Count(destDrainStat.Count)
		}
	}

	//Send the jobs to the jobQ
	for _, wrkJob := range toProcess {
		wrkJob.worker.channel <- workerMessageT{job: wrkJob.job, throttledAtTime: throttledAtTime, workerAssignedTime: time.Now()}
	}

	if len(toProcess) == 0 {
		rt.logger.Debugf("RT: No workers found for the jobs. Sleeping. Destination: %s", rt.destName)
		time.Sleep(readSleep)
		return 0
	}

	return len(toProcess)
}

func destinationID(job *jobsdb.JobT) string {
	return gjson.GetBytes(job.Parameters, "destination_id").String()
}

func (rt *HandleT) crashRecover() {
	pileUpStatMap := rt.GetPileUpCounts()
	rt.logger.Info(pileUpStatMap)
	for customer := range pileUpStatMap {
		for destType := range pileUpStatMap[customer] {
			multitenant.AddToInMemoryCount(customer, destType, pileUpStatMap[customer][destType], "router")
		}
	}
	rt.jobsDB.DeleteExecuting(jobsdb.GetQueryParamsT{CustomValFilters: []string{rt.destName}, JobCount: -1})
}

func (rt *HandleT) GetPileUpCounts() map[string]map[string]int {
	pileUpStatMap := make(map[string]map[string]int) //customer->destStype->count	//non-terminal-only
	rt.jobsDB.GetPileUpCounts(pileUpStatMap)
	return pileUpStatMap
}

func Init() {
	loadConfig()
	pkgLogger = logger.NewLogger().Child("router")
	QueryFilters = jobsdb.QueryFiltersT{CustomVal: true}
	Diagnostics = diagnostics.Diagnostics
}

//Setup initializes this module
func (rt *HandleT) Setup(backendConfig backendconfig.BackendConfig, jobsDB jobsdb.MultiTenantJobsDB, errorDB jobsdb.JobsDB, destinationDefinition backendconfig.DestinationDefinitionT, reporting utilTypes.ReportingI) {

	rt.backendConfig = backendConfig
	rt.generatorPauseChannel = make(chan *PauseT)
	rt.generatorResumeChannel = make(chan bool)
	rt.statusLoopPauseChannel = make(chan *PauseT)
	rt.statusLoopResumeChannel = make(chan bool)
	rt.reporting = reporting
	rt.routerLatencyStat = make(map[string]misc.MovingAverage)
	//TODO : Remove this
	rt.routerCustomerJobStatusCount = make(map[string]map[string]int)

	config.RegisterBoolConfigVariable(utilTypes.DEFAULT_REPORTING_ENABLED, &rt.reportingEnabled, false, "Reporting.enabled")
	destName := destinationDefinition.Name
	rt.logger = pkgLogger.Child(destName)
	rt.logger.Info("Router started: ", destName)

	//waiting for reporting client setup
	if rt.reporting != nil && rt.reportingEnabled {
		rt.reporting.WaitForSetup(context.TODO(), utilTypes.CORE_REPORTING_CLIENT)
	}

	rt.diagnosisTicker = time.NewTicker(diagnosisTickerTime)
	rt.jobsDB = jobsDB
	rt.errorDB = errorDB
	rt.destName = destName
	netClientTimeoutKeys := []string{"Router." + rt.destName + "." + "httpTimeout", "Router." + rt.destName + "." + "httpTimeoutInS", "Router." + "httpTimeout", "Router." + "httpTimeoutInS"}
	config.RegisterDurationConfigVariable(30, &rt.netClientTimeout, false, time.Second, netClientTimeoutKeys...)
	rt.crashRecover()
	rt.requestQ = make(chan *jobsdb.JobT, jobQueryBatchSize)
	rt.responseQ = make(chan jobResponseT, jobQueryBatchSize)
	rt.toClearFailJobIDMap = make(map[int][]string)
	rt.failedEventsList = list.New()
	rt.failedEventsChan = make(chan jobsdb.JobStatusT)
	rt.isEnabled = true
	netHandle := &NetHandleT{}
	netHandle.logger = rt.logger.Child("network")
	netHandle.Setup(destName, rt.netClientTimeout)
	rt.netHandle = netHandle
	rt.perfStats = &misc.PerfStats{}
	rt.perfStats.Setup("StatsUpdate:" + destName)
	rt.customDestinationManager = customDestinationManager.New(destName, customDestinationManager.Opts{
		Timeout: rt.netClientTimeout,
	})
	rt.failuresMetric = make(map[string][]failureMetric)

	rt.destinationResponseHandler = New(destinationDefinition.ResponseRules)
	if value, ok := destinationDefinition.Config["saveDestinationResponse"].(bool); ok {
		rt.saveDestinationResponse = value
	}
	rt.guaranteeUserEventOrder = getRouterConfigBool("guaranteeUserEventOrder", rt.destName, true)
	rt.noOfWorkers = getRouterConfigInt("noOfWorkers", destName, 64)
	maxFailedCountKeys := []string{"Router." + rt.destName + "." + "maxFailedCountForJob", "Router." + "maxFailedCountForJob"}
	retryTimeWindowKeys := []string{"Router." + rt.destName + "." + "retryTimeWindow", "Router." + rt.destName + "." + "retryTimeWindowInMins", "Router." + "retryTimeWindow", "Router." + "retryTimeWindowInMins"}
	savePayloadOnErrorKeys := []string{"Router." + rt.destName + "." + "savePayloadOnError", "Router." + "savePayloadOnError"}
	transformerProxyKeys := []string{"Router." + rt.destName + "." + "transformerProxy", "Router." + "transformerProxy"}
	saveDestinationResponseOverrideKeys := []string{"Router." + rt.destName + "." + "saveDestinationResponseOverride", "Router." + "saveDestinationResponseOverride"}
	config.RegisterIntConfigVariable(3, &rt.maxFailedCountForJob, true, 1, maxFailedCountKeys...)
	routerTimeoutKeys := []string{"Router." + rt.destName + "." + "routerTimeout", "Router." + "routerTimeout"}
	config.RegisterDurationConfigVariable(time.Duration(10), &rt.routerTimeout, true, time.Second, routerTimeoutKeys...)
	config.RegisterDurationConfigVariable(180, &rt.retryTimeWindow, true, time.Minute, retryTimeWindowKeys...)
	config.RegisterBoolConfigVariable(false, &rt.enableBatching, false, "Router."+rt.destName+"."+"enableBatching")
	config.RegisterBoolConfigVariable(false, &rt.savePayloadOnError, true, savePayloadOnErrorKeys...)
	config.RegisterBoolConfigVariable(false, &rt.transformerProxy, true, transformerProxyKeys...)
	config.RegisterBoolConfigVariable(false, &rt.saveDestinationResponseOverride, true, saveDestinationResponseOverrideKeys...)

	rt.allowAbortedUserJobsCountForProcessing = getRouterConfigInt("allowAbortedUserJobsCountForProcessing", destName, 1)

	rt.batchInputCountStat = stats.NewTaggedStat("router_batch_num_input_jobs", stats.CountType, stats.Tags{
		"destType": rt.destName,
	})
	rt.batchOutputCountStat = stats.NewTaggedStat("router_batch_num_output_jobs", stats.CountType, stats.Tags{
		"destType": rt.destName,
	})

	rt.routerTransformInputCountStat = stats.NewTaggedStat("router_transform_num_input_jobs", stats.CountType, stats.Tags{
		"destType": rt.destName,
	})
	rt.routerTransformOutputCountStat = stats.NewTaggedStat("router_transform_num_output_jobs", stats.CountType, stats.Tags{
		"destType": rt.destName,
	})

	rt.batchInputOutputDiffCountStat = stats.NewTaggedStat("router_batch_input_output_diff_jobs", stats.CountType, stats.Tags{
		"destType": rt.destName,
	})

	rt.routerResponseTransformStat = stats.NewTaggedStat("response_transform_latency", stats.TimerType, stats.Tags{"destType": rt.destName})

	rt.transformer = transformer.NewTransformer()
	rt.transformer.Setup()

	rt.oauth = oauth.NewOAuthErrorHandler()
	rt.oauth.Setup()

	var throttler throttler.HandleT
	throttler.SetUp(rt.destName)
	rt.throttler = &throttler

	rt.isBackendConfigInitialized = false
	rt.backendConfigInitialized = make(chan bool)

	ctx, cancel := context.WithCancel(context.Background())
	g, ctx := errgroup.WithContext(ctx)

	rt.backgroundCtx = ctx
	rt.backgroundGroup = g
	rt.backgroundCancel = cancel
	rt.backgroundWait = g.Wait

	rt.initWorkers()
	g.Go(misc.WithBugsnag(func() error {
		rt.collectMetrics(ctx)
		return nil
	}))
	g.Go(misc.WithBugsnag(func() error {
		rt.readFailedJobStatusChan()
		return nil
	}))
	g.Go(misc.WithBugsnag(func() error {
		rt.statusInsertLoop()
		return nil
	}))

	rruntime.Go(func() {
		rt.backendConfigSubscriber()
	})
	adminInstance.registerRouter(destName, rt)
}

func (rt *HandleT) Start() {
	ctx := rt.backgroundCtx
	rt.backgroundGroup.Go(func() error {
		<-rt.backendConfigInitialized
		rt.customerCount = make(map[string]int)
		rt.setupCustomerCount()
		rt.generatorLoop(ctx)
		return nil
	})

	rm, err := GetRoutersManager()
	if err != nil {
		panic("Routers manager is nil. Shouldn't happen. Go Debug")
	}
	rm.AddRouter(rt)
}

func (rt *HandleT) Shutdown() {
	rt.backgroundCancel()
	rt.stopWorkers()

	rt.backgroundWait()
}

func (rt *HandleT) backendConfigSubscriber() {
	ch := make(chan utils.DataEvent)
	rt.backendConfig.Subscribe(ch, backendconfig.TopicBackendConfig)
	for {
		config := <-ch
		rt.configSubscriberLock.Lock()
		rt.destinationsMap = map[string]*router_utils.BatchDestinationT{}
		allSources := config.Data.(backendconfig.ConfigT)
		rt.sourceIDWorkspaceMap = map[string]string{}
		for _, source := range allSources.Sources {
			workspaceID := source.WorkspaceID
			rt.sourceIDWorkspaceMap[source.ID] = source.WorkspaceID
			if _, ok := rt.routerLatencyStat[workspaceID]; !ok {
				rt.routerLatencyStat[workspaceID] = misc.NewMovingAverage()
			}
			if len(source.Destinations) > 0 {
				for _, destination := range source.Destinations {
					if destination.DestinationDefinition.Name == rt.destName {
						if _, ok := rt.destinationsMap[destination.ID]; !ok {
							rt.destinationsMap[destination.ID] = &router_utils.BatchDestinationT{Destination: destination, Sources: []backendconfig.SourceT{}}
						}
						rt.destinationsMap[destination.ID].Sources = append(rt.destinationsMap[destination.ID].Sources, source)

						rt.destinationResponseHandler = New(destination.DestinationDefinition.ResponseRules)
						if value, ok := destination.DestinationDefinition.Config["saveDestinationResponse"].(bool); ok {
							rt.saveDestinationResponse = value
						}
					}
				}
			}
		}
		if !rt.isBackendConfigInitialized {
			rt.isBackendConfigInitialized = true
			rt.backendConfigInitialized <- true
		}
		rt.configSubscriberLock.Unlock()
	}
}

//Pause will pause the router
//To completely pause the router, we should follow the steps in order
//1. pause generator
//2. drain all the worker channels
//3. drain status insert loop queue
func (rt *HandleT) Pause() {
	rt.pauseLock.Lock()
	defer rt.pauseLock.Unlock()

	if rt.paused {
		return
	}

	//Pre Pause workers
	//Ideally this is not necessary.
	//But when generatorLoop is blocked on worker channels,
	//then pausing generatorLoop takes time.
	//Pre-pausing workers will help unblock generator.
	//To prevent generator to push again to workers, using pausingWorkers flag
	rt.pausingWorkers = true
	var wg sync.WaitGroup
	for _, worker := range rt.workers {
		_worker := worker
		wg.Add(1)
		rruntime.Go(func() {
			respChannel := make(chan bool)
			_worker.pauseChannel <- &PauseT{respChannel: respChannel, wg: &wg, waitForResume: false}
			<-respChannel
		})
	}
	wg.Wait()

	//Pause generator
	respChannel := make(chan bool)
	rt.generatorPauseChannel <- &PauseT{respChannel: respChannel}
	<-respChannel

	//Pause workers
	for _, worker := range rt.workers {
		_worker := worker
		wg.Add(1)
		rruntime.Go(func() {
			respChannel := make(chan bool)
			_worker.pauseChannel <- &PauseT{respChannel: respChannel, wg: &wg, waitForResume: true}
			<-respChannel
		})
	}
	wg.Wait()
	rt.pausingWorkers = false

	//Pause statusInsertLoop
	respChannel = make(chan bool)
	rt.statusLoopPauseChannel <- &PauseT{respChannel: respChannel}
	<-respChannel

	//Clean up dangling statuses and in memory maps.
	//Delete dangling executing
	rt.crashRecover()
	rt.toClearFailJobIDMap = make(map[int][]string)
	for _, worker := range rt.workers {
		worker.failedJobIDMap = make(map[string]int64)
		worker.retryForJobMap = make(map[int64]time.Time)
		worker.abortedUserIDMap = make(map[string]int)
	}

	rt.paused = true
}

//Resume will resume the router
//Resuming all the router components in the reverse order in which they were paused.
//1. resume status insert loop queue
//2. resume all the worker channels
//3. resume generator
func (rt *HandleT) Resume() {
	rt.pauseLock.Lock()
	defer rt.pauseLock.Unlock()

	if !rt.paused {
		return
	}

	//Resume statusInsertLoop
	rt.statusLoopResumeChannel <- true

	//Resume workers
	for _, worker := range rt.workers {
		worker.resumeChannel <- true
	}

	//Resume generator
	rt.generatorResumeChannel <- true

	rt.paused = false
}

func (rt *HandleT) HandleOAuthDestResponse(params *HandleDestOAuthRespParamsT) (int, string) {
	trRespStatusCode := params.trRespStCd
	trRespBody := params.trRespBody
	destinationJob := params.destinationJob

	if trRespStatusCode != http.StatusOK {
		var destErrOutput integrations.TransResponseT
		if destError := json.Unmarshal([]byte(trRespBody), &destErrOutput); destError != nil {
			// Errors like OOM kills of transformer, transformer down etc,.
			// If destResBody comes out with a plain string, then this will occur
			return http.StatusInternalServerError, fmt.Sprintf(`{
				Error: %v, 
				(trRespStCd, trRespBody): (%v, %v),
			}`, destError, trRespStatusCode, trRespBody)
		}
		workspaceId := destinationJob.JobMetadataArray[0].WorkspaceId
		var errCatStatusCode int
		// destErrDetailed := destErrOutput.Output
		// Check the category
		// Trigger the refresh endpoint/disable endpoint
		rudderAccountId := router_utils.GetRudderAccountId(&destinationJob.Destination)
		switch destErrOutput.AuthErrorCategory {
		case oauth.DISABLE_DEST:
			return rt.ExecDisableDestination(destinationJob, workspaceId, trRespBody, rudderAccountId)
		case oauth.REFRESH_TOKEN:
			var refSecret *oauth.AuthResponse
			refTokenParams := &oauth.RefreshTokenParams{
				AccessToken:     params.accessToken,
				WorkspaceId:     workspaceId,
				AccountId:       rudderAccountId,
				DestDefName:     destinationJob.Destination.DestinationDefinition.Name,
				EventNamePrefix: "refresh_token",
				WorkerId:        params.workerId,
			}
			errCatStatusCode, refSecret = rt.oauth.RefreshToken(refTokenParams)
			refSec := *refSecret
			if router_utils.IsNotEmptyString(refSec.Err) && refSec.Err == oauth.INVALID_REFRESH_TOKEN_GRANT {
				// In-case the refresh token has been revoked, this error comes in
				// Even trying to refresh the token also doesn't work here. Hence this would be more ideal to Abort Events
				// As well as to disable destination as well.
				// Alert the user in this error as well, to check if the refresh token also has been revoked & fix it
				disableStCd, _ := rt.ExecDisableDestination(destinationJob, workspaceId, trRespBody, rudderAccountId)
				stats.NewTaggedStat(oauth.INVALID_REFRESH_TOKEN_GRANT, stats.CountType, stats.Tags{
					"destinationId": destinationJob.Destination.ID,
					"worspaceId":    refTokenParams.WorkspaceId,
					"accountId":     refTokenParams.AccountId,
					"destName":      refTokenParams.DestDefName,
				}).Increment()
				rt.logger.Errorf(`[OAuth request] Aborting the event as %v`, oauth.INVALID_REFRESH_TOKEN_GRANT)
				return disableStCd, refSec.Err
			}
			// Error while refreshing the token or Has an error while refreshing or sending empty access token
			if errCatStatusCode != http.StatusOK || router_utils.IsNotEmptyString(refSec.Err) {
				return http.StatusTooManyRequests, refSec.Err
			}
			// Retry with Refreshed Token by failing with 5xx
			return http.StatusInternalServerError, trRespBody
		}
	}
	// By default send the status code & response from transformed response directly
	return trRespStatusCode, trRespBody
}

func (rt *HandleT) ExecDisableDestination(destinationJob types.DestinationJobT, workspaceId string, destResBody string, rudderAccountId string) (int, string) {
	disableDestStatTags := stats.Tags{
		"id":          destinationJob.Destination.ID,
		"workspaceId": workspaceId,
		"success":     "true",
	}
	errCatStatusCode, errCatResponse := rt.oauth.DisableDestination(destinationJob.Destination, workspaceId, rudderAccountId)
	if errCatStatusCode != http.StatusOK {
		// Error while disabling a destination
		// High-Priority notification to rudderstack needs to be sent
		disableDestStatTags["success"] = "false"
		stats.NewTaggedStat("disable_destination_category_count", stats.CountType, disableDestStatTags).Increment()
		return http.StatusBadRequest, errCatResponse
	}
	// High-Priority notification to customer(&rudderstack) needs to be sent
	stats.NewTaggedStat("disable_destination_category_count", stats.CountType, disableDestStatTags).Increment()
	// Abort the jobs as the destination is disable
	return http.StatusBadRequest, destResBody
}

func PrepareJobRunIdAbortedEventsMap(parameters json.RawMessage, jobRunIDAbortedEventsMap map[string][]*FailedEventRowT) {
	taskRunID := gjson.GetBytes(parameters, "source_task_run_id").String()
	destinationID := gjson.GetBytes(parameters, "destination_id").String()
	recordID := json.RawMessage(gjson.GetBytes(parameters, "record_id").Raw)
	if taskRunID == "" {
		return
	}
	if _, ok := jobRunIDAbortedEventsMap[taskRunID]; !ok {
		jobRunIDAbortedEventsMap[taskRunID] = []*FailedEventRowT{}
	}
	jobRunIDAbortedEventsMap[taskRunID] = append(jobRunIDAbortedEventsMap[taskRunID], &FailedEventRowT{DestinationID: destinationID, RecordID: recordID})
}

<<<<<<< HEAD
//
//
//TODO CLEANUP
func (rt *HandleT) setupCustomerCount() {
	// query router table and try to proportion query count based on the count we get
	// for now not distinguishing un/processed jobs, just treating them equal

	//rt.customerCount = rt.jobsDB.GetCustomerCounts(jobQueryBatchSize)
	//the above functionality can be done during crashRecovery
	//for now let's just get all the customers this pod serves and give equal jobs to them
	//TODO!!!
	rt.configSubscriberLock.RLock()
	var customers []string
	for _, destConfig := range rt.destinationsMap {
		for _, source := range destConfig.Sources {
			if !misc.Contains(customers, source.WorkspaceID) {
				customers = append(customers, source.WorkspaceID)
			}
		}
	}
	rt.configSubscriberLock.RUnlock()

	for idx := range customers {
		rt.customerCount[customers[idx]] = int(jobQueryBatchSize / len(customers))
	}
}

func (rt *HandleT) updateCustomerCount() {
	//update pickup count per customer based on some stats
	//just initializing again for now: have to change this
	rt.setupCustomerCount()
=======
func getTokenFromHeader(headers map[string]interface{}) string {
	authHeader, ok := headers["Authorization"]
	if !ok {
		return ""
	}
	authArr := strings.Split(authHeader.(string), " ")
	return strings.TrimSpace(authArr[1])
>>>>>>> 9ff3e5e9
}<|MERGE_RESOLUTION|>--- conflicted
+++ resolved
@@ -120,14 +120,9 @@
 	reporting                              utilTypes.ReportingI
 	reportingEnabled                       bool
 	savePayloadOnError                     bool
-	backgroundGroup                        *errgroup.Group
-	backgroundCtx                          context.Context
-	backgroundCancel                       context.CancelFunc
-	backgroundWait                         func() error
 	oauth                                  oauth.Authorizer
 	transformerProxy                       bool
 	saveDestinationResponseOverride        bool
-<<<<<<< HEAD
 	routerLatencyStat                      map[string]misc.MovingAverage
 	sourceIDWorkspaceMap                   map[string]string
 	routerCustomerJobStatusCount           map[string]map[string]int // TODO : Remove This
@@ -139,8 +134,6 @@
 
 	customerCount  map[string]int
 	earliestJobMap map[string]time.Time
-=======
->>>>>>> 9ff3e5e9
 }
 
 type jobResponseT struct {
@@ -426,14 +419,10 @@
 				CreatedAt:        job.CreatedAt.Format(misc.RFC3339Milli),
 				FirstAttemptedAt: firstAttemptedAt,
 				TransformAt:      parameters.TransformAt,
-<<<<<<< HEAD
 				JobT:             job,
 				PickedAtTime:     message.workerAssignedTime,
-			}
-=======
 				WorkspaceId:      parameters.WorkspaceId,
-				JobT:             job}
->>>>>>> 9ff3e5e9
+			}
 
 			worker.rt.configSubscriberLock.RLock()
 			batchDestination, ok := worker.rt.destinationsMap[parameters.DestinationID]
@@ -2062,7 +2051,6 @@
 	rt.backgroundGroup.Go(func() error {
 		<-rt.backendConfigInitialized
 		rt.customerCount = make(map[string]int)
-		rt.setupCustomerCount()
 		rt.generatorLoop(ctx)
 		return nil
 	})
@@ -2311,39 +2299,6 @@
 	jobRunIDAbortedEventsMap[taskRunID] = append(jobRunIDAbortedEventsMap[taskRunID], &FailedEventRowT{DestinationID: destinationID, RecordID: recordID})
 }
 
-<<<<<<< HEAD
-//
-//
-//TODO CLEANUP
-func (rt *HandleT) setupCustomerCount() {
-	// query router table and try to proportion query count based on the count we get
-	// for now not distinguishing un/processed jobs, just treating them equal
-
-	//rt.customerCount = rt.jobsDB.GetCustomerCounts(jobQueryBatchSize)
-	//the above functionality can be done during crashRecovery
-	//for now let's just get all the customers this pod serves and give equal jobs to them
-	//TODO!!!
-	rt.configSubscriberLock.RLock()
-	var customers []string
-	for _, destConfig := range rt.destinationsMap {
-		for _, source := range destConfig.Sources {
-			if !misc.Contains(customers, source.WorkspaceID) {
-				customers = append(customers, source.WorkspaceID)
-			}
-		}
-	}
-	rt.configSubscriberLock.RUnlock()
-
-	for idx := range customers {
-		rt.customerCount[customers[idx]] = int(jobQueryBatchSize / len(customers))
-	}
-}
-
-func (rt *HandleT) updateCustomerCount() {
-	//update pickup count per customer based on some stats
-	//just initializing again for now: have to change this
-	rt.setupCustomerCount()
-=======
 func getTokenFromHeader(headers map[string]interface{}) string {
 	authHeader, ok := headers["Authorization"]
 	if !ok {
@@ -2351,5 +2306,4 @@
 	}
 	authArr := strings.Split(authHeader.(string), " ")
 	return strings.TrimSpace(authArr[1])
->>>>>>> 9ff3e5e9
 }
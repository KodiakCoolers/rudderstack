--- conflicted
+++ resolved
@@ -104,10 +104,7 @@
 	retryTimeWindow, minRetryBackoff, maxRetryBackoff, jobsBatchTimeout     time.Duration
 	noOfJobsToBatchInAWorker                                                int
 	pkgLogger                                                               logger.LoggerI
-<<<<<<< HEAD
-=======
 	Diagnostics                                                             diagnostics.DiagnosticsI = diagnostics.Diagnostics
->>>>>>> 83736a37
 )
 
 type requestMetric struct {

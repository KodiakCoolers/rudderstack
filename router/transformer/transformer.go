--- conflicted
+++ resolved
@@ -29,32 +29,19 @@
 
 //HandleT is the handle for this class
 type HandleT struct {
-<<<<<<< HEAD
-	tr                                 *http.Transport
-	client                             *http.Client
-	transformRequestTimerStat          stats.RudderStats
-	transformerNetworkRequestTimerStat stats.RudderStats
-	respTransformNetReqTimerStat       stats.RudderStats
-	logger                             logger.LoggerI
-=======
 	tr                                      *http.Transport
 	client                                  *http.Client
 	transformRequestTimerStat               stats.RudderStats
 	transformerNetworkRequestTimerStat      stats.RudderStats
 	transformerResponseTransformRequestTime stats.RudderStats
 	logger                                  logger.LoggerI
->>>>>>> de93c85a
 }
 
 //Transformer provides methods to transform events
 type Transformer interface {
 	Setup()
 	Transform(transformType string, transformMessage *types.TransformMessageT) []types.DestinationJobT
-<<<<<<< HEAD
-	ResponseTransform(responseData integrations.DeliveryResponseT, destName string) (statusCode int, respBody string)
-=======
 	ResponseTransform(ctx context.Context, responseData integrations.DeliveryResponseT, destName string) (statusCode int, respBody string)
->>>>>>> de93c85a
 }
 
 //NewTransformer creates a new transformer
@@ -72,7 +59,7 @@
 func loadConfig() {
 	config.RegisterIntConfigVariable(30, &maxRetry, true, 1, "Processor.maxRetry")
 	config.RegisterDurationConfigVariable(time.Duration(100), &retrySleep, true, time.Millisecond, []string{"Processor.retrySleep", "Processor.retrySleepInMS"}...)
-	config.RegisterDurationConfigVariable(time.Duration(30), &timeoutDuration, true, time.Second, []string{"Processor.timeoutDuration", "Processor.timeoutDurationInSecond"}...)
+	config.RegisterDurationConfigVariable(time.Duration(5000), &timeoutDuration, true, time.Second, []string{"Processor.timeoutDuration", "Processor.timeoutDurationInSecond"}...)
 }
 
 func Init() {
@@ -182,63 +169,21 @@
 	return destinationJobs
 }
 
-<<<<<<< HEAD
-func (trans *HandleT) ResponseTransform(responseData integrations.DeliveryResponseT, destName string) (statusCode int, respBody string) {
-	rawJSON, err := json.Marshal(responseData)
-=======
 func (trans *HandleT) ResponseTransform(ctx context.Context, responseData integrations.DeliveryResponseT, destName string) (statusCode int, respBody string) {
 	rawJSON, err := json.Marshal(responseData)
 	requestFailed := false
 	retryCount := 0
->>>>>>> de93c85a
 	if err != nil {
 		panic(err)
 	}
 	var resp *http.Response
 	var respData []byte
-<<<<<<< HEAD
-	url := getResponseTransformURL(destName)
-	respTransformNetReqTimeStart := time.Now()
-	resp, err = trans.client.Post(url, "application/json; charset=utf-8", bytes.NewBuffer(rawJSON))
-	trans.respTransformNetReqTimerStat.SendTiming(time.Since(respTransformNetReqTimeStart))
-	if err != nil {
-		respData = []byte("")
-		trans.logger.Errorf("[Response Transformer request] :: destination request failed: %+v", err)
-		return http.StatusInternalServerError, string(respData)
-	}
-	if resp != nil && resp.Body != nil {
-		var ioBodyErr error
-		respData, ioBodyErr = io.ReadAll(resp.Body)
-		if ioBodyErr != nil {
-			trans.logger.Errorf("[Response Transformer request] :: destination request failed: %+v", ioBodyErr)
-			return http.StatusInternalServerError, ioBodyErr.Error()
-		}
-	}
-	var contentTypeHeader string
-	if resp != nil && resp.Header != nil {
-		contentTypeHeader = resp.Header.Get("Content-Type")
-	}
-	if contentTypeHeader == "" {
-		//Detecting content type of the respBody
-		contentTypeHeader = http.DetectContentType(respData)
-	}
-	// If content type is not of type "*text*", overriding it with empty string
-	if !(strings.Contains(strings.ToLower(contentTypeHeader), "text") ||
-		strings.Contains(strings.ToLower(contentTypeHeader), "application/json") ||
-		strings.Contains(strings.ToLower(contentTypeHeader), "application/xml")) {
-		// REVERT: This is only for debugging purposes
-		fmt.Printf(`[router/transformer.go] Original Response:  %v`, respData)
-		respData = []byte("")
-	}
-	resp.Body.Close()
-	return resp.StatusCode, string(respData)
-=======
 	var respCode int
 	var tempRespData []byte
-	var payload io.Reader
 	url := getResponseTransformURL(destName)
-	payload = strings.NewReader(string(rawJSON))
+	payload := strings.NewReader(string(rawJSON))
 	for {
+		payload.Seek(0, io.SeekStart)
 		req, err := http.NewRequestWithContext(ctx, "POST", url, payload)
 		if err != nil {
 			trans.logger.Error(fmt.Sprintf(`400 Unable to construct POST request for URL : "%s"`, url))
@@ -266,11 +211,11 @@
 			resp.Body.Close()
 		}
 		//Detecting content type of the respBody
-		contentTypeHeader := http.DetectContentType(tempRespData)
+		contentTypeHeader := strings.ToLower(http.DetectContentType(tempRespData))
 		//If content type is not of type "*text*", overriding it with empty string
-		if !(strings.Contains(strings.ToLower(contentTypeHeader), "text") ||
-			strings.Contains(strings.ToLower(contentTypeHeader), "application/json") ||
-			strings.Contains(strings.ToLower(contentTypeHeader), "application/xml")) {
+		if !(strings.Contains(contentTypeHeader, "text") ||
+			strings.Contains(contentTypeHeader, "application/json") ||
+			strings.Contains(contentTypeHeader, "application/xml")) {
 			tempRespData = []byte("")
 		}
 
@@ -322,7 +267,6 @@
 		}
 	}
 	return respCode, string(respData)
->>>>>>> de93c85a
 }
 
 //is it ok to use same client for network and transformer calls? need to understand timeout setup in router
@@ -332,11 +276,7 @@
 	trans.client = &http.Client{Transport: trans.tr, Timeout: timeoutDuration}
 	trans.transformRequestTimerStat = stats.NewStat("router.processor.transformer_request_time", stats.TimerType)
 	trans.transformerNetworkRequestTimerStat = stats.NewStat("router.transformer_network_request_time", stats.TimerType)
-<<<<<<< HEAD
-	trans.respTransformNetReqTimerStat = stats.NewStat("router.response_transform_net_req_time", stats.TimerType)
-=======
 	trans.transformerResponseTransformRequestTime = stats.NewStat("router.transformer_response_transform_time", stats.TimerType)
->>>>>>> de93c85a
 }
 
 func getBatchURL() string {

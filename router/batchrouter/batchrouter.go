package batchrouter

import (
	"bufio"
	"bytes"
	"compress/gzip"
	"encoding/json"
	"fmt"
	"net/http"
	"os"
	"path/filepath"
	"strings"
	"sync"
	"time"

	"github.com/rudderlabs/rudder-server/services/diagnostics"

	"github.com/rudderlabs/rudder-server/config"
	backendconfig "github.com/rudderlabs/rudder-server/config/backend-config"
	"github.com/rudderlabs/rudder-server/jobsdb"
	"github.com/rudderlabs/rudder-server/rruntime"
	destinationdebugger "github.com/rudderlabs/rudder-server/services/destination-debugger"
	"github.com/rudderlabs/rudder-server/services/filemanager"
	"github.com/rudderlabs/rudder-server/services/stats"
	"github.com/rudderlabs/rudder-server/utils"
	"github.com/rudderlabs/rudder-server/utils/logger"
	"github.com/rudderlabs/rudder-server/utils/misc"
	warehouseutils "github.com/rudderlabs/rudder-server/warehouse/utils"
	uuid "github.com/satori/go.uuid"
	"github.com/tidwall/gjson"
)

var (
	jobQueryBatchSize                  int
	noOfWorkers                        int
	maxFailedCountForJob               int
	mainLoopSleep, diagnosisTickerTime time.Duration
	uploadFreqInS                      int64
	configSubscriberLock               sync.RWMutex
	objectStorageDestinations          []string
	warehouseDestinations              []string
	inProgressMap                      map[string]bool
	inProgressMapLock                  sync.RWMutex
	lastExecMap                        map[string]int64
	lastExecMapLock                    sync.RWMutex
	uploadedRawDataJobsCache           map[string]map[string]bool
	warehouseURL                       string
	warehouseMode                      string
	warehouseServiceFailedTime         time.Time
	warehouseServiceFailedTimeLock     sync.RWMutex
	warehouseServiceMaxRetryTimeinHr   time.Duration
)

type HandleT struct {
	destType                string
	batchDestinations       []DestinationT
	netHandle               *http.Client
	processQ                chan BatchJobsT
	jobsDB                  *jobsdb.HandleT
	isEnabled               bool
	batchRequestsMetricLock sync.RWMutex
	diagnosisTicker         *time.Ticker
	batchRequestsMetric     []batchRequestMetric
}

type ObjectStorageT struct {
	Config          map[string]interface{}
	Key             string
	Provider        string
	DestinationID   string
	DestinationType string
}

func (brt *HandleT) backendConfigSubscriber() {
	ch := make(chan utils.DataEvent)
	backendconfig.Subscribe(ch, backendconfig.TopicBackendConfig)
	for {
		config := <-ch
		configSubscriberLock.Lock()
		brt.batchDestinations = []DestinationT{}
		allSources := config.Data.(backendconfig.SourcesT)
		for _, source := range allSources.Sources {
			if len(source.Destinations) > 0 {
				for _, destination := range source.Destinations {
					if destination.DestinationDefinition.Name == brt.destType {
						brt.batchDestinations = append(brt.batchDestinations, DestinationT{Source: source, Destination: destination})
					}
				}
			}
		}
		configSubscriberLock.Unlock()
	}
}

type batchRequestMetric struct {
	batchRequestSuccess int
	batchRequestFailed  int
}

type StorageUploadOutput struct {
	Config         map[string]interface{}
	Key            string
	LocalFilePaths []string
	JournalOpID    int64
	Error          error
	FirstEventAt   string
	LastEventAt    string
	TotalEvents    int
}

type ErrorResponseT struct {
	Error string
}

func updateDestStatusStats(id string, count int, isSuccess bool) {
	var destStatsD stats.RudderStats
	if isSuccess {
		destStatsD = stats.NewBatchDestStat("batch_router.dest_successful_events", stats.CountType, id)
	} else {
		destStatsD = stats.NewBatchDestStat("batch_router.dest_failed_attempts", stats.CountType, id)
	}
	destStatsD.Count(count)
}

func (brt *HandleT) copyJobsToStorage(provider string, batchJobs BatchJobsT, makeJournalEntry bool, isWarehouse bool) StorageUploadOutput {
	var localTmpDirName string
	if isWarehouse {
		localTmpDirName = "/rudder-warehouse-staging-uploads/"
	} else {
		localTmpDirName = "/rudder-raw-data-destination-logs/"
	}

	uuid := uuid.NewV4()
	logger.Debugf("BRT: Starting logging to %s", provider)

	tmpDirPath, err := misc.CreateTMPDIR()
	if err != nil {
		panic(err)
	}
	path := fmt.Sprintf("%v%v.json", tmpDirPath+localTmpDirName, fmt.Sprintf("%v.%v.%v", time.Now().Unix(), batchJobs.BatchDestination.Source.ID, uuid))

	gzipFilePath := fmt.Sprintf(`%v.gz`, path)
	err = os.MkdirAll(filepath.Dir(gzipFilePath), os.ModePerm)
	if err != nil {
		panic(err)
	}
	gzWriter, err := misc.CreateGZ(gzipFilePath)
	if err != nil {
		panic(err)
	}

	eventsFound := false
	for _, job := range batchJobs.Jobs {
		eventID := gjson.GetBytes(job.EventPayload, "messageId").String()
		var ok bool
		interruptedEventsMap, isDestInterrupted := uploadedRawDataJobsCache[batchJobs.BatchDestination.Destination.ID]
		if isDestInterrupted {
			if _, ok = interruptedEventsMap[eventID]; !ok {
				eventsFound = true
				gzWriter.WriteGZ(fmt.Sprintf(`%s`, job.EventPayload) + "\n")
			}
		} else {
			eventsFound = true
			gzWriter.WriteGZ(fmt.Sprintf(`%s`, job.EventPayload) + "\n")
		}
	}
	gzWriter.CloseGZ()
	if !isWarehouse && !eventsFound {
		logger.Infof("BRT: All events in this batch for %s are de-deuplicated...", provider)
		return StorageUploadOutput{
			LocalFilePaths: []string{gzipFilePath},
		}
	}
	// assumes events from warehouse have receivedAt in metadata
	var firstEventAt, lastEventAt string
	if isWarehouse {
		firstEventAt = gjson.GetBytes(batchJobs.Jobs[0].EventPayload, "metadata.receivedAt").String()
		lastEventAt = gjson.GetBytes(batchJobs.Jobs[len(batchJobs.Jobs)-1].EventPayload, "metadata.receivedAt").String()
	}

	logger.Debugf("BRT: Logged to local file: %v", gzipFilePath)
	uploader, err := filemanager.New(&filemanager.SettingsT{
		Provider: provider,
<<<<<<< HEAD
		Config:   batchJobs.BatchDestination.Destination.Config,
=======
		Config:   misc.GetObjectStorageConfig(provider, batchJobs.BatchDestination.Destination.Config),
>>>>>>> 68b9685b
	})
	if err != nil {
		panic(err)
	}

	outputFile, err := os.Open(gzipFilePath)
	if err != nil {
		panic(err)
	}

	logger.Debugf("BRT: Starting upload to %s", provider)

	var keyPrefixes []string
	if isWarehouse {
		keyPrefixes = []string{config.GetEnv("WAREHOUSE_STAGING_BUCKET_FOLDER_NAME", "rudder-warehouse-staging-logs"), batchJobs.BatchDestination.Source.ID, time.Now().Format("01-02-2006")}
	} else {
		keyPrefixes = []string{config.GetEnv("DESTINATION_BUCKET_FOLDER_NAME", "rudder-logs"), batchJobs.BatchDestination.Source.ID, time.Now().Format("01-02-2006")}
	}

	_, fileName := filepath.Split(gzipFilePath)
	var (
		opID      int64
		opPayload json.RawMessage
	)
	if !isWarehouse {
		opPayload, _ = json.Marshal(&ObjectStorageT{
			Config:          batchJobs.BatchDestination.Destination.Config,
			Key:             strings.Join(append(keyPrefixes, fileName), "/"),
			Provider:        provider,
			DestinationID:   batchJobs.BatchDestination.Destination.ID,
			DestinationType: batchJobs.BatchDestination.Destination.DestinationDefinition.Name,
		})
		opID = brt.jobsDB.JournalMarkStart(jobsdb.RawDataDestUploadOperation, opPayload)
	}
	uploadOutput, err := uploader.Upload(outputFile, keyPrefixes...)

	if err != nil {
		logger.Errorf("BRT: Error uploading to %s: Error: %v", provider, err)
		return StorageUploadOutput{
			Error:       err,
			JournalOpID: opID,
		}
	}

	return StorageUploadOutput{
		Config:         batchJobs.BatchDestination.Destination.Config,
		Key:            uploadOutput.ObjectName,
		LocalFilePaths: []string{gzipFilePath},
		JournalOpID:    opID,
		FirstEventAt:   firstEventAt,
		LastEventAt:    lastEventAt,
		TotalEvents:    len(batchJobs.Jobs),
	}
}

func (brt *HandleT) postToWarehouse(batchJobs BatchJobsT, output StorageUploadOutput) (err error) {
	schemaMap := make(map[string]map[string]interface{})
	for _, job := range batchJobs.Jobs {
		var payload map[string]interface{}
		err := json.Unmarshal(job.EventPayload, &payload)
		if err != nil {
			panic(err)
		}
		tableName := payload["metadata"].(map[string]interface{})["table"].(string)
		var ok bool
		if _, ok = schemaMap[tableName]; !ok {
			schemaMap[tableName] = make(map[string]interface{})
		}
		columns := payload["metadata"].(map[string]interface{})["columns"].(map[string]interface{})
		for columnName, columnType := range columns {
			if _, ok := schemaMap[tableName][columnName]; !ok {
				schemaMap[tableName][columnName] = columnType
			}
		}
	}
	payload := warehouseutils.StagingFileT{
		Schema: schemaMap,
		BatchDestination: warehouseutils.DestinationT{
			Source:      batchJobs.BatchDestination.Source,
			Destination: batchJobs.BatchDestination.Destination,
		},
		Location:     output.Key,
		FirstEventAt: output.FirstEventAt,
		LastEventAt:  output.LastEventAt,
		TotalEvents:  output.TotalEvents,
	}

	jsonPayload, err := json.Marshal(&payload)

	uri := fmt.Sprintf(`%s/v1/process`, warehouseURL)
	_, err = brt.netHandle.Post(uri, "application/json; charset=utf-8",
		bytes.NewBuffer(jsonPayload))
	if err != nil {
		logger.Errorf("BRT: Failed to route staging file URL to warehouse service@%v, error:%v", uri, err)
	} else {
		logger.Infof("BRT: Routed successfully staging file URL to warehouse service@%v", uri)
	}
	return
}

func (brt *HandleT) setJobStatus(batchJobs BatchJobsT, isWarehouse bool, err error, postToWarehouseErr bool) {
	var (
		batchJobState string
		errorResp     []byte
	)

	var batchReqMetric batchRequestMetric
	if err != nil {
		logger.Errorf("BRT: Error uploading to object storage: %v %v", err, batchJobs.BatchDestination.Source.ID)
		batchJobState = jobsdb.Failed.State
		errorResp, _ = json.Marshal(ErrorResponseT{Error: err.Error()})
		batchReqMetric.batchRequestFailed = 1
		// We keep track of number of failed attempts in case of failure and number of events uploaded in case of success in stats
		updateDestStatusStats(batchJobs.BatchDestination.Destination.ID, 1, false)
	} else {
		logger.Debugf("BRT: Uploaded to object storage : %v at %v", batchJobs.BatchDestination.Source.ID, time.Now().Format("01-02-2006"))
		batchJobState = jobsdb.Succeeded.State
		errorResp = []byte(`{"success":"OK"}`)
		batchReqMetric.batchRequestSuccess = 1
		updateDestStatusStats(batchJobs.BatchDestination.Destination.ID, len(batchJobs.Jobs), true)
	}
	brt.trackRequestMetrics(batchReqMetric)
	var statusList []*jobsdb.JobStatusT

	if isWarehouse && postToWarehouseErr {
		warehouseServiceFailedTimeLock.Lock()
		if warehouseServiceFailedTime.IsZero() {
			warehouseServiceFailedTime = time.Now()
		}
		warehouseServiceFailedTimeLock.Unlock()
	} else if isWarehouse {
		warehouseServiceFailedTimeLock.Lock()
		warehouseServiceFailedTime = time.Time{}
		warehouseServiceFailedTimeLock.Unlock()
	}

	for _, job := range batchJobs.Jobs {
		jobState := batchJobState

		if jobState == jobsdb.Failed.State && job.LastJobStatus.AttemptNum >= maxFailedCountForJob && !postToWarehouseErr {
			jobState = jobsdb.Aborted.State
		} else {
			// change job state to abort state after warehouse service is continuously failing more than warehouseServiceMaxRetryTimeinHr time
			if jobState == jobsdb.Failed.State && isWarehouse && postToWarehouseErr {
				warehouseServiceFailedTimeLock.RLock()
				if time.Now().Sub(warehouseServiceFailedTime) > warehouseServiceMaxRetryTimeinHr {
					jobState = jobsdb.Aborted.State
				}
				warehouseServiceFailedTimeLock.RUnlock()
			}
		}
		status := jobsdb.JobStatusT{
			JobID:         job.JobID,
			AttemptNum:    job.LastJobStatus.AttemptNum + 1,
			JobState:      jobState,
			ExecTime:      time.Now(),
			RetryTime:     time.Now(),
			ErrorCode:     "",
			ErrorResponse: errorResp,
		}
		statusList = append(statusList, &status)
	}

	//tracking batch router errors
	if diagnostics.EnableDestinationFailuresMetric {
		if batchJobState == jobsdb.Failed.State {
			diagnostics.Track(diagnostics.BatchRouterFailed, map[string]interface{}{
				diagnostics.BatchRouterDestination: brt.destType,
				diagnostics.ErrorResponse:          string(errorResp),
			})
		}
	}

	parameterFilters := []jobsdb.ParameterFilterT{
		jobsdb.ParameterFilterT{
			Name:  "source_id",
			Value: batchJobs.BatchDestination.Source.ID,
		},
		jobsdb.ParameterFilterT{
			Name:     "destination_id",
			Value:    batchJobs.BatchDestination.Destination.ID,
			Optional: true,
		},
	}
	//Mark the status of the jobs
	brt.jobsDB.UpdateJobStatus(statusList, []string{brt.destType}, parameterFilters)
}

func (brt *HandleT) trackRequestMetrics(batchReqDiagnostics batchRequestMetric) {
	if diagnostics.EnableBatchRouterMetric {
		brt.batchRequestsMetricLock.Lock()
		if brt.batchRequestsMetric == nil {
			var batchRequestsMetric []batchRequestMetric
			brt.batchRequestsMetric = append(batchRequestsMetric, batchReqDiagnostics)
		} else {
			brt.batchRequestsMetric = append(brt.batchRequestsMetric, batchReqDiagnostics)
		}
		brt.batchRequestsMetricLock.Unlock()
	}
}

func (brt *HandleT) recordDeliveryStatus(batchDestination DestinationT, err error, isWarehouse bool) {
	var (
		jobState  string
		errorResp []byte
	)

	if err != nil {
		jobState = jobsdb.Failed.State
		if isWarehouse {
			jobState = warehouseutils.GeneratingStagingFileFailed
		}
		errorResp, _ = json.Marshal(ErrorResponseT{Error: err.Error()})
	} else {
		jobState = jobsdb.Succeeded.State
		if isWarehouse {
			jobState = warehouseutils.GeneratedStagingFile
		}
		errorResp = []byte(`{"success":"OK"}`)
	}

	//Payload and AttemptNum don't make sense in recording batch router delivery status,
	//So they are set to default values.
	deliveryStatus := destinationdebugger.DeliveryStatusT{
		DestinationID: batchDestination.Destination.ID,
		SourceID:      batchDestination.Source.ID,
		Payload:       []byte(`{}`),
		AttemptNum:    1,
		JobState:      jobState,
		ErrorCode:     "",
		ErrorResponse: errorResp,
	}
	destinationdebugger.RecordEventDeliveryStatus(batchDestination.Destination.ID, &deliveryStatus)
}

func (brt *HandleT) initWorkers() {
	for i := 0; i < noOfWorkers; i++ {
		rruntime.Go(func() {
			func() {
				for {
					select {
					case batchJobs := <-brt.processQ:
						switch {
						case misc.ContainsString(objectStorageDestinations, brt.destType):
							destUploadStat := stats.NewStat(fmt.Sprintf(`batch_router.%s_dest_upload_time`, brt.destType), stats.TimerType)
							destUploadStat.Start()
							output := brt.copyJobsToStorage(brt.destType, batchJobs, true, false)
							brt.recordDeliveryStatus(batchJobs.BatchDestination, output.Error, false)
							brt.setJobStatus(batchJobs, false, output.Error, false)
							misc.RemoveFilePaths(output.LocalFilePaths...)
							if output.JournalOpID > 0 {
								brt.jobsDB.JournalDeleteEntry(output.JournalOpID)
							}
							destUploadStat.End()
							setDestInProgress(batchJobs.BatchDestination, false)
						case misc.ContainsString(warehouseDestinations, brt.destType):
							objectStorageType := warehouseutils.ObjectStorageType(brt.destType, batchJobs.BatchDestination.Destination.Config)
							destUploadStat := stats.NewStat(fmt.Sprintf(`batch_router.%s_%s_dest_upload_time`, brt.destType, objectStorageType), stats.TimerType)
							destUploadStat.Start()
							output := brt.copyJobsToStorage(objectStorageType, batchJobs, true, true)
							postToWarehouseErr := false
							if output.Error == nil && output.Key != "" {
								output.Error = brt.postToWarehouse(batchJobs, output)
								if output.Error != nil {
									postToWarehouseErr = true
								}
								warehouseutils.DestStat(stats.CountType, "generate_staging_files", batchJobs.BatchDestination.Destination.ID).Count(1)
								warehouseutils.DestStat(stats.CountType, "staging_file_batch_size", batchJobs.BatchDestination.Destination.ID).Count(len(batchJobs.Jobs))
							}
							brt.recordDeliveryStatus(batchJobs.BatchDestination, output.Error, true)
							brt.setJobStatus(batchJobs, true, output.Error, postToWarehouseErr)
							misc.RemoveFilePaths(output.LocalFilePaths...)
							destUploadStat.End()
							setDestInProgress(batchJobs.BatchDestination, false)
						}

					}
				}
			}()
		})
	}
}

type DestinationT struct {
	Source      backendconfig.SourceT
	Destination backendconfig.DestinationT
}

type BatchJobsT struct {
	Jobs             []*jobsdb.JobT
	BatchDestination DestinationT
}

func connectionString(batchDestination DestinationT) string {
	return fmt.Sprintf(`source:%s:destination:%s`, batchDestination.Source.ID, batchDestination.Destination.ID)
}

func isDestInProgress(batchDestination DestinationT) bool {
	inProgressMapLock.RLock()
	if inProgressMap[connectionString(batchDestination)] {
		inProgressMapLock.RUnlock()
		return true
	}
	inProgressMapLock.RUnlock()
	return false
}

func setDestInProgress(batchDestination DestinationT, starting bool) {
	inProgressMapLock.Lock()
	if starting {
		inProgressMap[connectionString(batchDestination)] = true
	} else {
		delete(inProgressMap, connectionString(batchDestination))
	}
	inProgressMapLock.Unlock()
}

func uploadFrequencyExceeded(batchDestination DestinationT) bool {
	lastExecMapLock.Lock()
	defer lastExecMapLock.Unlock()
	if lastExecTime, ok := lastExecMap[connectionString(batchDestination)]; ok && time.Now().Unix()-lastExecTime < uploadFreqInS {
		return true
	}
	lastExecMap[connectionString(batchDestination)] = time.Now().Unix()
	return false
}

func (brt *HandleT) mainLoop() {
	for {
		time.Sleep(mainLoopSleep)
		for _, batchDestination := range brt.batchDestinations {
			if isDestInProgress(batchDestination) {
				logger.Debugf("BRT: Skipping batch router upload loop since destination %s:%s is in progress", batchDestination.Destination.DestinationDefinition.Name, batchDestination.Destination.ID)
				continue
			}
			if uploadFrequencyExceeded(batchDestination) {
				logger.Debugf("BRT: Skipping batch router upload loop since %s:%s upload freq not exceeded", batchDestination.Destination.DestinationDefinition.Name, batchDestination.Destination.ID)
				continue
			}
			setDestInProgress(batchDestination, true)

			toQuery := jobQueryBatchSize
			parameterFilters := []jobsdb.ParameterFilterT{
				jobsdb.ParameterFilterT{
					Name:  "source_id",
					Value: batchDestination.Source.ID,
				},
				jobsdb.ParameterFilterT{
					Name:     "destination_id",
					Value:    batchDestination.Destination.ID,
					Optional: true,
				},
			}
			brtQueryStat := stats.NewStat("batch_router.jobsdb_query_time", stats.TimerType)
			brtQueryStat.Start()

			retryList := brt.jobsDB.GetToRetry([]string{brt.destType}, toQuery, parameterFilters)
			toQuery -= len(retryList)
			waitList := brt.jobsDB.GetWaiting([]string{brt.destType}, toQuery, parameterFilters) //Jobs send to waiting state
			toQuery -= len(waitList)
			unprocessedList := brt.jobsDB.GetUnprocessed([]string{brt.destType}, toQuery, parameterFilters)
			brtQueryStat.End()

			combinedList := append(waitList, append(unprocessedList, retryList...)...)
			if len(combinedList) == 0 {
				logger.Debugf("BRT: DB Read Complete. No BRT Jobs to process for parameter Filters: %v", parameterFilters)
				setDestInProgress(batchDestination, false)
				continue
			}
			logger.Debugf("BRT: %s: DB Read Complete for parameter Filters: %v retryList: %v, waitList: %v unprocessedList: %v, total: %v", parameterFilters, brt.destType, len(retryList), len(waitList), len(unprocessedList), len(combinedList))

			var statusList []*jobsdb.JobStatusT

			for _, job := range combinedList {
				status := jobsdb.JobStatusT{
					JobID:         job.JobID,
					AttemptNum:    job.LastJobStatus.AttemptNum + 1,
					JobState:      jobsdb.Executing.State,
					ExecTime:      time.Now(),
					RetryTime:     time.Now(),
					ErrorCode:     "",
					ErrorResponse: []byte(`{}`), // check
				}
				statusList = append(statusList, &status)
			}

			parameterFilters = []jobsdb.ParameterFilterT{
				jobsdb.ParameterFilterT{
					Name:  "source_id",
					Value: batchDestination.Source.ID,
				},
				jobsdb.ParameterFilterT{
					Name:     "destination_id",
					Value:    batchDestination.Destination.ID,
					Optional: true,
				},
			}
			//Mark the jobs as executing
			brt.jobsDB.UpdateJobStatus(statusList, []string{brt.destType}, parameterFilters)
			brt.processQ <- BatchJobsT{Jobs: combinedList, BatchDestination: batchDestination}
		}
	}
}

//Enable enables a router :)
func (brt *HandleT) Enable() {
	brt.isEnabled = true
}

//Disable disables a router:)
func (brt *HandleT) Disable() {
	brt.isEnabled = false
}

func (brt *HandleT) dedupRawDataDestJobsOnCrash() {
	logger.Debug("BRT: Checking for incomplete journal entries to recover from...")
	entries := brt.jobsDB.GetJournalEntries(jobsdb.RawDataDestUploadOperation)
	for _, entry := range entries {
		var object ObjectStorageT
		err := json.Unmarshal(entry.OpPayload, &object)
		if err != nil {
			panic(err)
		}
		if len(object.Config) == 0 {
			//Backward compatibility. If old entries dont have config, just delete journal entry
			brt.jobsDB.JournalDeleteEntry(entry.OpID)
			continue
		}
		downloader, err := filemanager.New(&filemanager.SettingsT{
			Provider: object.Provider,
			Config:   object.Config,
		})
		if err != nil {
			panic(err)
		}

		localTmpDirName := "/rudder-raw-data-dest-upload-crash-recovery/"
		tmpDirPath, err := misc.CreateTMPDIR()
		if err != nil {
			panic(err)
		}
		jsonPath := fmt.Sprintf("%v%v.json", tmpDirPath+localTmpDirName, fmt.Sprintf("%v.%v", time.Now().Unix(), uuid.NewV4().String()))

		err = os.MkdirAll(filepath.Dir(jsonPath), os.ModePerm)
		jsonFile, err := os.Create(jsonPath)
		if err != nil {
			panic(err)
		}

		logger.Debugf("BRT: Downloading data for incomplete journal entry to recover from %s at key: %s\n", object.Provider, object.Key)
		err = downloader.Download(jsonFile, object.Key)
		if err != nil {
			logger.Debugf("BRT: Failed to download data for incomplete journal entry to recover from %s at key: %s with error: %v\n", object.Provider, object.Key, err)
			continue
		}

		jsonFile.Close()
		defer os.Remove(jsonPath)

		rawf, err := os.Open(jsonPath)
		if err != nil {
			panic(err)
		}
		reader, err := gzip.NewReader(rawf)
		if err != nil {
			panic(err)
		}

		sc := bufio.NewScanner(reader)

		logger.Debug("BRT: Setting go map cache for incomplete journal entry to recover from...")
		for sc.Scan() {
			lineBytes := sc.Bytes()
			eventID := gjson.GetBytes(lineBytes, "messageId").String()
			if _, ok := uploadedRawDataJobsCache[object.DestinationID]; !ok {
				uploadedRawDataJobsCache[object.DestinationID] = make(map[string]bool)
			}
			uploadedRawDataJobsCache[object.DestinationID][eventID] = true
		}
		reader.Close()
		brt.jobsDB.JournalDeleteEntry(entry.OpID)
	}
}

func (brt *HandleT) crashRecover() {

	for {
		execList := brt.jobsDB.GetExecuting([]string{}, jobQueryBatchSize, nil)

		if len(execList) == 0 {
			break
		}
		logger.Debug("BRT: Batch Router crash recovering", len(execList))

		var statusList []*jobsdb.JobStatusT

		for _, job := range execList {
			status := jobsdb.JobStatusT{
				JobID:         job.JobID,
				AttemptNum:    job.LastJobStatus.AttemptNum,
				ExecTime:      time.Now(),
				RetryTime:     time.Now(),
				JobState:      jobsdb.Failed.State,
				ErrorCode:     "",
				ErrorResponse: []byte(`{"Error": "Rudder server crashed while copying jobs to storage"}`), // check
			}
			statusList = append(statusList, &status)
		}
		brt.jobsDB.UpdateJobStatus(statusList, []string{}, nil)
	}
	if misc.Contains(objectStorageDestinations, brt.destType) {
		brt.dedupRawDataDestJobsOnCrash()
	}
}

func getWarehouseURL() (url string) {
	if warehouseMode == config.EmbeddedMode {
		url = fmt.Sprintf(`http://localhost:%d`, config.GetInt("Warehouse.webPort", 8082))
	} else {
		url = config.GetEnv("WAREHOUSE_URL", "http://localhost:8082")
	}
	return
}

func (brt *HandleT) collectMetrics() {
	if diagnostics.EnableBatchRouterMetric {
		for {
			select {
			case _ = <-brt.diagnosisTicker.C:
				brt.batchRequestsMetricLock.RLock()
				var diagnosisProperties map[string]interface{}
				success := 0
				failed := 0
				for _, batchReqMetric := range brt.batchRequestsMetric {
					success = success + batchReqMetric.batchRequestSuccess
					failed = failed + batchReqMetric.batchRequestFailed
				}
				if len(brt.batchRequestsMetric) > 0 {
					diagnosisProperties = map[string]interface{}{
						brt.destType: map[string]interface{}{
							diagnostics.BatchRouterSuccess: success,
							diagnostics.BatchRouterFailed:  failed,
						},
					}

					diagnostics.Track(diagnostics.BatchRouterEvents, diagnosisProperties)
				}

				brt.batchRequestsMetric = nil
				brt.batchRequestsMetricLock.RUnlock()
			}
		}
	}
}

func loadConfig() {
	jobQueryBatchSize = config.GetInt("BatchRouter.jobQueryBatchSize", 100000)
	noOfWorkers = config.GetInt("BatchRouter.noOfWorkers", 8)
	maxFailedCountForJob = config.GetInt("BatchRouter.maxFailedCountForJob", 128)
	mainLoopSleep = config.GetDuration("BatchRouter.mainLoopSleepInS", 2) * time.Second
	uploadFreqInS = config.GetInt64("BatchRouter.uploadFreqInS", 30)
	objectStorageDestinations = []string{"S3", "GCS", "AZURE_BLOB", "MINIO"}
	warehouseDestinations = []string{"RS", "BQ", "SNOWFLAKE", "POSTGRES"}
	inProgressMap = map[string]bool{}
	lastExecMap = map[string]int64{}
	warehouseMode = config.GetString("Warehouse.mode", "embedded")
	warehouseURL = getWarehouseURL()
	// Time period for diagnosis ticker
	diagnosisTickerTime = config.GetDuration("Diagnostics.batchRouterTimePeriodInS", 600) * time.Second
	warehouseServiceMaxRetryTimeinHr = config.GetDuration("batchRouter.warehouseServiceMaxRetryTimeinHr", 3) * time.Hour
}

func init() {
	config.Initialize()
	loadConfig()
	uploadedRawDataJobsCache = make(map[string]map[string]bool)
}

//Setup initializes this module
func (brt *HandleT) Setup(jobsDB *jobsdb.HandleT, destType string) {
	logger.Infof("BRT: Batch Router started: %s", destType)
	brt.diagnosisTicker = time.NewTicker(diagnosisTickerTime)
	brt.destType = destType
	brt.jobsDB = jobsDB
	brt.isEnabled = true

	tr := &http.Transport{}
	client := &http.Client{Transport: tr}
	brt.netHandle = client

	brt.processQ = make(chan BatchJobsT)
	brt.crashRecover()

	rruntime.Go(func() {
		brt.collectMetrics()
	})
	rruntime.Go(func() {
		brt.initWorkers()
	})
	rruntime.Go(func() {
		brt.backendConfigSubscriber()
	})
	rruntime.Go(func() {
		brt.mainLoop()
	})
}<|MERGE_RESOLUTION|>--- conflicted
+++ resolved
@@ -181,11 +181,7 @@
 	logger.Debugf("BRT: Logged to local file: %v", gzipFilePath)
 	uploader, err := filemanager.New(&filemanager.SettingsT{
 		Provider: provider,
-<<<<<<< HEAD
-		Config:   batchJobs.BatchDestination.Destination.Config,
-=======
 		Config:   misc.GetObjectStorageConfig(provider, batchJobs.BatchDestination.Destination.Config),
->>>>>>> 68b9685b
 	})
 	if err != nil {
 		panic(err)

--- conflicted
+++ resolved
@@ -52,12 +52,9 @@
 	warehouseServiceFailedTime         time.Time
 	warehouseServiceFailedTimeLock     sync.RWMutex
 	warehouseServiceMaxRetryTimeinHr   time.Duration
-<<<<<<< HEAD
 	pkgLogger                          logger.LoggerI
-=======
 	encounteredMergeRuleMap            map[string]map[string]bool
 	encounteredMergeRuleMapLock        sync.RWMutex
->>>>>>> e91ca352
 )
 
 type HandleT struct {
@@ -219,13 +216,8 @@
 		}
 	}
 	gzWriter.CloseGZ()
-<<<<<<< HEAD
 	if !isWarehouse && !eventsFound {
 		brt.logger.Infof("BRT: All events in this batch for %s are de-deuplicated...", provider)
-=======
-	if !eventsFound {
-		logger.Infof("BRT: No events in this batch for upload to %s. Events are either de-deuplicated or skipped", provider)
->>>>>>> e91ca352
 		return StorageUploadOutput{
 			LocalFilePaths: []string{gzipFilePath},
 		}

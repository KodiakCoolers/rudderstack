--- conflicted
+++ resolved
@@ -175,22 +175,13 @@
 	for _, job := range batchJobs.Jobs {
 		// do not add to staging file if the event is a rudder_identity_merge_rules record
 		// and has been previously added to it
-<<<<<<< HEAD
-		if isWarehouse && gjson.GetBytes(job.EventPayload, "metadata.isMergeRule").Bool() {
+		if isWarehouse && warehouseutils.IDResolutionEnabled() && gjson.GetBytes(job.EventPayload, "metadata.isMergeRule").Bool() {
 			mergeProp1 := gjson.GetBytes(job.EventPayload, "metadata.mergePropOne").String()
 			mergeProp2 := gjson.GetBytes(job.EventPayload, "metadata.mergePropTwo").String()
 			ruleIdentifier := fmt.Sprintf(`%s::%s`, mergeProp1, mergeProp2)
 			encounteredMergeRuleMapLock.Lock()
 			if _, ok := encounteredMergeRuleMap[identifier][ruleIdentifier]; ok {
 				encounteredMergeRuleMapLock.Unlock()
-=======
-		if isWarehouse && warehouseutils.IDResolutionEnabled() && gjson.GetBytes(job.EventPayload, "metadata.isMergeRule").Bool() {
-			anonymousID := gjson.GetBytes(job.EventPayload, "metadata.anonymousId").String()
-			userID := gjson.GetBytes(job.EventPayload, "metadata.userId").String()
-			userIdentifier := fmt.Sprintf(`%s::%s`, anonymousID, userID)
-			encounteredAnonymousIDMapLock.Lock()
-			if _, ok := encounteredAnonymousIDMap[identifier][userIdentifier]; ok {
->>>>>>> 95c461b3
 				continue
 			} else {
 				encounteredMergeRuleMap[identifier][ruleIdentifier] = true

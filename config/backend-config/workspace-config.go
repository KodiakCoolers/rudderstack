package backendconfig

import (
	"encoding/json"
	"fmt"
	"net/http"
	"sync"
	"time"

	"github.com/cenkalti/backoff"
)

type WorkspaceConfig struct {
	CommonBackendConfig
	workspaceID               string
	workspaceIDToLibrariesMap map[string]LibrariesT
	workspaceIDLock           sync.RWMutex
}

func (workspaceConfig *WorkspaceConfig) SetUp() {
}

func (workspaceConfig *WorkspaceConfig) GetWorkspaceIDForWriteKey(writeKey string) string {
	workspaceConfig.workspaceIDLock.RLock()
	defer workspaceConfig.workspaceIDLock.RUnlock()

	return workspaceConfig.workspaceID
}

//GetWorkspaceLibrariesFromWorkspaceID returns workspaceLibraries for workspaceID
func (workspaceConfig *WorkspaceConfig) GetWorkspaceLibrariesForWorkspaceID(workspaceID string) LibrariesT {
	workspaceConfig.workspaceIDLock.RLock()
	defer workspaceConfig.workspaceIDLock.RUnlock()
	if workspaceConfig.workspaceIDToLibrariesMap[workspaceID] == nil {
		return LibrariesT{}
	}
	return workspaceConfig.workspaceIDToLibrariesMap[workspaceID]
}

//Get returns sources from the workspace
func (workspaceConfig *WorkspaceConfig) Get() (ConfigT, bool) {
	if configFromFile {
		return workspaceConfig.getFromFile()
	} else {
		return workspaceConfig.getFromAPI()
	}
}

//GetRegulations returns sources from the workspace
func (workspaceConfig *WorkspaceConfig) GetRegulations() (RegulationsT, bool) {
	if configFromFile {
		return workspaceConfig.getRegulationsFromFile()
	} else {
		return workspaceConfig.getRegulationsFromAPI()
	}
}

// getFromApi gets the workspace config from api
func (workspaceConfig *WorkspaceConfig) getFromAPI() (ConfigT, bool) {
	url := fmt.Sprintf("%s/workspaceConfig?fetchAll=true", configBackendURL)

	var respBody []byte
	var statusCode int

	operation := func() error {
		var fetchError error
		respBody, statusCode, fetchError = workspaceConfig.makeHTTPRequest(url)
		return fetchError
	}

	backoffWithMaxRetry := backoff.WithMaxRetries(backoff.NewExponentialBackOff(), 3)
	err := backoff.RetryNotify(operation, backoffWithMaxRetry, func(err error, t time.Duration) {
		pkgLogger.Errorf("[[ Workspace-config ]] Failed to fetch config from API with error: %w, retrying after %v", err, t)
	})

	if err != nil {
<<<<<<< HEAD
		log.Error("Error sending request to the server", err)
		return ConfigT{}, false
=======
		pkgLogger.Error("Error sending request to the server", err)
		return SourcesT{}, false
>>>>>>> 9857a245
	}

	configEnvHandler := workspaceConfig.CommonBackendConfig.configEnvHandler
	if configEnvReplacementEnabled && configEnvHandler != nil {
		respBody = configEnvHandler.ReplaceConfigWithEnvVariables(respBody)
	}

	var sourcesJSON ConfigT
	err = json.Unmarshal(respBody, &sourcesJSON)
	if err != nil {
<<<<<<< HEAD
		log.Error("Error while parsing request", err, string(respBody), statusCode)
		return ConfigT{}, false
=======
		pkgLogger.Error("Error while parsing request", err, string(respBody), statusCode)
		return SourcesT{}, false
>>>>>>> 9857a245
	}

	workspaceConfig.workspaceIDLock.Lock()
	workspaceConfig.workspaceID = sourcesJSON.WorkspaceID
	workspaceConfig.workspaceIDToLibrariesMap = make(map[string]LibrariesT)
	workspaceConfig.workspaceIDToLibrariesMap[sourcesJSON.WorkspaceID] = sourcesJSON.Libraries
	workspaceConfig.workspaceIDLock.Unlock()

	return sourcesJSON, true
}

// getFromFile reads the workspace config from JSON file
<<<<<<< HEAD
func (workspaceConfig *WorkspaceConfig) getFromFile() (ConfigT, bool) {
	log.Info("Reading workspace config from JSON file")
	data, err := IoUtil.ReadFile(configJSONPath)
	if err != nil {
		log.Errorf("Unable to read backend config from file: %s with error : %s", configJSONPath, err.Error())
		return ConfigT{}, false
=======
func (workspaceConfig *WorkspaceConfig) getFromFile() (SourcesT, bool) {
	pkgLogger.Info("Reading workspace config from JSON file")
	data, err := IoUtil.ReadFile(configJSONPath)
	if err != nil {
		pkgLogger.Errorf("Unable to read backend config from file: %s", configJSONPath)
		return SourcesT{}, false
>>>>>>> 9857a245
	}
	var configJSON ConfigT
	error := json.Unmarshal(data, &configJSON)
	if error != nil {
<<<<<<< HEAD
		log.Errorf("Unable to parse backend config from file: %s", configJSONPath)
		return ConfigT{}, false
=======
		pkgLogger.Errorf("Unable to parse backend config from file: %s", configJSONPath)
		return SourcesT{}, false
>>>>>>> 9857a245
	}
	return configJSON, true
}

func (workspaceConfig *WorkspaceConfig) getRegulationsFromAPI() (RegulationsT, bool) {
	regulationsJSON := RegulationsT{}
	wregulations, status := workspaceConfig.getWorkspaceRegulationsFromAPI()
	if !status {
		return RegulationsT{}, false
	}
	regulationsJSON.WorkspaceRegulations = wregulations

	var sregulations []SourceRegulationT
	sregulations, status = workspaceConfig.getSourceRegulationsFromAPI()
	if !status {
		return RegulationsT{}, false
	}
	regulationsJSON.SourceRegulations = sregulations

	return regulationsJSON, true
}

func (workspaceConfig *WorkspaceConfig) getWorkspaceRegulationsFromAPI() ([]WorkspaceRegulationT, bool) {
	start := 0

	totalWorkspaceRegulations := []WorkspaceRegulationT{}
	for {
		url := fmt.Sprintf("%s/workspaces/regulations?start=%d&limit=%d", configBackendURL, start, maxRegulationsPerRequest)

		var respBody []byte
		var statusCode int

		operation := func() error {
			var fetchError error
			respBody, statusCode, fetchError = workspaceConfig.makeHTTPRequest(url)
			return fetchError
		}

		backoffWithMaxRetry := backoff.WithMaxRetries(backoff.NewExponentialBackOff(), 3)
		err := backoff.RetryNotify(operation, backoffWithMaxRetry, func(err error, t time.Duration) {
			pkgLogger.Errorf("[[ Workspace-config ]] Failed to fetch workspace regulations from API with error: %w, retrying after %v", err, t)
		})

		if err != nil {
			pkgLogger.Error("Error sending request to the server", err)
			return []WorkspaceRegulationT{}, false
		}

		var workspaceRegulationsJSON WRegulationsT
		err = json.Unmarshal(respBody, &workspaceRegulationsJSON)
		if err != nil {
			pkgLogger.Error("Error while parsing request", err, string(respBody), statusCode)
			return []WorkspaceRegulationT{}, false
		}

		totalWorkspaceRegulations = append(totalWorkspaceRegulations, workspaceRegulationsJSON.WorkspaceRegulations...)

		if workspaceRegulationsJSON.End {
			break
		}

		start = workspaceRegulationsJSON.Next
	}

	return totalWorkspaceRegulations, true
}

func (workspaceConfig *WorkspaceConfig) getSourceRegulationsFromAPI() ([]SourceRegulationT, bool) {
	start := 0

	totalSourceRegulations := []SourceRegulationT{}
	for {
		url := fmt.Sprintf("%s/workspaces/sources/regulations?start=%d&limit=%d", configBackendURL, start, maxRegulationsPerRequest)

		var respBody []byte
		var statusCode int

		operation := func() error {
			var fetchError error
			respBody, statusCode, fetchError = workspaceConfig.makeHTTPRequest(url)
			return fetchError
		}

		backoffWithMaxRetry := backoff.WithMaxRetries(backoff.NewExponentialBackOff(), 3)
		err := backoff.RetryNotify(operation, backoffWithMaxRetry, func(err error, t time.Duration) {
			pkgLogger.Errorf("[[ Workspace-config ]] Failed to fetch source regulations from API with error: %w, retrying after %v", err, t)
		})
		if err != nil {
			pkgLogger.Error("Error sending request to the server", err)
			return []SourceRegulationT{}, false
		}

		var sourceRegulationsJSON SRegulationsT
		err = json.Unmarshal(respBody, &sourceRegulationsJSON)
		if err != nil {
			pkgLogger.Error("Error while parsing request", err, string(respBody), statusCode)
			return []SourceRegulationT{}, false
		}

		totalSourceRegulations = append(totalSourceRegulations, sourceRegulationsJSON.SourceRegulations...)

		if sourceRegulationsJSON.End {
			break
		}

		start = sourceRegulationsJSON.Next
	}

	return totalSourceRegulations, true
}

func (workspaceConfig *WorkspaceConfig) getRegulationsFromFile() (RegulationsT, bool) {
	regulations := RegulationsT{}
	regulations.WorkspaceRegulations = make([]WorkspaceRegulationT, 0)
	regulations.SourceRegulations = make([]SourceRegulationT, 0)
	return regulations, true
}

func (workspaceConfig *WorkspaceConfig) makeHTTPRequest(url string) ([]byte, int, error) {
	req, err := Http.NewRequest("GET", url, nil)
	if err != nil {
		return []byte{}, 400, err
	}

	req.SetBasicAuth(workspaceToken, "")
	req.Header.Set("Content-Type", "application/json")

	client := &http.Client{}
	resp, err := client.Do(req)
	if err != nil {
		return []byte{}, 400, err
	}

	var respBody []byte
	if resp != nil && resp.Body != nil {
		respBody, _ = IoUtil.ReadAll(resp.Body)
		defer resp.Body.Close()
	}

	return respBody, resp.StatusCode, nil
}<|MERGE_RESOLUTION|>--- conflicted
+++ resolved
@@ -74,13 +74,8 @@
 	})
 
 	if err != nil {
-<<<<<<< HEAD
-		log.Error("Error sending request to the server", err)
-		return ConfigT{}, false
-=======
 		pkgLogger.Error("Error sending request to the server", err)
-		return SourcesT{}, false
->>>>>>> 9857a245
+		return ConfigT{}, false
 	}
 
 	configEnvHandler := workspaceConfig.CommonBackendConfig.configEnvHandler
@@ -91,13 +86,8 @@
 	var sourcesJSON ConfigT
 	err = json.Unmarshal(respBody, &sourcesJSON)
 	if err != nil {
-<<<<<<< HEAD
-		log.Error("Error while parsing request", err, string(respBody), statusCode)
-		return ConfigT{}, false
-=======
 		pkgLogger.Error("Error while parsing request", err, string(respBody), statusCode)
-		return SourcesT{}, false
->>>>>>> 9857a245
+		return ConfigT{}, false
 	}
 
 	workspaceConfig.workspaceIDLock.Lock()
@@ -110,32 +100,18 @@
 }
 
 // getFromFile reads the workspace config from JSON file
-<<<<<<< HEAD
 func (workspaceConfig *WorkspaceConfig) getFromFile() (ConfigT, bool) {
-	log.Info("Reading workspace config from JSON file")
-	data, err := IoUtil.ReadFile(configJSONPath)
-	if err != nil {
-		log.Errorf("Unable to read backend config from file: %s with error : %s", configJSONPath, err.Error())
-		return ConfigT{}, false
-=======
-func (workspaceConfig *WorkspaceConfig) getFromFile() (SourcesT, bool) {
 	pkgLogger.Info("Reading workspace config from JSON file")
 	data, err := IoUtil.ReadFile(configJSONPath)
 	if err != nil {
 		pkgLogger.Errorf("Unable to read backend config from file: %s", configJSONPath)
-		return SourcesT{}, false
->>>>>>> 9857a245
+		return ConfigT{}, false
 	}
 	var configJSON ConfigT
 	error := json.Unmarshal(data, &configJSON)
 	if error != nil {
-<<<<<<< HEAD
-		log.Errorf("Unable to parse backend config from file: %s", configJSONPath)
-		return ConfigT{}, false
-=======
 		pkgLogger.Errorf("Unable to parse backend config from file: %s", configJSONPath)
-		return SourcesT{}, false
->>>>>>> 9857a245
+		return ConfigT{}, false
 	}
 	return configJSON, true
 }

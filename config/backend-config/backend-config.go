package backendconfig

//go:generate mockgen -destination=../../mocks/config/backend-config/mock_backendconfig.go -package=mock_backendconfig github.com/rudderlabs/rudder-server/config/backend-config BackendConfig

import (
	"context"
	"reflect"
	"sort"
	"sync"
	"time"

	"github.com/rudderlabs/rudder-server/utils/misc"

	"github.com/rudderlabs/rudder-server/admin"

	"github.com/rudderlabs/rudder-server/services/diagnostics"
	"github.com/rudderlabs/rudder-server/services/stats"

	"github.com/rudderlabs/rudder-server/utils/logger"
	"github.com/rudderlabs/rudder-server/utils/types"

	"github.com/rudderlabs/rudder-server/config"
	"github.com/rudderlabs/rudder-server/rruntime"
	"github.com/rudderlabs/rudder-server/utils"
	"github.com/rudderlabs/rudder-server/utils/sysUtils"
)

var (
	backendConfig                         BackendConfig
	isMultiWorkspace                      bool
	multiWorkspaceSecret                  string
	configBackendURL, workspaceToken      string
	pollInterval, regulationsPollInterval time.Duration
	configFromFile                        bool
	configJSONPath                        string
	curSourceJSON                         ConfigT
	curSourceJSONLock                     sync.RWMutex
	initializedLock                       sync.RWMutex
	initialized                           bool
	LastSync                              string
	LastRegulationSync                    string
	maxRegulationsPerRequest              int
	configEnvReplacementEnabled           bool

	//DefaultBackendConfig will be initialized be Setup to either a WorkspaceConfig or MultiWorkspaceConfig.
	DefaultBackendConfig BackendConfig
	Http                 sysUtils.HttpI   = sysUtils.NewHttp()
	pkgLogger            logger.LoggerI   = logger.NewLogger().Child("backend-config")
	IoUtil               sysUtils.IoUtilI = sysUtils.NewIoUtil()
	Diagnostics          diagnostics.DiagnosticsI
)

var Eb utils.PublishSubscriber = new(utils.EventBus)

// Topic refers to a subset of backend config's updates, received after subscribing using the backend config's Subscribe function.
type Topic string

type Regulation string

const (
	/*TopicBackendConfig topic provides updates on full backend config, via Subscribe function */
	TopicBackendConfig Topic = "backendConfig"

	/*TopicProcessConfig topic provides updates on backend config of processor enabled destinations, via Subscribe function */
	TopicProcessConfig Topic = "processConfig"

	/*RegulationSuppress refers to Suppress Regulation */
	RegulationSuppress Regulation = "Suppress"

	//TODO Will add support soon.
	/*RegulationDelete refers to Suppress and Delete Regulation */
	RegulationDelete Regulation = "Delete"

	/*RegulationSuppressAndDelete refers to Suppress and Delete Regulation */
	RegulationSuppressAndDelete Regulation = "Suppress_With_Delete"

	GlobalEventType = "global"
)

type DestinationDefinitionT struct {
	ID            string
	Name          string
	DisplayName   string
	Config        map[string]interface{}
	ResponseRules map[string]interface{}
}

type SourceDefinitionT struct {
	ID       string
	Name     string
	Category string
}

type DestinationT struct {
	ID                    string
	Name                  string
	DestinationDefinition DestinationDefinitionT
	Config                map[string]interface{}
	Enabled               bool
	Transformations       []TransformationT
	IsProcessorEnabled    bool
}

type SourceT struct {
	ID                         string
	Name                       string
	SourceDefinition           SourceDefinitionT
	Config                     map[string]interface{}
	Enabled                    bool
	WorkspaceID                string
	Destinations               []DestinationT
	WriteKey                   string
	DgSourceTrackingPlanConfig DgSourceTrackingPlanConfigT
}

type WorkspaceRegulationT struct {
	ID             string
	RegulationType string
	WorkspaceID    string
	UserID         string
}

type SourceRegulationT struct {
	ID             string
	RegulationType string
	WorkspaceID    string
	SourceID       string
	UserID         string
}

type ConfigT struct {
	EnableMetrics   bool            `json:"enableMetrics"`
	WorkspaceID     string          `json:"workspaceId"`
	Sources         []SourceT       `json:"sources"`
	Libraries       LibrariesT      `json:"libraries"`
	ConnectionFlags ConnectionFlags `json:"flags"`
}

type ConnectionFlags struct {
	URL      string          `json:"url"`
	Services map[string]bool `json:"services"`
}

type WRegulationsT struct {
	WorkspaceRegulations []WorkspaceRegulationT `json:"workspaceRegulations"`
	Start                int                    `json:"start"`
	Limit                int                    `json:"limit"`
	Size                 int                    `json:"size"`
	End                  bool                   `json:"end"`
	Next                 int                    `json:"next"`
}

type SRegulationsT struct {
	SourceRegulations []SourceRegulationT `json:"sourceRegulations"`
	Start             int                 `json:"start"`
	Limit             int                 `json:"limit"`
	Size              int                 `json:"size"`
	End               bool                `json:"end"`
	Next              int                 `json:"next"`
}

type TransformationT struct {
	VersionID string
	ID        string
	Config    map[string]interface{}
}

type LibraryT struct {
	VersionID string
}

type LibrariesT []LibraryT

type DgSourceTrackingPlanConfigT struct {
	SourceId            string                            `json:"sourceId"`
	SourceConfigVersion int                               `json:"version"`
	Config              map[string]map[string]interface{} `json:"config"`
	MergedConfig        map[string]interface{}            `json:"mergedConfig"`
	Deleted             bool                              `json:"deleted"`
	TrackingPlan        TrackingPlanT                     `json:"trackingPlan"`
}

func (dgSourceTPConfigT *DgSourceTrackingPlanConfigT) GetMergedConfig(eventType string) map[string]interface{} {
	if dgSourceTPConfigT.MergedConfig == nil {
		globalConfig := dgSourceTPConfigT.fetchEventConfig(GlobalEventType)
		eventSpecificConfig := dgSourceTPConfigT.fetchEventConfig(eventType)
		outputConfig := misc.MergeMaps(globalConfig, eventSpecificConfig)
		dgSourceTPConfigT.MergedConfig = outputConfig
	}
	return dgSourceTPConfigT.MergedConfig
}

func (dgSourceTPConfigT *DgSourceTrackingPlanConfigT) fetchEventConfig(eventType string) map[string]interface{} {
	emptyMap := map[string]interface{}{}
	_, eventSpecificConfigPresent := dgSourceTPConfigT.Config[eventType]
	if !eventSpecificConfigPresent {
		return emptyMap
	}
	return dgSourceTPConfigT.Config[eventType]
}

type TrackingPlanT struct {
	Id      string `json:"id"`
	Version int    `json:"version"`
}

type BackendConfig interface {
	SetUp()
	Get() (ConfigT, bool)
	GetWorkspaceIDForWriteKey(string) string
	GetWorkspaceLibrariesForWorkspaceID(string) LibrariesT
	WaitForConfig(ctx context.Context) error
	Subscribe(channel chan utils.DataEvent, topic Topic)
}
type CommonBackendConfig struct {
	configEnvHandler types.ConfigEnvI
}

func loadConfig() {
	// Rudder supporting multiple workspaces. false by default
	isMultiWorkspace = config.GetEnvAsBool("HOSTED_SERVICE", false)
	// Secret to be sent in basic auth for supporting multiple workspaces. password by default
	multiWorkspaceSecret = config.GetEnv("HOSTED_SERVICE_SECRET", "password")

	configBackendURL = config.GetEnv("CONFIG_BACKEND_URL", "https://api.rudderlabs.com")
	workspaceToken = config.GetWorkspaceToken()

	config.RegisterDurationConfigVariable(time.Duration(5), &pollInterval, true, time.Second, []string{"BackendConfig.pollInterval", "BackendConfig.pollIntervalInS"}...)

	config.RegisterDurationConfigVariable(time.Duration(300), &regulationsPollInterval, true, time.Second, []string{"BackendConfig.regulationsPollInterval", "BackendConfig.regulationsPollIntervalInS"}...)
	config.RegisterStringConfigVariable("/etc/rudderstack/workspaceConfig.json", &configJSONPath, false, "BackendConfig.configJSONPath")
	config.RegisterBoolConfigVariable(false, &configFromFile, false, "BackendConfig.configFromFile")
	config.RegisterIntConfigVariable(1000, &maxRegulationsPerRequest, true, 1, "BackendConfig.maxRegulationsPerRequest")
	config.RegisterBoolConfigVariable(true, &configEnvReplacementEnabled, false, "BackendConfig.envReplacementEnabled")
}

func Init() {
	Diagnostics = diagnostics.Diagnostics
	loadConfig()
}

func trackConfig(preConfig ConfigT, curConfig ConfigT) {
	Diagnostics.DisableMetrics(curConfig.EnableMetrics)
	if diagnostics.EnableConfigIdentifyMetric {
		if len(preConfig.Sources) == 0 && len(curConfig.Sources) > 0 {
			Diagnostics.Identify(map[string]interface{}{
				diagnostics.ConfigIdentify: curConfig.Sources[0].WorkspaceID,
			})
		}
	}
	if diagnostics.EnableConfigProcessedMetric {
		noOfSources := len(curConfig.Sources)
		noOfDestinations := 0
		for _, source := range curConfig.Sources {
			noOfDestinations = noOfDestinations + len(source.Destinations)
		}
		Diagnostics.Track(diagnostics.ConfigProcessed, map[string]interface{}{
			diagnostics.SourcesCount:      noOfSources,
			diagnostics.DesitanationCount: noOfDestinations,
		})
	}
}

func filterProcessorEnabledDestinations(config ConfigT) ConfigT {
	var modifiedConfig ConfigT
	modifiedConfig.Libraries = config.Libraries
	modifiedConfig.Sources = make([]SourceT, 0)
	for _, source := range config.Sources {
		destinations := make([]DestinationT, 0)
		for _, destination := range source.Destinations {
			pkgLogger.Debug(destination.Name, " IsProcessorEnabled: ", destination.IsProcessorEnabled)
			if destination.IsProcessorEnabled {
				destinations = append(destinations, destination)
			}
		}
		source.Destinations = destinations
		modifiedConfig.Sources = append(modifiedConfig.Sources, source)
	}
	return modifiedConfig
}

func configUpdate(statConfigBackendError stats.RudderStats) {

	sourceJSON, ok := backendConfig.Get()
	if !ok {
		statConfigBackendError.Increment()
	}

	//sorting the sourceJSON.
	//json unmarshal does not guarantee order. For DeepEqual to work as expected, sorting is necessary
	sort.Slice(sourceJSON.Sources[:], func(i, j int) bool {
		return sourceJSON.Sources[i].ID < sourceJSON.Sources[j].ID
	})

	if ok && !reflect.DeepEqual(curSourceJSON, sourceJSON) {
		pkgLogger.Info("Workspace Config changed")
		curSourceJSONLock.Lock()
		trackConfig(curSourceJSON, sourceJSON)
		filteredSourcesJSON := filterProcessorEnabledDestinations(sourceJSON)
		curSourceJSON = sourceJSON
		curSourceJSONLock.Unlock()
		initializedLock.Lock()
		defer initializedLock.Unlock()
		initialized = true
		LastSync = time.Now().Format(time.RFC3339)
		Eb.Publish(string(TopicBackendConfig), sourceJSON)
		Eb.Publish(string(TopicProcessConfig), filteredSourcesJSON)
	}
}

func pollConfigUpdate() {
	statConfigBackendError := stats.NewStat("config_backend.errors", stats.CountType)
	for {
		configUpdate(statConfigBackendError)
		time.Sleep(time.Duration(pollInterval))
	}
}

func GetConfig() ConfigT {
	return curSourceJSON
}

func GetWorkspaceIDForWriteKey(writeKey string) string {
	return backendConfig.GetWorkspaceIDForWriteKey(writeKey)
}

func GetWorkspaceLibrariesForWorkspaceID(workspaceId string) LibrariesT {
	return backendConfig.GetWorkspaceLibrariesForWorkspaceID(workspaceId)
}

/*
Subscribe subscribes a channel to a specific topic of backend config updates.
Deprecated: Use an instance of BackendConfig instead of static function
*/
func Subscribe(channel chan utils.DataEvent, topic Topic) {
	backendConfig.Subscribe(channel, topic)
}

/*
Subscribe subscribes a channel to a specific topic of backend config updates.
Channel will receive a new utils.DataEvent each time the backend configuration is updated.
Data of the DataEvent should be a backendconfig.ConfigT struct.
Available topics are:
- TopicBackendConfig: Will receive complete backend configuration
- TopicProcessConfig: Will receive only backend configuration of processor enabled destinations
- TopicRegulations: Will receeive all regulations
*/
func (bc *CommonBackendConfig) Subscribe(channel chan utils.DataEvent, topic Topic) {
	Eb.Subscribe(string(topic), channel)
	curSourceJSONLock.RLock()

	if topic == TopicProcessConfig {
		filteredSourcesJSON := filterProcessorEnabledDestinations(curSourceJSON)
		Eb.PublishToChannel(channel, string(topic), filteredSourcesJSON)
	} else if topic == TopicBackendConfig {
		Eb.PublishToChannel(channel, string(topic), curSourceJSON)
	}
	curSourceJSONLock.RUnlock()
}

/*
WaitForConfig waits until backend config has been initialized
Deprecated: Use an instance of BackendConfig instead of static function
*/
func WaitForConfig(ctx context.Context) error {
	return backendConfig.WaitForConfig(ctx)
}

/*
WaitForConfig waits until backend config has been initialized
*/
func (bc *CommonBackendConfig) WaitForConfig(ctx context.Context) error {
	for {
		initializedLock.RLock()
		if initialized {
			initializedLock.RUnlock()
			break
		}
		initializedLock.RUnlock()
		pkgLogger.Info("Waiting for initializing backend config")
		select {
		case <-ctx.Done():
			return ctx.Err()
		case <-time.After(time.Duration(pollInterval)):
		}
	}
	return nil
}

// Setup backend config
func Setup(configEnvHandler types.ConfigEnvI) {
	if isMultiWorkspace {
		backendConfig = new(MultiWorkspaceConfig)
	} else {
		backendConfig = new(WorkspaceConfig)
		backendConfig.(*WorkspaceConfig).CommonBackendConfig.configEnvHandler = configEnvHandler
	}

	backendConfig.SetUp()

	DefaultBackendConfig = backendConfig

	rruntime.Go(func() {
		pollConfigUpdate()
	})

	admin.RegisterAdminHandler("BackendConfig", &BackendConfigAdmin{})
}

func GetConfigBackendURL() string {
	return configBackendURL
}

<<<<<<< HEAD
	rruntime.Go(func() {
		pollRegulations()
	})
}

func GetConfigBackendURL() string {
	return configBackendURL
}

=======
>>>>>>> 8d05f657
// Gets the workspace token data for a single workspace or multi workspace case
func GetWorkspaceToken() (workspaceToken string) {
	workspaceToken = config.GetWorkspaceToken()
	isMultiWorkspace := config.GetEnvAsBool("HOSTED_SERVICE", false)
	if isMultiWorkspace {
		workspaceToken = config.GetEnv("HOSTED_SERVICE_SECRET", "password")
	}
	return workspaceToken
}<|MERGE_RESOLUTION|>--- conflicted
+++ resolved
@@ -411,18 +411,6 @@
 	return configBackendURL
 }
 
-<<<<<<< HEAD
-	rruntime.Go(func() {
-		pollRegulations()
-	})
-}
-
-func GetConfigBackendURL() string {
-	return configBackendURL
-}
-
-=======
->>>>>>> 8d05f657
 // Gets the workspace token data for a single workspace or multi workspace case
 func GetWorkspaceToken() (workspaceToken string) {
 	workspaceToken = config.GetWorkspaceToken()
@@ -431,4 +419,18 @@
 		workspaceToken = config.GetEnv("HOSTED_SERVICE_SECRET", "password")
 	}
 	return workspaceToken
+}
+
+func GetConfigBackendURL() string {
+	return configBackendURL
+}
+
+// Gets the workspace token data for a single workspace or multi workspace case
+func GetWorkspaceToken() (workspaceToken string) {
+	workspaceToken = config.GetWorkspaceToken()
+	isMultiWorkspace := config.GetEnvAsBool("HOSTED_SERVICE", false)
+	if isMultiWorkspace {
+		workspaceToken = config.GetEnv("HOSTED_SERVICE_SECRET", "password")
+	}
+	return workspaceToken
 }
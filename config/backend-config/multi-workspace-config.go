--- conflicted
+++ resolved
@@ -82,24 +82,14 @@
 	})
 
 	if err != nil {
-<<<<<<< HEAD
-		log.Error("Error sending request to the server", err)
+		pkgLogger.Error("Error sending request to the server", err)
 		return ConfigT{}, false
-=======
-		pkgLogger.Error("Error sending request to the server", err)
-		return SourcesT{}, false
->>>>>>> 9857a245
 	}
 	var workspaces WorkspacesT
 	err = json.Unmarshal(respBody, &workspaces.WorkspaceSourcesMap)
 	if err != nil {
-<<<<<<< HEAD
-		log.Error("Error while parsing request", err, string(respBody), statusCode)
+		pkgLogger.Error("Error while parsing request", err, string(respBody), statusCode)
 		return ConfigT{}, false
-=======
-		pkgLogger.Error("Error while parsing request", err, string(respBody), statusCode)
-		return SourcesT{}, false
->>>>>>> 9857a245
 	}
 
 	writeKeyToWorkspaceIDMap := make(map[string]string)

maxProcess: 12
gwDBRetention: 0h
routerDBRetention: 0h
enableProcessor: true
enableRouter: true
enableStats: true
statsTagsFormat: influxdb
Http:
  ReadTimeout: 0s
  ReadHeaderTimeout: 0s
  WriteTimeout: 10s
  IdleTimeout: 720s
  MaxHeaderBytes: 524288
RateLimit:
  eventLimit: 1000
  rateLimitWindow: 60m
  noOfBucketsInWindow: 12
Gateway:
  webPort: 8080
  maxUserWebRequestWorkerProcess: 64
  maxDBWriterProcess: 256
  CustomVal: GW
  maxUserRequestBatchSize: 128
  maxDBBatchSize: 128
  userWebRequestBatchTimeout: 15ms
  dbBatchWriteTimeout: 5ms
  maxReqSizeInKB: 4000
  enableRateLimit: false
  enableSuppressUserFeature: true
  allowPartialWriteWithErrors: true
  allowReqsWithoutUserIDAndAnonymousID: false
  webhook:
    batchTimeout: 20ms
    maxBatchSize: 32
    maxTransformerProcess: 64
    maxRetry: 5
    maxRetryTime: 10s
EventSchemas:
  enableEventSchemasFeature: false
  syncInterval: 240s
  noOfWorkers: 128
Debugger:
  maxBatchSize: 32
  maxESQueueSize: 1024
  maxRetry: 3
  batchTimeout: 2s
  retrySleep: 100ms
LiveEvent:
  cache:
    size: 3
    ttl: 20d
    clearFreq: 5s
SourceDebugger:
  disableEventUploads: false
DestinationDebugger:
  disableEventDeliveryStatusUploads: false
TransformationDebugger:
  disableTransformationStatusUploads: false
Archiver:
  backupRowsBatchSize: 100
JobsDB:
  jobDoneMigrateThres: 0.8
  jobStatusMigrateThres: 5
  maxDSSize: 100000
  maxMigrateOnce: 10
  maxMigrateDSProbe: 10
  maxTableSizeInMB: 300
  migrateDSLoopSleepDuration: 30s
  addNewDSLoopSleepDuration: 5s
  refreshDSListLoopSleepDuration: 5s
  backupCheckSleepDuration: 5s
  backupRowsBatchSize: 1000
  archivalTimeInDays: 10
  archiverTickerTime: 1440m
  backup:
    enabled: true
    gw:
      enabled: true
      pathPrefix: ""
    rt:
      enabled: true
      failedOnly: true
    batch_rt:
      enabled: false
      failedOnly: false
  gw:
    enableWriterQueue: false
Router:
  jobQueryBatchSize: 10000
  updateStatusBatchSize: 1000
  readSleep: 1000ms
  fixedLoopSleep: 0ms
  noOfJobsPerChannel: 1000
  noOfJobsToBatchInAWorker: 20
  jobsBatchTimeout: 5s
  maxSleep: 60s
  minSleep: 0s
  maxStatusUpdateWait: 5s
  useTestSink: false
  guaranteeUserEventOrder: true
  kafkaWriteTimeout: 2s
  kafkaDialTimeout: 10s
  minRetryBackoff: 10s
  maxRetryBackoff: 300s
  noOfWorkers: 64
  allowAbortedUserJobsCountForProcessing: 1
  maxFailedCountForJob: 3
  retryTimeWindow: 180m
  failedKeysEnabled: false
<<<<<<< HEAD
  saveDestinationResponseOverride: true
  transformerProxy: false
  responseTransformRetryCount: 15
=======
  saveDestinationResponseOverride: false
  transformerProxy: false
  transformerProxyRetryCount: 15
>>>>>>> b63887da
  MARKETO:
    noOfWorkers: 4
  throttler:
    MARKETO:
      limit: 45
      timeWindow: 20s
  BRAZE:
    forceHTTP1: true
    httpTimeout: 120s
    httpMaxIdleConnsPerHost: 32
  BQSTREAM:
    transformerProxy: true
BatchRouter:
  mainLoopSleep: 2s
  jobQueryBatchSize: 100000
  uploadFreq: 30s
  warehouseServiceMaxRetryTime: 3h
  noOfWorkers: 8
  maxFailedCountForJob: 128
  retryTimeWindow: 180m
Warehouse:
  mode: embedded
  webPort: 8082
  uploadFreq: 1800s
  noOfWorkers: 8
  noOfSlaveWorkerRoutines: 4
  mainLoopSleep: 5s
  minRetryAttempts: 3
  retryTimeWindow: 180m
  minUploadBackoff: 60s
  maxUploadBackoff: 1800s
  warehouseSyncPreFetchCount: 10
  warehouseSyncFreqIgnore: false
  stagingFilesBatchSize: 960
  enableIDResolution: false
  populateHistoricIdentities: false
  redshift:
    maxParallelLoads: 3
    setVarCharMax: false
  snowflake:
    maxParallelLoads: 3
  bigquery:
    maxParallelLoads: 20
  postgres:
    maxParallelLoads: 3
  mssql:
    maxParallelLoads: 3
  azure_synapse:
    maxParallelLoads: 3
  clickhouse:
    maxParallelLoads: 3
    queryDebugLogs: false
    blockSize: 1000
    poolSize: 10
    disableNullable: false
    enableArraySupport: false
Processor:
  webPort: 8086
  loopSleep: 10ms
  maxLoopSleep: 5000ms
  fixedLoopSleep: 0ms
  maxLoopProcessEvents: 10000
  transformBatchSize: 100
  userTransformBatchSize: 200
  maxConcurrency: 200
  maxHTTPConnections: 100
  maxHTTPIdleConnections: 50
  maxRetry: 30
  retrySleep: 100ms
  timeoutDuration: 30s
  errReadLoopSleep: 30s
  errDBReadBatchSize: 1000
  noOfErrStashWorkers: 2
  maxFailedCountForErrJob: 3
  enableEventCount: true
  Stats:
    captureEventName: false
Dedup:
  enableDedup: false
  dedupWindow: 3600s
BackendConfig:
  configFromFile: false
  configJSONPath: /etc/rudderstack/workspaceConfig.json
  pollInterval: 5s
  regulationsPollInterval: 300s
  maxRegulationsPerRequest: 1000
recovery:
  enabled: true
  errorStorePath: /tmp/error_store.json
  storagePath: /tmp/recovery_data.json
  normal:
    crashThreshold: 5
    duration: 300s
Logger:
  enableConsole: true
  enableFile: false
  consoleJsonFormat: false
  fileJsonFormat: false
  logFileLocation: /tmp/rudder_log.log
  logFileSize: 100
  enableTimestamp: true
  enableFileNameInLog: true
  enableStackTrace: false
Diagnostics:
  enableDiagnostics: true
  gatewayTimePeriod: 60s
  routerTimePeriod: 60s
  batchRouterTimePeriod: 6l
  enableServerStartMetric: true
  enableConfigIdentifyMetric: true
  enableServerStartedMetric: true
  enableConfigProcessedMetric: true
  enableGatewayMetric: true
  enableRouterMetric: true
  enableBatchRouterMetric: true
  enableDestinationFailuresMetric: true
RuntimeStats:
  enabled: true
  statsCollectionInterval: 10
  enableCPUStats: true
  enableMemStats: true
  enableGCStats: true
PgNotifier:
  retriggerInterval: 2s
  retriggerCount: 500
  trackBatchInterval: 2s
  maxAttempt: 3<|MERGE_RESOLUTION|>--- conflicted
+++ resolved
@@ -107,15 +107,9 @@
   maxFailedCountForJob: 3
   retryTimeWindow: 180m
   failedKeysEnabled: false
-<<<<<<< HEAD
   saveDestinationResponseOverride: true
   transformerProxy: false
-  responseTransformRetryCount: 15
-=======
-  saveDestinationResponseOverride: false
-  transformerProxy: false
   transformerProxyRetryCount: 15
->>>>>>> b63887da
   MARKETO:
     noOfWorkers: 4
   throttler:

--- conflicted
+++ resolved
@@ -1289,7 +1289,6 @@
 	return "object"
 }
 
-<<<<<<< HEAD
 func SortMap(inputMap map[string]MovingAverage) []string {
 	pairArr := make(PairList, len(inputMap))
 
@@ -1307,7 +1306,8 @@
 		sortedCustomerList = append(sortedCustomerList, k.Key)
 	}
 	return sortedCustomerList
-=======
+}
+
 func SleepCtx(ctx context.Context, delay time.Duration) bool {
 	select {
 	case <-ctx.Done():
@@ -1315,5 +1315,4 @@
 	case <-time.After(delay):
 		return false
 	}
->>>>>>> 1ef02db4
 }
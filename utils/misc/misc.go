--- conflicted
+++ resolved
@@ -1260,7 +1260,6 @@
 	return result
 }
 
-<<<<<<< HEAD
 // NestedMapLookup
 // m:  a map from strings to other maps or values, of arbitrary depth
 // ks: successive keys to reach an internal or leaf node (variadic)
@@ -1287,49 +1286,6 @@
 	}
 }
 
-/*
-// Go supported types
-var kindNames = []string{
-	Invalid:       "invalid",
-	Bool:          "bool",
-	Int:           "int",
-	Int8:          "int8",
-	Int16:         "int16",
-	Int32:         "int32",
-	Int64:         "int64",
-	Uint:          "uint",
-	Uint8:         "uint8",
-	Uint16:        "uint16",
-	Uint32:        "uint32",
-	Uint64:        "uint64",
-	Uintptr:       "uintptr",
-	Float32:       "float32",
-	Float64:       "float64",
-	Complex64:     "complex64",
-	Complex128:    "complex128",
-	Array:         "array",
-	Chan:          "chan",
-	Func:          "func",
-	Interface:     "interface",
-	Map:           "map",
-	Ptr:           "ptr",
-	Slice:         "slice",
-	String:        "string",
-	Struct:        "struct",
-	UnsafePointer: "unsafe.Pointer",
-}
-
-// Json schema supported types
-string
-number
-integer
-object
-array
-boolean
-null
-*/
-=======
->>>>>>> a26887ab
 // GetJsonSchemaDTFromGoDT returns the json schema supported data types from go lang supported data types.
 // References:
 // 1. Go supported types: https://golangbyexample.com/all-data-types-in-golang-with-examples/

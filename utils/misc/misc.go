--- conflicted
+++ resolved
@@ -314,11 +314,7 @@
 		_, err := os.Stat(fallbackPath)
 		if err == nil {
 			tmpdirPath = fallbackPath
-<<<<<<< HEAD
-			logger.Debugf("RUDDER_TMPDIR not found, falling back to %v\n", fallbackPath)
-=======
 			pkgLogger.Infof("RUDDER_TMPDIR not found, falling back to %v\n", fallbackPath)
->>>>>>> 4bed44ba
 		}
 	}
 	if tmpdirPath == "" {
@@ -657,15 +653,11 @@
 	}
 	err = w.File.Close()
 	if err != nil {
-<<<<<<< HEAD
 		if pathErr, ok := err.(*os.PathError); ok && pathErr.Err == os.ErrClosed {
 			err = nil
 		} else {
-			logger.Errorf(`[GZWriter]: Error closing GZipWriter File %s: %v`, w.File.Name(), err)
-		}
-=======
-		pkgLogger.Errorf(`[GZWriter]: Error closing GZipWriter File %s: %v`, w.File.Name(), err)
->>>>>>> 4bed44ba
+			pkgLogger.Errorf(`[GZWriter]: Error closing GZipWriter File %s: %v`, w.File.Name(), err)
+		}
 	}
 	return err
 }

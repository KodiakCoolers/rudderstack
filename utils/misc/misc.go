--- conflicted
+++ resolved
@@ -540,8 +540,6 @@
 	return false
 }
 
-<<<<<<< HEAD
-=======
 func ContainsInt(slice []int, val int) bool {
 	for _, s := range slice {
 		if s == val {
@@ -551,7 +549,6 @@
 	return false
 }
 
->>>>>>> 95794be4
 func equal(expected, actual interface{}) bool {
 	if expected == nil || actual == nil {
 		return expected == actual

--- conflicted
+++ resolved
@@ -48,14 +48,9 @@
 var (
 	clientCertFile, clientKeyFile string
 	certificate                   tls.Certificate
-<<<<<<< HEAD
-	kafkaDialTimeoutInSec         int64
-	kafkaWriteTimeoutInSec        int64
-	kafkaBatchingEnabled          bool
-=======
 	kafkaDialTimeout              time.Duration
 	kafkaWriteTimeout             time.Duration
->>>>>>> c38c36a7
+	kafkaBatchingEnabled          bool
 )
 
 var (
@@ -78,14 +73,9 @@
 func loadConfig() {
 	clientCertFile = config.GetEnv("KAFKA_SSL_CERTIFICATE_FILE_PATH", "")
 	clientKeyFile = config.GetEnv("KAFKA_SSL_KEY_FILE_PATH", "")
-<<<<<<< HEAD
-	kafkaDialTimeoutInSec = config.GetInt64("Router.kafkaDialTimeoutInSec", 10)
-	kafkaWriteTimeoutInSec = config.GetInt64("Router.kafkaWriteTimeoutInSec", 2)
 	kafkaBatchingEnabled = config.GetBool("Router.kafka.enableBatching", false)
-=======
 	config.RegisterDurationConfigVariable(time.Duration(10), &kafkaDialTimeout, false, time.Second, []string{"Router.kafkaDialTimeout", "Router.kafkaDialTimeoutInSec"}...)
 	config.RegisterDurationConfigVariable(time.Duration(2), &kafkaWriteTimeout, false, time.Second, []string{"Router.kafkaWriteTimeout", "Router.kafkaWriteTimeoutInSec"}...)
->>>>>>> c38c36a7
 }
 
 func loadCertificate() {

--- conflicted
+++ resolved
@@ -250,14 +250,7 @@
 	}
 	if resp.IsTruncated != nil {
 		manager.Config.IsTruncated = *resp.IsTruncated
-<<<<<<< HEAD
-	} else {
-		pkgLogger.Infof("IsTruncated is nil %#v, %#v, %#v", listObjectsV2Input, resp.NextContinuationToken, resp.EncodingType)
-	}
-=======
-	}
-	manager.Config.IsTruncated = *resp.IsTruncated
->>>>>>> e9b73a43
+	}
 	manager.Config.ContinuationToken = resp.NextContinuationToken
 	for _, item := range resp.Contents {
 		fileObjects = append(fileObjects, &FileObject{*item.Key, *item.LastModified})

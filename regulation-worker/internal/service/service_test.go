package service_test

import (
	"context"
	"testing"

	gomock "github.com/golang/mock/gomock"
	"github.com/rudderlabs/rudder-server/regulation-worker/internal/model"
	"github.com/rudderlabs/rudder-server/regulation-worker/internal/service"
	"github.com/stretchr/testify/require"
)

func TestJobSvc(t *testing.T) {
	config := map[string]interface{}{
		"bucketName":  "malani-deletefeature-testdata",
		"prefix":      "regulation",
		"accessKeyID": "xyz",
		"accessKey":   "pqr",
		"enableSSE":   false,
	}
	var tests = []struct {
		name                        string
		job                         model.Job
		getErr                      error
		expectedStatus              model.JobStatus
		updateStatusErrBefore       error
		dest                        model.Destination
		deleteJobStatus             model.JobStatus
		deleteJobErr                error
		updateStatusErrAfter        error
		expectedFinalErr            error
		getJobCallCount             int
		updateStatusBeforeCallCount int
		updateStatusAfterCallCount  int
		deleteJobCallCount          int
		getDestDetailsCount         int
	}{
		{
			name: "regulation worker returns without err",
			job: model.Job{
				ID: 1,
			},
			expectedStatus:  model.JobStatusRunning,
			deleteJobStatus: model.JobStatusComplete,
			dest: model.Destination{
				Config:        config,
				DestinationID: "1111",
				Type:          "batch",
				Name:          "S3",
			},
			getJobCallCount:             1,
			updateStatusBeforeCallCount: 1,
			updateStatusAfterCallCount:  1,
			deleteJobCallCount:          1,
			getDestDetailsCount:         1,
		},
		{
			name:                        "regulation worker returns with get job err",
			getErr:                      model.ErrNoRunnableJob,
			expectedFinalErr:            model.ErrNoRunnableJob,
			getJobCallCount:             1,
			updateStatusBeforeCallCount: 0,
			updateStatusAfterCallCount:  0,
			deleteJobCallCount:          0,
			getDestDetailsCount:         0,
		},
	}

	ctx := context.Background()
	for _, tt := range tests {
		t.Run(tt.name, func(t *testing.T) {

			mockCtrl := gomock.NewController(t)
			defer mockCtrl.Finish()

			mockAPIClient := service.NewMockAPIClient(mockCtrl)
			mockAPIClient.EXPECT().Get(ctx).Return(tt.job, tt.getErr).Times(tt.getJobCallCount)

			jobID := tt.job.ID
			mockAPIClient.EXPECT().UpdateStatus(ctx, tt.expectedStatus, jobID).Return(tt.updateStatusErrBefore).Times(tt.updateStatusBeforeCallCount)
			mockAPIClient.EXPECT().UpdateStatus(ctx, tt.deleteJobStatus, jobID).Return(tt.updateStatusErrAfter).Times(tt.updateStatusAfterCallCount)

			mockDeleter := service.NewMockdeleter(mockCtrl)
			mockDeleter.EXPECT().DeleteJob(ctx, tt.job, tt.dest).Return(tt.deleteJobStatus, tt.deleteJobErr).Times(tt.deleteJobCallCount)

			mockDestDetail := service.NewMockdestDetail(mockCtrl)
<<<<<<< HEAD
			mockDestDetail.EXPECT().GetDestDetails(tt.job.DestinationID, tt.job.WorkspaceID).Return(tt.dest, nil).Times(tt.getDestDetailsCount)
=======
			mockDestDetail.EXPECT().GetDestDetails(tt.job.DestinationID).Return(tt.dest, nil).Times(tt.getDestDetailsCount)
>>>>>>> 16d3b7fa
			svc := service.JobSvc{
				API:        mockAPIClient,
				Deleter:    mockDeleter,
				DestDetail: mockDestDetail,
			}
			err := svc.JobSvc(ctx)
			require.Equal(t, tt.expectedFinalErr, err, "actual error different than expected")
		})
	}
}<|MERGE_RESOLUTION|>--- conflicted
+++ resolved
@@ -84,11 +84,7 @@
 			mockDeleter.EXPECT().DeleteJob(ctx, tt.job, tt.dest).Return(tt.deleteJobStatus, tt.deleteJobErr).Times(tt.deleteJobCallCount)
 
 			mockDestDetail := service.NewMockdestDetail(mockCtrl)
-<<<<<<< HEAD
-			mockDestDetail.EXPECT().GetDestDetails(tt.job.DestinationID, tt.job.WorkspaceID).Return(tt.dest, nil).Times(tt.getDestDetailsCount)
-=======
 			mockDestDetail.EXPECT().GetDestDetails(tt.job.DestinationID).Return(tt.dest, nil).Times(tt.getDestDetailsCount)
->>>>>>> 16d3b7fa
 			svc := service.JobSvc{
 				API:        mockAPIClient,
 				Deleter:    mockDeleter,

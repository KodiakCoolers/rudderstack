--- conflicted
+++ resolved
@@ -24,11 +24,6 @@
 var (
 	warehouseUploadsTable string
 	stagingTablePrefix    string
-<<<<<<< HEAD
-	maxParallelLoads      int
-	pkgLogger             logger.LoggerI
-=======
->>>>>>> e91ca352
 )
 
 type HandleT struct {
@@ -133,11 +128,7 @@
 
 func (sf *HandleT) createTable(name string, columns map[string]string) (err error) {
 	sqlStatement := fmt.Sprintf(`CREATE TABLE IF NOT EXISTS %s ( %v )`, name, columnsWithDataTypes(columns, ""))
-<<<<<<< HEAD
-	pkgLogger.Infof("Creating table in snowflake for SF:%s : %v", sf.Warehouse.Destination.ID, sqlStatement)
-=======
 	logger.Infof("SF: Creating table in snowflake for %s:%s : %v", sf.Warehouse.Namespace, sf.Warehouse.Destination.ID, sqlStatement)
->>>>>>> e91ca352
 	_, err = sf.Db.Exec(sqlStatement)
 	return
 }
@@ -152,19 +143,6 @@
 	return
 }
 
-<<<<<<< HEAD
-func (sf *HandleT) addColumn(tableName string, columnName string, columnType string) (err error) {
-	sqlStatement := fmt.Sprintf(`ALTER TABLE %s ADD COLUMN %s %s`, tableName, columnName, dataTypesMap[columnType])
-	pkgLogger.Infof("Adding column in snowflake for SF:%s : %v", sf.Warehouse.Destination.ID, sqlStatement)
-	_, err = sf.Db.Exec(sqlStatement)
-	return
-}
-
-func (sf *HandleT) createSchema() (err error) {
-	sqlStatement := fmt.Sprintf(`CREATE SCHEMA IF NOT EXISTS "%s"`, sf.Namespace)
-	pkgLogger.Infof("Creating schemaname in snowflake for SF:%s : %v", sf.Warehouse.Destination.ID, sqlStatement)
-	_, err = sf.Db.Exec(sqlStatement)
-=======
 func (sf *HandleT) columnExists(columnName string, tableName string) (exists bool, err error) {
 	sqlStatement := fmt.Sprintf(`SELECT EXISTS ( SELECT 1
    								 FROM   information_schema.columns
@@ -173,7 +151,6 @@
 									AND column_name = '%s'
 								   )`, sf.Namespace, tableName, columnName)
 	err = sf.Db.QueryRow(sqlStatement).Scan(&exists)
->>>>>>> e91ca352
 	return
 }
 
@@ -189,87 +166,6 @@
 	sqlStatement := fmt.Sprintf(`ALTER TABLE %s ADD COLUMN %s %s`, tableName, columnName, dataTypesMap[columnType])
 	logger.Infof("SF: Adding column in snowflake for %s:%s : %v", sf.Warehouse.Namespace, sf.Warehouse.Destination.ID, sqlStatement)
 	_, err = sf.Db.Exec(sqlStatement)
-<<<<<<< HEAD
-	if err != nil {
-		return nil, err
-	}
-
-	processedTables := make(map[string]bool)
-	for _, tableName := range diff.Tables {
-		tableExists, err := sf.tableExists(tableName)
-		if err != nil {
-			return nil, err
-		}
-		if !tableExists {
-			err = sf.createTable(fmt.Sprintf(`%s`, tableName), diff.ColumnMaps[tableName])
-			if err != nil {
-				return nil, err
-			}
-			processedTables[tableName] = true
-		}
-	}
-	for tableName, columnMap := range diff.ColumnMaps {
-		// skip adding columns when table didn't exist previously and was created in the prev statement
-		// this to make sure all columns in the the columnMap exists in the table in snowflake
-		if _, ok := processedTables[tableName]; ok {
-			continue
-		}
-		if len(columnMap) > 0 {
-			for columnName, columnType := range columnMap {
-				err := sf.addColumn(tableName, columnName, columnType)
-				if err != nil {
-					if checkAndIgnoreAlreadyExistError(err) {
-						pkgLogger.Infof("SF: Column %s already exists on %s.%s \nResponse: %v", columnName, sf.Namespace, tableName, err)
-					} else {
-						return nil, err
-					}
-				}
-			}
-		}
-	}
-	return
-}
-
-// FetchSchema queries snowflake and returns the schema assoiciated with provided namespace
-func (sf *HandleT) FetchSchema(warehouse warehouseutils.WarehouseT, namespace string) (schema map[string]map[string]string, err error) {
-	sf.Warehouse = warehouse
-	dbHandle, err := connect(sf.getConnectionCredentials(OptionalCredsT{}))
-	if err != nil {
-		return
-	}
-	defer dbHandle.Close()
-
-	schema = make(map[string]map[string]string)
-	sqlStatement := fmt.Sprintf(`SELECT t.table_name, c.column_name, c.data_type
-									FROM INFORMATION_SCHEMA.TABLES as t
-									JOIN INFORMATION_SCHEMA.COLUMNS as c
-									ON t.table_schema = c.table_schema and t.table_name = c.table_name
-									WHERE t.table_schema = '%s'`, namespace)
-
-	rows, err := dbHandle.Query(sqlStatement)
-	if err != nil && err != sql.ErrNoRows {
-		pkgLogger.Errorf("SF: Error in fetching schema from snowflake destination:%v, query: %v", sf.Warehouse.Destination.ID, sqlStatement)
-		return
-	}
-	if err == sql.ErrNoRows {
-		return schema, nil
-	}
-	defer rows.Close()
-	for rows.Next() {
-		var tName, cName, cType string
-		err = rows.Scan(&tName, &cName, &cType)
-		if err != nil {
-			pkgLogger.Errorf("SF: Error in processing fetched schema from snowflake destination:%v", sf.Warehouse.Destination.ID)
-			return
-		}
-		if _, ok := schema[tName]; !ok {
-			schema[tName] = make(map[string]string)
-		}
-		if datatype, ok := dataTypesMapToRudder[cType]; ok {
-			schema[tName][cName] = datatype
-		}
-	}
-=======
 	return
 }
 
@@ -277,7 +173,6 @@
 	sqlStatement := fmt.Sprintf(`CREATE SCHEMA IF NOT EXISTS "%s"`, sf.Namespace)
 	logger.Infof("SF: Creating schemaname in snowflake for %s:%s : %v", sf.Warehouse.Namespace, sf.Warehouse.Destination.ID, sqlStatement)
 	_, err = sf.Db.Exec(sqlStatement)
->>>>>>> e91ca352
 	return
 }
 
@@ -304,30 +199,6 @@
 	return auth
 }
 
-<<<<<<< HEAD
-func (sf *HandleT) loadTable(tableName string, columnMap map[string]string, skipClosingDBSession bool, forceLoad bool) (tableLoadResp tableLoadRespT, err error) {
-	if !forceLoad {
-		status, _ := warehouseutils.GetTableUploadStatus(sf.Upload.ID, tableName, sf.DbHandle)
-		if status == warehouseutils.ExportedDataState {
-			pkgLogger.Infof("SF: Skipping load for table:%s as it has been succesfully loaded earlier", tableName)
-			return
-		}
-	}
-	if !warehouseutils.HasLoadFiles(sf.DbHandle, sf.Warehouse.Source.ID, sf.Warehouse.Destination.ID, tableName, sf.Upload.StartLoadFileID, sf.Upload.EndLoadFileID) {
-		warehouseutils.SetTableUploadStatus(warehouseutils.ExportedDataState, sf.Upload.ID, tableName, sf.DbHandle)
-		return
-	}
-	pkgLogger.Infof("SF: Starting load for table:%s\n", tableName)
-	warehouseutils.SetTableUploadStatus(warehouseutils.ExecutingState, sf.Upload.ID, tableName, sf.DbHandle)
-	timer := warehouseutils.DestStat(stats.TimerType, "single_table_upload_time", sf.Warehouse.Destination.ID)
-	timer.Start()
-
-	dbHandle, err := connect(sf.getConnectionCredentials(OptionalCredsT{schemaName: sf.Namespace}))
-	if err != nil {
-		pkgLogger.Errorf("SF: Error establishing connection for copying table:%s: %v\n", tableName, err)
-		warehouseutils.SetTableUploadError(warehouseutils.ExportingDataFailedState, sf.Upload.ID, tableName, err, sf.DbHandle)
-		return
-=======
 func (sf *HandleT) loadTable(tableName string, tableSchemaInUpload warehouseutils.TableSchemaT, dbHandle *sql.DB, skipClosingDBSession bool) (tableLoadResp tableLoadRespT, err error) {
 	logger.Infof("SF: Starting load for table:%s\n", tableName)
 
@@ -337,7 +208,6 @@
 			logger.Errorf("SF: Error establishing connection for copying table:%s: %v\n", tableName, err)
 			return
 		}
->>>>>>> e91ca352
 	}
 	tableLoadResp.dbHandle = dbHandle
 	if !skipClosingDBSession {
@@ -365,12 +235,7 @@
 	pkgLogger.Debugf("SF: Creating temporary table for table:%s at %s\n", tableName, sqlStatement)
 	_, err = dbHandle.Exec(sqlStatement)
 	if err != nil {
-<<<<<<< HEAD
-		pkgLogger.Errorf("SF: Error creating temporary table for table:%s: %v\n", tableName, err)
-		warehouseutils.SetTableUploadError(warehouseutils.ExportingDataFailedState, sf.Upload.ID, tableName, err, sf.DbHandle)
-=======
 		logger.Errorf("SF: Error creating temporary table for table:%s: %v\n", tableName, err)
->>>>>>> e91ca352
 		return
 	}
 	tableLoadResp.stagingTable = stagingTableName
@@ -394,12 +259,7 @@
 
 	_, err = dbHandle.Exec(sqlStatement)
 	if err != nil {
-<<<<<<< HEAD
-		pkgLogger.Errorf("SF: Error running COPY command: %v\n", err)
-		warehouseutils.SetTableUploadError(warehouseutils.ExportingDataFailedState, sf.Upload.ID, tableName, err, sf.DbHandle)
-=======
 		logger.Errorf("SF: Error running COPY command: %v\n", err)
->>>>>>> e91ca352
 		return
 	}
 
@@ -444,22 +304,6 @@
 	pkgLogger.Infof("SF: Dedup records for table:%s using staging table: %s\n", tableName, sqlStatement)
 	_, err = dbHandle.Exec(sqlStatement)
 	if err != nil {
-<<<<<<< HEAD
-		pkgLogger.Errorf("SF: Error running MERGE for dedup: %v\n", err)
-		warehouseutils.SetTableUploadError(warehouseutils.ExportingDataFailedState, sf.Upload.ID, tableName, err, sf.DbHandle)
-		return
-	}
-
-	timer.End()
-	warehouseutils.SetTableUploadStatus(warehouseutils.ExportedDataState, sf.Upload.ID, tableName, sf.DbHandle)
-	pkgLogger.Infof("SF: Complete load for table:%s\n", tableName)
-	return
-}
-
-func (sf *HandleT) loadUserTables() (err error) {
-	pkgLogger.Infof("SF: Starting load for identifies and users tables\n")
-	resp, err := sf.loadTable(identifiesTable, sf.Upload.Schema[identifiesTable], true, true)
-=======
 		logger.Errorf("SF: Error running MERGE for dedup: %v\n", err)
 		return
 	}
@@ -572,7 +416,6 @@
 	logger.Infof("SF: Starting load for identifies and users tables\n")
 
 	resp, err := sf.loadTable(identifiesTable, sf.Uploader.GetTableSchemaInUpload(identifiesTable), nil, true)
->>>>>>> e91ca352
 	if err != nil {
 		errorMap[identifiesTable] = err
 		return
@@ -618,12 +461,7 @@
 	pkgLogger.Debugf("SF: Creating staging table for users: %s\n", sqlStatement)
 	_, err = resp.dbHandle.Exec(sqlStatement)
 	if err != nil {
-<<<<<<< HEAD
-		pkgLogger.Errorf("SF: Error creating temporary table for table:%s: %v\n", usersTable, err)
-		warehouseutils.SetTableUploadError(warehouseutils.ExportingDataFailedState, sf.Upload.ID, warehouseutils.IdentifiesTable, err, sf.DbHandle)
-=======
 		logger.Errorf("SF: Error creating temporary table for table:%s: %v\n", usersTable, err)
->>>>>>> e91ca352
 		return
 	}
 
@@ -651,53 +489,12 @@
 	pkgLogger.Infof("SF: Dedup records for table:%s using staging table: %s\n", usersTable, sqlStatement)
 	_, err = resp.dbHandle.Exec(sqlStatement)
 	if err != nil {
-<<<<<<< HEAD
-		pkgLogger.Errorf("SF: Error running MERGE for dedup: %v\n", err)
-		warehouseutils.SetTableUploadError(warehouseutils.ExportingDataFailedState, sf.Upload.ID, usersTable, err, sf.DbHandle)
-=======
 		logger.Errorf("SF: Error running MERGE for dedup: %v\n", err)
->>>>>>> e91ca352
-		return
-	}
-	return
-}
-
-<<<<<<< HEAD
-func (sf *HandleT) load() (errList []error) {
-	pkgLogger.Infof("SF: Starting load for all %v tables\n", len(sf.Upload.Schema))
-	if _, ok := sf.Upload.Schema[usersTable]; ok {
-		err := sf.loadUserTables()
-		if err != nil {
-			errList = append(errList, err)
-		}
-	}
-	var wg sync.WaitGroup
-	wg.Add(len(sf.Upload.Schema))
-	loadChan := make(chan struct{}, maxParallelLoads)
-	for tableName, columnMap := range sf.Upload.Schema {
-		if tableName == usersTable || tableName == identifiesTable {
-			wg.Done()
-			continue
-		}
-		tName := tableName
-		cMap := columnMap
-		loadChan <- struct{}{}
-		rruntime.Go(func() {
-			_, loadError := sf.loadTable(tName, cMap, false, false)
-			if loadError != nil {
-				errList = append(errList, loadError)
-			}
-			wg.Done()
-			<-loadChan
-		})
-	}
-	wg.Wait()
-	pkgLogger.Infof("SF: Completed load for all tables\n")
-	return
-}
-
-=======
->>>>>>> e91ca352
+		return
+	}
+	return
+}
+
 type SnowflakeCredentialsT struct {
 	account    string
 	whName     string
@@ -726,11 +523,7 @@
 	}
 
 	alterStatement := fmt.Sprintf(`ALTER SESSION SET ABORT_DETACHED_QUERY=TRUE`)
-<<<<<<< HEAD
-	pkgLogger.Infof("SF: Altering session with abort_detached_query for snowflake: %v", alterStatement)
-=======
 	logger.Infof("SF: Altering session with abort_detached_query for snowflake account:%s, database:%s %v", cred.account, cred.dbName, alterStatement)
->>>>>>> e91ca352
 	_, err = db.Exec(alterStatement)
 	if err != nil {
 		return nil, fmt.Errorf("SF: snowflake alter session error : (%v)", err)
@@ -748,14 +541,6 @@
 	pkgLogger = logger.NewLogger().Child("warehouse").Child("snowflake")
 }
 
-<<<<<<< HEAD
-func (sf *HandleT) MigrateSchema() (err error) {
-	timer := warehouseutils.DestStat(stats.TimerType, "migrate_schema_time", sf.Warehouse.Destination.ID)
-	timer.Start()
-	warehouseutils.SetUploadStatus(sf.Upload, warehouseutils.UpdatingSchemaState, sf.DbHandle)
-	pkgLogger.Infof("SF: Updating schema for snowflake schemaname: %s", sf.Namespace)
-	updatedSchema, err := sf.updateSchema()
-=======
 func (sf *HandleT) MigrateSchema(diff warehouseutils.SchemaDiffT) (err error) {
 	if len(sf.Uploader.GetSchemaInWarehouse()) == 0 {
 		var schemaExists bool
@@ -769,7 +554,6 @@
 
 	sqlStatement := fmt.Sprintf(`USE SCHEMA "%s"`, sf.Namespace)
 	_, err = sf.Db.Exec(sqlStatement)
->>>>>>> e91ca352
 	if err != nil {
 		return
 	}
@@ -811,24 +595,6 @@
 	return
 }
 
-<<<<<<< HEAD
-func (sf *HandleT) Export() (err error) {
-	pkgLogger.Infof("SF: Starting export to snowflake for source:%s and wh_upload:%v", sf.Warehouse.Source.ID, sf.Upload.ID)
-	err = warehouseutils.SetUploadStatus(sf.Upload, warehouseutils.ExportingDataState, sf.DbHandle)
-	if err != nil {
-		panic(err)
-	}
-	timer := warehouseutils.DestStat(stats.TimerType, "upload_time", sf.Warehouse.Destination.ID)
-	timer.Start()
-	errList := sf.load()
-	timer.End()
-	if len(errList) > 0 {
-		errStr := ""
-		for idx, err := range errList {
-			errStr += err.Error()
-			if idx < len(errList)-1 {
-				errStr += ", "
-=======
 // DownloadIdentityRules gets distinct combinations of anonymous_id, user_id from tables in warehouse
 func (sf *HandleT) DownloadIdentityRules(gzWriter *misc.GZipWriter) (err error) {
 
@@ -899,7 +665,6 @@
 			offset += batchSize
 			if offset >= totalRows {
 				break
->>>>>>> e91ca352
 			}
 		}
 		return

--- conflicted
+++ resolved
@@ -30,11 +30,8 @@
 	UseRudderStorage    bool
 	RudderStoragePrefix string
 	Output              []loadFileUploadOutputT
-<<<<<<< HEAD
 	LoadFilePrefix      string // prefix for the load file name
-=======
 	LoadFileType        string
->>>>>>> fa19c2c5
 }
 
 type ProcessStagingFilesJobT struct {

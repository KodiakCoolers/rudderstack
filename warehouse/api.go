package warehouse

import (
	"database/sql"
	"errors"
	"fmt"
	"strings"
	"time"

	"github.com/rudderlabs/rudder-server/config"
	"github.com/rudderlabs/rudder-server/controlplane"
	proto "github.com/rudderlabs/rudder-server/proto/warehouse"
	"github.com/rudderlabs/rudder-server/utils/logger"
	warehouseutils "github.com/rudderlabs/rudder-server/warehouse/utils"
	"github.com/tidwall/gjson"
	"google.golang.org/grpc"
	"google.golang.org/protobuf/types/known/timestamppb"
)

type UploadsReqT struct {
	SourceID        string
	DestinationID   string
	DestinationType string
	Status          string
	Limit           int32
	Offset          int32
	API             UploadAPIT
}

type UploadReqT struct {
	UploadId int64
	API      UploadAPIT
}

type UploadsResT struct {
	Uploads    []UploadResT     `json:"uploads"`
	Pagination UploadPagination `json:"pagination"`
}

type UploadPagination struct {
	Total  int32 `json:"total"`
	Limit  int32 `json:"limit"`
	Offset int32 `json:"offset"`
}
type UploadResT struct {
	ID              int64             `json:"id"`
	Namespace       string            `json:"namespace"`
	SourceID        string            `json:"source_id"`
	DestinationID   string            `json:"destination_id"`
	DestinationType string            `json:"destination_type"`
	Status          string            `json:"status"`
	Error           string            `json:"error"`
	Attempt         int32             `json:"attempt"`
	Duration        int32             `json:"duration"`
	NextRetryTime   string            `json:"nextRetryTime"`
	FirstEventAt    time.Time         `json:"first_event_at"`
	LastEventAt     time.Time         `json:"last_event_at"`
	Tables          []TableUploadResT `json:"tables,omitempty"`
}

type TablesResT struct {
	Tables []TableUploadResT `json:"tables,omitempty"`
}
type TableUploadReqT struct {
	UploadID int64
	Name     string
	API      UploadAPIT
}

type TableUploadResT struct {
	ID         int64     `json:"id"`
	UploadID   int64     `json:"upload_id"`
	Name       string    `json:"name"`
	Error      string    `json:"error"`
	Status     string    `json:"status"`
	Count      int32     `json:"count"`
	LastExecAt time.Time `json:"last_exec_at"`
	Duration   int32     `json:"duration"`
}

type UploadAPIT struct {
	enabled           bool
	dbHandle          *sql.DB
	log               logger.LoggerI
	connectionManager *controlplane.ConnectionManager
}

var UploadAPI UploadAPIT

func InitWarehouseAPI(dbHandle *sql.DB, log logger.LoggerI) {
	UploadAPI = UploadAPIT{
		enabled:  true,
		dbHandle: dbHandle,
		log:      log,
		connectionManager: &controlplane.ConnectionManager{
			AuthInfo: controlplane.AuthInfo{
				Service:        "warehouse",
				WorkspaceToken: config.GetWorkspaceToken(),
				InstanceID:     config.GetEnv("instance_id", "1"),
			},
			RetryInterval: 0,
<<<<<<< HEAD
			UseTLS:        config.GetEnvAsBool("CP_ROUTER_USE_TLS", true),
=======
			UseTLS:        true,
>>>>>>> 99531be9
			Logger:        log,
			RegisterService: func(srv *grpc.Server) {
				proto.RegisterWarehouseServer(srv, &warehousegrpc{})
			},
		},
	}
}

func (uploadsReq *UploadsReqT) validateReq() error {
	if !uploadsReq.API.enabled || uploadsReq.API.log == nil || uploadsReq.API.dbHandle == nil {
		return errors.New(fmt.Sprint(`warehouse api's are not initialized`))
	}
	if uploadsReq.Limit < 1 {
		uploadsReq.Limit = 10
	}
	if uploadsReq.Offset < 0 {
		uploadsReq.Offset = 0
	}
	return nil
}

func (uploadsReq *UploadsReqT) getUploadsCount() (int32, error) {
	var count sql.NullInt32
	row := uploadsReq.API.dbHandle.QueryRow(fmt.Sprintf(`select count(*) from %s`, warehouseutils.WarehouseUploadsTable))
	err := row.Scan(&count)
	return count.Int32, err
}

var statusMap = map[string]string{
	"success": "exported_data",
	"waiting": "waiting",
	"aborted": "aborted",
	"failed":  "%failed%",
}

func (uploadsReq *UploadsReqT) generateQuery(selectFields string) string {
	query := fmt.Sprintf(`select %s, count(*) OVER() AS total_uploads from %s WHERE `, selectFields, warehouseutils.WarehouseUploadsTable)

	var whereClauses []string
	if uploadsReq.SourceID != "" {
		whereClauses = append(whereClauses, fmt.Sprintf(`source_id = '%s'`, uploadsReq.SourceID))
	}
	if uploadsReq.DestinationID != "" {
		whereClauses = append(whereClauses, fmt.Sprintf(`destination_id = '%s'`, uploadsReq.DestinationID))
	}
	if uploadsReq.DestinationType != "" {
		whereClauses = append(whereClauses, fmt.Sprintf(`destination_type = '%s'`, uploadsReq.DestinationType))
	}
	if uploadsReq.Status != "" {
		whereClauses = append(whereClauses, fmt.Sprintf(`status like '%s'`, statusMap[uploadsReq.Status]))
	} else {
		whereClauses = append(whereClauses, fmt.Sprintf(`status != '%s'`, "waiting"))
	}

	query = query + strings.Join(whereClauses, " AND ") + fmt.Sprintf(` order by id desc limit %d offset %d`, uploadsReq.Limit, uploadsReq.Offset)
	uploadsReq.API.log.Info(query)
	return query
}

func (uploadsReq *UploadsReqT) GetWhUploads() (uploadsRes *proto.WHUploadsResponse, err error) {
	uploads := make([]*proto.WHUploadResponse, 0)

	uploadsRes = &proto.WHUploadsResponse{
		Uploads: uploads,
	}
	err = uploadsReq.validateReq()
	if err != nil {
		return
	}
	uploadsRes.Pagination = &proto.Pagination{
		Limit:  uploadsReq.Limit,
		Offset: uploadsReq.Offset,
	}
	if err != nil {
		return
	}
	query := uploadsReq.generateQuery(`id, source_id, destination_id, destination_type, namespace, status, error, first_event_at, last_event_at, timings, metadata->>'nextRetryTime'`)
	uploadsReq.API.log.Info(query)
	rows, err := uploadsReq.API.dbHandle.Query(query)
	if err != nil {
		uploadsReq.API.log.Errorf(err.Error())
		return
	}
	for rows.Next() {
		var upload proto.WHUploadResponse
		var nextRetryTimeStr sql.NullString
		var uploadError string
		var timingsObject sql.NullString
		var totalUploads int32
		var firstEventAt, lastEventAt sql.NullTime
		err = rows.Scan(&upload.Id, &upload.SourceId, &upload.DestinationId, &upload.DestinationType, &upload.Namespace, &upload.Status, &uploadError, &firstEventAt, &lastEventAt, &timingsObject, &nextRetryTimeStr, &totalUploads)
		if err != nil {
			uploadsReq.API.log.Errorf(err.Error())
			return &proto.WHUploadsResponse{}, err
		}
		uploadsRes.Pagination.Total = totalUploads
		upload.FirstEventAt = timestamppb.New(firstEventAt.Time)
		upload.LastEventAt = timestamppb.New(lastEventAt.Time)
		gjson.Parse(uploadError).ForEach(func(key gjson.Result, value gjson.Result) bool {
			upload.Attempt += int32(gjson.Get(value.String(), "attempt").Int())
			return true
		})
		_, firstTime := warehouseutils.GetFirstTiming(timingsObject)
		_, lastTime := warehouseutils.GetLastTiming(timingsObject)
		lastFailedStatus := warehouseutils.GetLastFailedStatus(timingsObject)
		errorPath := fmt.Sprintf("%s.errors", lastFailedStatus)
		errors := gjson.Get(uploadError, errorPath).Array()
		if len(errors) > 0 {
			upload.Error = errors[len(errors)-1].String()
		}
		upload.NextRetryTime = nextRetryTimeStr.String
		upload.Duration = int32(lastTime.Sub(firstTime) / time.Second)
		upload.Tables = make([]*proto.WHTable, 0)
		uploads = append(uploads, &upload)
	}
	uploadsRes.Uploads = uploads
	return
}

func (tableUploadReq TableUploadReqT) generateQuery(selectFields string) string {
	query := fmt.Sprintf(`select %s from %s where wh_upload_id = %d`, selectFields, warehouseutils.WarehouseTableUploadsTable, tableUploadReq.UploadID)
	if len(strings.TrimSpace(tableUploadReq.Name)) > 0 {
		query = fmt.Sprintf(`%s and table_name = %s`, query, tableUploadReq.Name)
	}
	return query
}

func (tableUploadReq TableUploadReqT) validateReq() error {
	if !tableUploadReq.API.enabled || tableUploadReq.API.log == nil || tableUploadReq.API.dbHandle == nil {
		return errors.New(fmt.Sprint(`warehouse api's are not initialized`))
	}
	if tableUploadReq.UploadID == 0 {
		return errors.New(fmt.Sprint(`upload_id is empty or should be greater than 0 `))
	}
	return nil
}

func (uploadReq UploadReqT) generateQuery(selectedFields string) string {
	return fmt.Sprintf(`select %s from %s  where id = %d`, selectedFields, warehouseutils.WarehouseUploadsTable, uploadReq.UploadId)
}

func (uploadReq UploadReqT) GetWHUpload() (*proto.WHUploadResponse, error) {
	err := uploadReq.validateReq()
	if err != nil {
		return &proto.WHUploadResponse{}, err
	}
	query := uploadReq.generateQuery(`id, source_id, destination_id, destination_type, namespace, status, error, created_at, first_event_at, last_event_at, timings, metadata->>'nextRetryTime'`)
	uploadReq.API.log.Debug(query)
	var upload proto.WHUploadResponse
	var nextRetryTimeStr sql.NullString
	var firstEventAt, lastEventAt, createdAt sql.NullTime
	var timingsObject sql.NullString
	var uploadError string
	row := uploadReq.API.dbHandle.QueryRow(query)
	err = row.Scan(&upload.Id, &upload.SourceId, &upload.DestinationId, &upload.DestinationType, &upload.Namespace, &upload.Status, &uploadError, &createdAt, &firstEventAt, &lastEventAt, &timingsObject, &nextRetryTimeStr)
	if err != nil {
		uploadReq.API.log.Errorf(err.Error())
		return &proto.WHUploadResponse{}, err
	}
	upload.CreatedAt = timestamppb.New(createdAt.Time)
	upload.FirstEventAt = timestamppb.New(firstEventAt.Time)
	upload.LastEventAt = timestamppb.New(lastEventAt.Time)
	gjson.Parse(uploadError).ForEach(func(key gjson.Result, value gjson.Result) bool {
		upload.Attempt += int32(gjson.Get(value.String(), "attempt").Int())
		return true
	})
	_, firstTime := warehouseutils.GetFirstTiming(timingsObject)
	_, lastTime := warehouseutils.GetLastTiming(timingsObject)
	lastFailedStatus := warehouseutils.GetLastFailedStatus(timingsObject)
	errorPath := fmt.Sprintf("%s.errors", lastFailedStatus)
	errors := gjson.Get(uploadError, errorPath).Array()
	if len(errors) > 0 {
		upload.Error = errors[len(errors)-1].String()
	}
	upload.NextRetryTime = nextRetryTimeStr.String
	upload.Duration = int32(lastTime.Sub(firstTime) / time.Second)
	tableUploadReq := TableUploadReqT{
		UploadID: upload.Id,
		Name:     "",
		API:      uploadReq.API,
	}
	tables, err := tableUploadReq.GetWhTableUploads()
	if err != nil {
		return &proto.WHUploadResponse{}, err
	}
	upload.Tables = tables
	return &upload, nil
}

func (uploadReq UploadReqT) validateReq() error {
	if !uploadReq.API.enabled || uploadReq.API.log == nil || uploadReq.API.dbHandle == nil {
		return errors.New(fmt.Sprint(`warehouse api's are not initialized`))
	}
	if uploadReq.UploadId < 1 {
		return errors.New(fmt.Sprint(`upload_id is empty or should be greater than 0 `))
	}
	return nil
}

func (tableUploadReq TableUploadReqT) GetWhTableUploads() ([]*proto.WHTable, error) {
	err := tableUploadReq.validateReq()
	if err != nil {
		return []*proto.WHTable{}, err
	}
	query := tableUploadReq.generateQuery(`id, wh_upload_id, table_name, total_events, status, error, last_exec_time, updated_at`)
	tableUploadReq.API.log.Debug(query)
	rows, err := tableUploadReq.API.dbHandle.Query(query)
	if err != nil {
		tableUploadReq.API.log.Errorf(err.Error())
		return []*proto.WHTable{}, err
	}
	var tableUploads []*proto.WHTable
	for rows.Next() {
		var tableUpload proto.WHTable
		var count sql.NullInt32
		var lastExecTime, updatedAt sql.NullTime
		err = rows.Scan(&tableUpload.Id, &tableUpload.UploadId, &tableUpload.Name, &count, &tableUpload.Status, &tableUpload.Error, &lastExecTime, &updatedAt)
		if err != nil {
			tableUploadReq.API.log.Errorf(err.Error())
			return []*proto.WHTable{}, err
		}
		if count.Valid {
			tableUpload.Count = count.Int32
		}
		if lastExecTime.Valid {
			tableUpload.LastExecAt = timestamppb.New(lastExecTime.Time)
			tableUpload.Duration = int32(updatedAt.Time.Sub(lastExecTime.Time) / time.Second)
		}
		tableUploads = append(tableUploads, &tableUpload)
	}
	return tableUploads, nil
}<|MERGE_RESOLUTION|>--- conflicted
+++ resolved
@@ -99,11 +99,7 @@
 				InstanceID:     config.GetEnv("instance_id", "1"),
 			},
 			RetryInterval: 0,
-<<<<<<< HEAD
 			UseTLS:        config.GetEnvAsBool("CP_ROUTER_USE_TLS", true),
-=======
-			UseTLS:        true,
->>>>>>> 99531be9
 			Logger:        log,
 			RegisterService: func(srv *grpc.Server) {
 				proto.RegisterWarehouseServer(srv, &warehousegrpc{})

package warehouse

import (
	"context"
	"database/sql"
	"encoding/json"
	"errors"
	"fmt"
	"io"
	"math/rand"
	"net/http"
	"runtime"
	"sort"
	"strconv"
	"strings"
	"sync"
	"time"

	"github.com/rudderlabs/rudder-server/warehouse/deltalake"

	"github.com/bugsnag/bugsnag-go/v2"
	"github.com/lib/pq"
	"github.com/rudderlabs/rudder-server/app"
	"github.com/rudderlabs/rudder-server/config"
	backendconfig "github.com/rudderlabs/rudder-server/config/backend-config"
	"github.com/rudderlabs/rudder-server/jobsdb"
	"github.com/rudderlabs/rudder-server/rruntime"
	"github.com/rudderlabs/rudder-server/services/db"
	destinationdebugger "github.com/rudderlabs/rudder-server/services/debugger/destination"
	"github.com/rudderlabs/rudder-server/services/pgnotifier"
	migrator "github.com/rudderlabs/rudder-server/services/sql-migrator"
	"github.com/rudderlabs/rudder-server/services/validators"
	"github.com/rudderlabs/rudder-server/utils/logger"
	"github.com/rudderlabs/rudder-server/utils/misc"
	"github.com/rudderlabs/rudder-server/utils/pubsub"
	"github.com/rudderlabs/rudder-server/utils/timeutil"
	"github.com/rudderlabs/rudder-server/utils/types"
	"github.com/rudderlabs/rudder-server/warehouse/manager"
	warehouseutils "github.com/rudderlabs/rudder-server/warehouse/utils"
	"github.com/thoas/go-funk"
	"github.com/tidwall/gjson"
	"golang.org/x/sync/errgroup"
)

var (
	application                         app.Interface
	webPort                             int
	dbHandle                            *sql.DB
	notifier                            pgnotifier.PgNotifierT
	noOfSlaveWorkerRoutines             int
	uploadFreqInS                       int64
	stagingFilesSchemaPaginationSize    int
	mainLoopSleep                       time.Duration
	stagingFilesBatchSize               int
	crashRecoverWarehouses              []string
	inRecoveryMap                       map[string]bool
	lastProcessedMarkerMap              map[string]int64
	lastProcessedMarkerMapLock          sync.RWMutex
	warehouseMode                       string
	warehouseSyncPreFetchCount          int
	warehouseSyncFreqIgnore             bool
	minRetryAttempts                    int
	retryTimeWindow                     time.Duration
	maxStagingFileReadBufferCapacityInK int
	connectionsMap                      map[string]map[string]warehouseutils.WarehouseT // destID -> sourceID -> warehouse map
	connectionsMapLock                  sync.RWMutex
	triggerUploadsMap                   map[string]bool // `whType:sourceID:destinationID` -> boolean value representing if an upload was triggered or not
	triggerUploadsMapLock               sync.RWMutex
	sourceIDsByWorkspace                map[string][]string // workspaceID -> []sourceIDs
	sourceIDsByWorkspaceLock            sync.RWMutex
	longRunningUploadStatThresholdInMin time.Duration
	pkgLogger                           logger.LoggerI
	numLoadFileUploadWorkers            int
	slaveUploadTimeout                  time.Duration
	runningMode                         string
	uploadStatusTrackFrequency          time.Duration
	uploadAllocatorSleep                time.Duration
	waitForConfig                       time.Duration
	waitForWorkerSleep                  time.Duration
	uploadBufferTimeInMin               int
	ShouldForceSetLowerVersion          bool
	useParquetLoadFilesRS               bool
	skipDeepEqualSchemas                bool
	maxParallelJobCreation              int
)

var (
	host, user, password, dbname, sslmode string
	port                                  int
)

// warehouses worker modes
const (
	MasterMode        = "master"
	SlaveMode         = "slave"
	MasterSlaveMode   = "master_and_slave"
	EmbeddedMode      = "embedded"
	PooledWHSlaveMode = "embedded_master"
)

const (
	DegradedMode        = "degraded"
	triggerUploadQPName = "triggerUpload"
)

type WorkerIdentifierT string
type JobIDT int64

type HandleT struct {
	destType                          string
	warehouses                        []warehouseutils.WarehouseT
	dbHandle                          *sql.DB
	notifier                          pgnotifier.PgNotifierT
	isEnabled                         bool
	configSubscriberLock              sync.RWMutex
	workerChannelMap                  map[string]chan *UploadJobT
	workerChannelMapLock              sync.RWMutex
	initialConfigFetched              bool
	inProgressMap                     map[WorkerIdentifierT][]JobIDT
	inProgressMapLock                 sync.RWMutex
	areBeingEnqueuedLock              sync.RWMutex
	noOfWorkers                       int
	activeWorkerCount                 int
	activeWorkerCountLock             sync.RWMutex
	maxConcurrentUploadJobs           int
	allowMultipleSourcesForJobsPickup bool

	backgroundCancel context.CancelFunc
	backgroundGroup  errgroup.Group
	backgroundWait   func() error
}

type ErrorResponseT struct {
	Error string
}

func Init4() {
	loadConfig()
	pkgLogger = logger.NewLogger().Child("warehouse")
}

func loadConfig() {
	//Port where WH is running
	config.RegisterIntConfigVariable(8082, &webPort, false, 1, "Warehouse.webPort")
	config.RegisterIntConfigVariable(4, &noOfSlaveWorkerRoutines, true, 1, "Warehouse.noOfSlaveWorkerRoutines")
	config.RegisterIntConfigVariable(960, &stagingFilesBatchSize, true, 1, "Warehouse.stagingFilesBatchSize")
	config.RegisterInt64ConfigVariable(1800, &uploadFreqInS, true, 1, "Warehouse.uploadFreqInS")
	config.RegisterDurationConfigVariable(time.Duration(5), &mainLoopSleep, true, time.Second, []string{"Warehouse.mainLoopSleep", "Warehouse.mainLoopSleepInS"}...)
	crashRecoverWarehouses = []string{warehouseutils.RS, warehouseutils.POSTGRES, warehouseutils.MSSQL, warehouseutils.AZURE_SYNAPSE, warehouseutils.DELTALAKE}
	inRecoveryMap = map[string]bool{}
	lastProcessedMarkerMap = map[string]int64{}
	config.RegisterStringConfigVariable("embedded", &warehouseMode, false, "Warehouse.mode")
	host = config.GetEnv("WAREHOUSE_JOBS_DB_HOST", "localhost")
	user = config.GetEnv("WAREHOUSE_JOBS_DB_USER", "ubuntu")
	dbname = config.GetEnv("WAREHOUSE_JOBS_DB_DB_NAME", "ubuntu")
	port, _ = strconv.Atoi(config.GetEnv("WAREHOUSE_JOBS_DB_PORT", "5432"))
	password = config.GetEnv("WAREHOUSE_JOBS_DB_PASSWORD", "ubuntu") // Reading secrets from
	sslmode = config.GetEnv("WAREHOUSE_JOBS_DB_SSL_MODE", "disable")
	config.RegisterIntConfigVariable(10, &warehouseSyncPreFetchCount, true, 1, "Warehouse.warehouseSyncPreFetchCount")
	config.RegisterIntConfigVariable(100, &stagingFilesSchemaPaginationSize, true, 1, "Warehouse.stagingFilesSchemaPaginationSize")
	config.RegisterBoolConfigVariable(false, &warehouseSyncFreqIgnore, true, "Warehouse.warehouseSyncFreqIgnore")
	config.RegisterIntConfigVariable(3, &minRetryAttempts, true, 1, "Warehouse.minRetryAttempts")
	config.RegisterDurationConfigVariable(time.Duration(180), &retryTimeWindow, true, time.Minute, []string{"Warehouse.retryTimeWindow", "Warehouse.retryTimeWindowInMins"}...)
	connectionsMap = map[string]map[string]warehouseutils.WarehouseT{}
	triggerUploadsMap = map[string]bool{}
	sourceIDsByWorkspace = map[string][]string{}
	config.RegisterIntConfigVariable(10240, &maxStagingFileReadBufferCapacityInK, true, 1, "Warehouse.maxStagingFileReadBufferCapacityInK")
	config.RegisterDurationConfigVariable(time.Duration(120), &longRunningUploadStatThresholdInMin, true, time.Minute, []string{"Warehouse.longRunningUploadStatThreshold", "Warehouse.longRunningUploadStatThresholdInMin"}...)
	config.RegisterDurationConfigVariable(time.Duration(10), &slaveUploadTimeout, true, time.Minute, []string{"Warehouse.slaveUploadTimeout", "Warehouse.slaveUploadTimeoutInMin"}...)
	config.RegisterIntConfigVariable(8, &numLoadFileUploadWorkers, true, 1, "Warehouse.numLoadFileUploadWorkers")
	runningMode = config.GetEnv("RSERVER_WAREHOUSE_RUNNING_MODE", "")
	config.RegisterDurationConfigVariable(time.Duration(30), &uploadStatusTrackFrequency, false, time.Minute, []string{"Warehouse.uploadStatusTrackFrequency", "Warehouse.uploadStatusTrackFrequencyInMin"}...)
	config.RegisterIntConfigVariable(180, &uploadBufferTimeInMin, false, 1, "Warehouse.uploadBufferTimeInMin")
	config.RegisterDurationConfigVariable(time.Duration(5), &uploadAllocatorSleep, false, time.Second, []string{"Warehouse.uploadAllocatorSleep", "Warehouse.uploadAllocatorSleepInS"}...)
	config.RegisterDurationConfigVariable(time.Duration(5), &waitForConfig, false, time.Second, []string{"Warehouse.waitForConfig", "Warehouse.waitForConfigInS"}...)
	config.RegisterDurationConfigVariable(time.Duration(5), &waitForWorkerSleep, false, time.Second, []string{"Warehouse.waitForWorkerSleep", "Warehouse.waitForWorkerSleepInS"}...)
	config.RegisterBoolConfigVariable(true, &ShouldForceSetLowerVersion, false, "SQLMigrator.forceSetLowerVersion")
	config.RegisterBoolConfigVariable(false, &skipDeepEqualSchemas, true, "Warehouse.skipDeepEqualSchemas")
	config.RegisterIntConfigVariable(8, &maxParallelJobCreation, true, 1, "Warehouse.maxParallelJobCreation")
}

// get name of the worker (`destID_namespace`) to be stored in map wh.workerChannelMap
func (wh *HandleT) workerIdentifier(warehouse warehouseutils.WarehouseT) (identifier string) {
	identifier = fmt.Sprintf(`%s_%s`, warehouse.Destination.ID, warehouse.Namespace)

	if wh.allowMultipleSourcesForJobsPickup {
		identifier = fmt.Sprintf(`%s_%s_%s`, warehouse.Source.ID, warehouse.Destination.ID, warehouse.Namespace)
	}
	return
}

func (wh *HandleT) getActiveWorkerCount() int {
	wh.activeWorkerCountLock.Lock()
	defer wh.activeWorkerCountLock.Unlock()
	return wh.activeWorkerCount
}

func (wh *HandleT) decrementActiveWorkers() {
	// decrement number of workers actively engaged
	wh.activeWorkerCountLock.Lock()
	wh.activeWorkerCount--
	wh.activeWorkerCountLock.Unlock()
}

func (wh *HandleT) incrementActiveWorkers() {
	// increment number of workers actively engaged
	wh.activeWorkerCountLock.Lock()
	wh.activeWorkerCount++
	wh.activeWorkerCountLock.Unlock()
}

func (wh *HandleT) initWorker() chan *UploadJobT {
	workerChan := make(chan *UploadJobT, 1000)
	for i := 0; i < wh.maxConcurrentUploadJobs; i++ {
		wh.backgroundGroup.Go(func() error {
			for uploadJob := range workerChan {
				wh.incrementActiveWorkers()
				err := wh.handleUploadJob(uploadJob)
				if err != nil {
					pkgLogger.Errorf("[WH] Failed in handle Upload jobs for worker: %+w", err)
				}
				wh.removeDestInProgress(uploadJob.warehouse, uploadJob.upload.ID)
				wh.decrementActiveWorkers()
			}
			return nil
		})
	}
	return workerChan
}

func (wh *HandleT) handleUploadJob(uploadJob *UploadJobT) (err error) {
	// Process the upload job
	err = uploadJob.run()
	return
}

func (wh *HandleT) backendConfigSubscriber() {
	ch := make(chan pubsub.DataEvent)
	backendconfig.Subscribe(ch, backendconfig.TopicBackendConfig)
	for {
		config := <-ch
		wh.configSubscriberLock.Lock()
		wh.warehouses = []warehouseutils.WarehouseT{}
		allSources := config.Data.(backendconfig.ConfigT)
		sourceIDsByWorkspaceLock.Lock()
		sourceIDsByWorkspace = map[string][]string{}
		pkgLogger.Infof(`Received updated workspace config`)
		for _, source := range allSources.Sources {
			if _, ok := sourceIDsByWorkspace[source.WorkspaceID]; !ok {
				sourceIDsByWorkspace[source.WorkspaceID] = []string{}
			}
			sourceIDsByWorkspace[source.WorkspaceID] = append(sourceIDsByWorkspace[source.WorkspaceID], source.ID)

			if len(source.Destinations) == 0 {
				continue
			}
			for _, destination := range source.Destinations {
				if destination.DestinationDefinition.Name != wh.destType {
					continue
				}
				namespace := wh.getNamespace(destination.Config, source, destination, wh.destType)
				warehouse := warehouseutils.WarehouseT{
					Source:      source,
					Destination: destination,
					Namespace:   namespace,
					Type:        wh.destType,
					Identifier:  warehouseutils.GetWarehouseIdentifier(wh.destType, source.ID, destination.ID),
				}
				wh.warehouses = append(wh.warehouses, warehouse)

				workerName := wh.workerIdentifier(warehouse)
				wh.workerChannelMapLock.Lock()
				// spawn one worker for each unique destID_namespace
				// check this commit to https://github.com/rudderlabs/rudder-server/pull/476/commits/fbfddf167aa9fc63485fe006d34e6881f5019667
				// to avoid creating goroutine for disabled sources/destiantions
				if _, ok := wh.workerChannelMap[workerName]; !ok {
					workerChan := wh.initWorker()
					wh.workerChannelMap[workerName] = workerChan
				}
				wh.workerChannelMapLock.Unlock()

				connectionsMapLock.Lock()
				if connectionsMap[destination.ID] == nil {
					connectionsMap[destination.ID] = map[string]warehouseutils.WarehouseT{}
				}
				if warehouse.Destination.Config["sslMode"] == "verify-ca" {
					if err := warehouseutils.WriteSSLKeys(warehouse.Destination); err.IsError() {
						pkgLogger.Error(err.Error())
						persisteSSLFileErrorStat(wh.destType, destination.Name, destination.ID, source.Name, source.ID, err.GetErrTag())
					}
				}
				connectionsMap[destination.ID][source.ID] = warehouse
				connectionsMapLock.Unlock()

				if warehouseutils.IDResolutionEnabled() && misc.ContainsString(warehouseutils.IdentityEnabledWarehouses, warehouse.Type) {
					wh.setupIdentityTables(warehouse)
					if shouldPopulateHistoricIdentities && warehouse.Destination.Enabled {
						// non blocking populate historic identities
						wh.populateHistoricIdentities(warehouse)
					}
				}
			}
		}
		pkgLogger.Infof("Releasing config subscriber lock: %s", wh.destType)
		sourceIDsByWorkspaceLock.Unlock()
		wh.configSubscriberLock.Unlock()
		wh.initialConfigFetched = true
	}
}

// getNamespace sets namespace name in the following order
// 	1. user set name from destinationConfig
// 	2. from existing record in wh_schemas with same source + dest combo
// 	3. convert source name
func (wh *HandleT) getNamespace(configI interface{}, source backendconfig.SourceT, destination backendconfig.DestinationT, destType string) string {
	configMap := configI.(map[string]interface{})
	var namespace string
	if destType == warehouseutils.CLICKHOUSE {
		//TODO: Handle if configMap["database"] is nil
		return configMap["database"].(string)
	}
	if configMap["namespace"] != nil {
		namespace = configMap["namespace"].(string)
		if len(strings.TrimSpace(namespace)) > 0 {
			return warehouseutils.ToProviderCase(destType, warehouseutils.ToSafeNamespace(destType, namespace))
		}
	}
	// TODO: Move config to global level based on use case
	namespacePrefix := config.GetString(fmt.Sprintf("Warehouse.%s.customDatasetPrefix", warehouseutils.WHDestNameMap[destType]), "")
	if namespacePrefix != "" {
		return warehouseutils.ToProviderCase(destType, warehouseutils.ToSafeNamespace(destType, fmt.Sprintf(`%s_%s`, namespacePrefix, source.Name)))
	}
	var exists bool
	if namespace, exists = warehouseutils.GetNamespace(source, destination, wh.dbHandle); !exists {
		namespace = warehouseutils.ToProviderCase(destType, warehouseutils.ToSafeNamespace(destType, source.Name))
	}
	return namespace
}

func (wh *HandleT) getStagingFiles(warehouse warehouseutils.WarehouseT, startID int64, endID int64) ([]*StagingFileT, error) {
	sqlStatement := fmt.Sprintf(`SELECT id, location, status, metadata->>'time_window_year', metadata->>'time_window_month', metadata->>'time_window_day', metadata->>'time_window_hour'
                                FROM %[1]s
								WHERE %[1]s.id >= %[2]v AND %[1]s.id <= %[3]v AND %[1]s.source_id='%[4]s' AND %[1]s.destination_id='%[5]s'
								ORDER BY id ASC`,
		warehouseutils.WarehouseStagingFilesTable, startID, endID, warehouse.Source.ID, warehouse.Destination.ID)
	rows, err := wh.dbHandle.Query(sqlStatement)
	if err != nil && err != sql.ErrNoRows {
		panic(fmt.Errorf("Query: %s failed with Error : %w", sqlStatement, err))
	}
	defer rows.Close()

	var stagingFilesList []*StagingFileT
	for rows.Next() {
		var jsonUpload StagingFileT
		var timeWindowYear, timeWindowMonth, timeWindowDay, timeWindowHour sql.NullInt64
		err := rows.Scan(&jsonUpload.ID, &jsonUpload.Location, &jsonUpload.Status, &timeWindowYear, &timeWindowMonth, &timeWindowDay, &timeWindowHour)
		if err != nil {
			panic(fmt.Errorf("Failed to scan result from query: %s\nwith Error : %w", sqlStatement, err))
		}
		jsonUpload.TimeWindow = time.Date(int(timeWindowYear.Int64), time.Month(timeWindowMonth.Int64), int(timeWindowDay.Int64), int(timeWindowHour.Int64), 0, 0, 0, time.UTC)
		stagingFilesList = append(stagingFilesList, &jsonUpload)
	}

	return stagingFilesList, nil
}

func (wh *HandleT) getPendingStagingFiles(warehouse warehouseutils.WarehouseT) ([]*StagingFileT, error) {
	var lastStagingFileID int64
	sqlStatement := fmt.Sprintf(`SELECT end_staging_file_id FROM %[1]s WHERE %[1]s.destination_type='%[2]s' AND %[1]s.source_id='%[3]s' AND %[1]s.destination_id='%[4]s' ORDER BY %[1]s.id DESC`, warehouseutils.WarehouseUploadsTable, warehouse.Type, warehouse.Source.ID, warehouse.Destination.ID)

	err := wh.dbHandle.QueryRow(sqlStatement).Scan(&lastStagingFileID)
	if err != nil && err != sql.ErrNoRows {
		panic(fmt.Errorf("Query: %s failed with Error : %w", sqlStatement, err))
	}

	sqlStatement = fmt.Sprintf(`SELECT id, location, status, first_event_at, last_event_at, metadata->>'source_batch_id', metadata->>'source_task_id', metadata->>'source_task_run_id', metadata->>'source_job_id', metadata->>'source_job_run_id', metadata->>'use_rudder_storage', metadata->>'time_window_year', metadata->>'time_window_month', metadata->>'time_window_day', metadata->>'time_window_hour'
                                FROM %[1]s
								WHERE %[1]s.id > %[2]v AND %[1]s.source_id='%[3]s' AND %[1]s.destination_id='%[4]s'
								ORDER BY id ASC`,
		warehouseutils.WarehouseStagingFilesTable, lastStagingFileID, warehouse.Source.ID, warehouse.Destination.ID)
	rows, err := wh.dbHandle.Query(sqlStatement)
	if err != nil && err != sql.ErrNoRows {
		panic(fmt.Errorf("Query: %s failed with Error : %w", sqlStatement, err))
	}
	defer rows.Close()

	var stagingFilesList []*StagingFileT
	var firstEventAt, lastEventAt sql.NullTime
	var sourceBatchID, sourceTaskID, sourceTaskRunID, sourceJobID, sourceJobRunID sql.NullString
	var timeWindowYear, timeWindowMonth, timeWindowDay, timeWindowHour sql.NullInt64
	var UseRudderStorage sql.NullBool
	for rows.Next() {
		var jsonUpload StagingFileT
		err := rows.Scan(&jsonUpload.ID, &jsonUpload.Location, &jsonUpload.Status, &firstEventAt, &lastEventAt, &sourceBatchID, &sourceTaskID, &sourceTaskRunID, &sourceJobID, &sourceJobRunID, &UseRudderStorage, &timeWindowYear, &timeWindowMonth, &timeWindowDay, &timeWindowHour)
		if err != nil {
			panic(fmt.Errorf("Failed to scan result from query: %s\nwith Error : %w", sqlStatement, err))
		}
		jsonUpload.FirstEventAt = firstEventAt.Time
		jsonUpload.LastEventAt = lastEventAt.Time
		jsonUpload.TimeWindow = time.Date(int(timeWindowYear.Int64), time.Month(timeWindowMonth.Int64), int(timeWindowDay.Int64), int(timeWindowHour.Int64), 0, 0, 0, time.UTC)
		jsonUpload.UseRudderStorage = UseRudderStorage.Bool
		// add cloud sources metadata
		jsonUpload.SourceBatchID = sourceBatchID.String
		jsonUpload.SourceTaskID = sourceTaskID.String
		jsonUpload.SourceTaskRunID = sourceTaskRunID.String
		jsonUpload.SourceJobID = sourceJobID.String
		jsonUpload.SourceJobRunID = sourceJobRunID.String
		stagingFilesList = append(stagingFilesList, &jsonUpload)
	}

	return stagingFilesList, nil
}

func (wh *HandleT) initUpload(warehouse warehouseutils.WarehouseT, jsonUploadsList []*StagingFileT, isUploadTriggered bool, priority int, uploadStartAfter time.Time) {
	sqlStatement := fmt.Sprintf(`INSERT INTO %s (source_id, namespace, destination_id, destination_type, start_staging_file_id, end_staging_file_id, start_load_file_id, end_load_file_id, status, schema, error, metadata, first_event_at, last_event_at, created_at, updated_at)
	VALUES ($1, $2, $3, $4, $5, $6 ,$7, $8, $9, $10, $11, $12, $13, $14, $15, $16) RETURNING id`, warehouseutils.WarehouseUploadsTable)
	pkgLogger.Infof("WH: %s: Creating record in %s table: %v", wh.destType, warehouseutils.WarehouseUploadsTable, sqlStatement)
	stmt, err := wh.dbHandle.Prepare(sqlStatement)
	if err != nil {
		panic(err)
	}
	defer stmt.Close()

	startJSONID := jsonUploadsList[0].ID
	endJSONID := jsonUploadsList[len(jsonUploadsList)-1].ID
	namespace := warehouse.Namespace

	var firstEventAt, lastEventAt time.Time
	if ok := jsonUploadsList[0].FirstEventAt.IsZero(); !ok {
		firstEventAt = jsonUploadsList[0].FirstEventAt
	}
	if ok := jsonUploadsList[len(jsonUploadsList)-1].LastEventAt.IsZero(); !ok {
		lastEventAt = jsonUploadsList[len(jsonUploadsList)-1].LastEventAt
	}

	now := timeutil.Now()
	metadataMap := map[string]interface{}{
		"use_rudder_storage": jsonUploadsList[0].UseRudderStorage,
		"source_batch_id":    jsonUploadsList[0].SourceBatchID,
		"source_task_id":     jsonUploadsList[0].SourceTaskID,
		"source_task_run_id": jsonUploadsList[0].SourceTaskRunID,
		"source_job_id":      jsonUploadsList[0].SourceJobID,
		"source_job_run_id":  jsonUploadsList[0].SourceJobRunID,
<<<<<<< HEAD
		"load_file_type":     getLoadFileType(wh.destType),
		"nextRetryTime":      uploadStartAfter.Format(time.RFC3339),
=======
		"load_file_type":     warehouseutils.GetLoadFileType(wh.destType),
>>>>>>> 9989a10f
	}
	if isUploadTriggered {
		// set priority to 50 if the upload was manually triggered
		metadataMap["priority"] = 50
	}
	if priority != 0 {
		metadataMap["priority"] = priority
	}
	metadata, err := json.Marshal(metadataMap)
	if err != nil {
		panic(err)
	}
	row := stmt.QueryRow(warehouse.Source.ID, namespace, warehouse.Destination.ID, wh.destType, startJSONID, endJSONID, 0, 0, Waiting, "{}", "{}", metadata, firstEventAt, lastEventAt, now, now)

	var uploadID int64
	err = row.Scan(&uploadID)
	if err != nil {
		panic(err)
	}
}

func (wh *HandleT) setDestInProgress(warehouse warehouseutils.WarehouseT, jobID int64) {
	identifier := wh.workerIdentifier(warehouse)
	wh.inProgressMapLock.Lock()
	defer wh.inProgressMapLock.Unlock()
	wh.inProgressMap[WorkerIdentifierT(identifier)] = append(wh.inProgressMap[WorkerIdentifierT(identifier)], JobIDT(jobID))
}

func (wh *HandleT) removeDestInProgress(warehouse warehouseutils.WarehouseT, jobID int64) {
	wh.inProgressMapLock.Lock()
	defer wh.inProgressMapLock.Unlock()
	if idx, inProgess := wh.isUploadJobInProgress(warehouse, jobID); inProgess {
		identifier := wh.workerIdentifier(warehouse)
		wh.inProgressMap[WorkerIdentifierT(identifier)] = removeFromJobsIDT(wh.inProgressMap[WorkerIdentifierT(identifier)], idx)
	}
}

func (wh *HandleT) isUploadJobInProgress(warehouse warehouseutils.WarehouseT, jobID int64) (inProgressIdx int, inProgress bool) {
	identifier := wh.workerIdentifier(warehouse)
	for idx, id := range wh.inProgressMap[WorkerIdentifierT(identifier)] {
		if jobID == int64(id) {
			inProgress = true
			inProgressIdx = idx
			return
		}
	}
	return
}

func removeFromJobsIDT(slice []JobIDT, idx int) []JobIDT {
	return append(slice[:idx], slice[idx+1:]...)
}

func getUploadFreqInS(syncFrequency string) int64 {
	freqInS := uploadFreqInS
	if syncFrequency != "" {
		freqInMin, _ := strconv.ParseInt(syncFrequency, 10, 64)
		freqInS = freqInMin * 60
	}
	return freqInS
}

func uploadFrequencyExceeded(warehouse warehouseutils.WarehouseT, syncFrequency string) bool {
	freqInS := getUploadFreqInS(syncFrequency)
	lastProcessedMarkerMapLock.Lock()
	defer lastProcessedMarkerMapLock.Unlock()
	if lastExecTime, ok := lastProcessedMarkerMap[warehouse.Identifier]; ok && timeutil.Now().Unix()-lastExecTime < freqInS {
		return true
	}
	return false
}

func setLastProcessedMarker(warehouse warehouseutils.WarehouseT, lastProcessedTime time.Time) {
	lastProcessedMarkerMapLock.Lock()
	defer lastProcessedMarkerMapLock.Unlock()
	lastProcessedMarkerMap[warehouse.Identifier] = lastProcessedTime.Unix()
}

func (wh *HandleT) createUploadJobsFromStagingFiles(warehouse warehouseutils.WarehouseT, whManager manager.ManagerI, stagingFilesList []*StagingFileT, priority int) time.Time {
	// count := 0
	// Process staging files in batches of stagingFilesBatchSize
	// Eg. If there are 1000 pending staging files and stagingFilesBatchSize is 100,
	// Then we create 10 new entries in wh_uploads table each with 100 staging files
	var stagingFilesInUpload []*StagingFileT
	var counter int
	uploadTriggered := isUploadTriggered(warehouse)
	uploadStartAfter := timeutil.Now().Add(time.Duration(rand.Intn(15)) * time.Second)
	initUpload := func() {
		wh.initUpload(warehouse, stagingFilesInUpload, uploadTriggered, priority, uploadStartAfter)
		stagingFilesInUpload = []*StagingFileT{}
		counter = 0
	}
	for idx, sFile := range stagingFilesList {
		if idx > 0 && counter > 0 && sFile.UseRudderStorage != stagingFilesList[idx-1].UseRudderStorage {
			initUpload()
		}

		stagingFilesInUpload = append(stagingFilesInUpload, sFile)
		counter++
		if counter == stagingFilesBatchSize || idx == len(stagingFilesList)-1 {
			initUpload()
		}
	}

	// reset upload trigger if the upload was triggered
	if uploadTriggered {
		clearTriggeredUpload(warehouse)
	}
	return uploadStartAfter
}

func (wh *HandleT) getLatestUploadStatus(warehouse warehouseutils.WarehouseT) (uploadID int64, status string, priority int) {
	sqlStatement := fmt.Sprintf(`SELECT id, status, COALESCE(metadata->>'priority', '100')::int FROM %[1]s WHERE %[1]s.destination_type='%[2]s' AND %[1]s.source_id='%[3]s' AND %[1]s.destination_id='%[4]s' ORDER BY id DESC LIMIT 1`, warehouseutils.WarehouseUploadsTable, wh.destType, warehouse.Source.ID, warehouse.Destination.ID)
	err := wh.dbHandle.QueryRow(sqlStatement).Scan(&uploadID, &status, &priority)
	if err != nil && err != sql.ErrNoRows {
		pkgLogger.Errorf(`Error getting latest upload status for warehouse: %v`, err)
	}
	return
}

func (wh *HandleT) deleteWaitingUploadJob(jobID int64) {
	sqlStatement := fmt.Sprintf(`DELETE FROM %s WHERE id = %d AND status = '%s'`, warehouseutils.WarehouseUploadsTable, jobID, Waiting)
	_, err := wh.dbHandle.Exec(sqlStatement)
	if err != nil {
		pkgLogger.Errorf(`Error deleting upload job: %d in waiting state: %v`, jobID, err)
	}
}

func (wh *HandleT) createJobs(warehouse warehouseutils.WarehouseT) (err error) {
	whManager, err := manager.New(wh.destType)
	if err != nil {
		return err
	}

	// Step 1: Crash recovery after restart
	// Remove pending temp tables in Redshift etc.
	_, ok := inRecoveryMap[warehouse.Destination.ID]
	if ok {
		pkgLogger.Infof("[WH]: Crash recovering for %s:%s", wh.destType, warehouse.Destination.ID)
		err = whManager.CrashRecover(warehouse)
		if err != nil {
			return err
		}
		delete(inRecoveryMap, warehouse.Destination.ID)
	}

	if !wh.canCreateUpload(warehouse) {
		pkgLogger.Debugf("[WH]: Skipping upload loop since %s upload freq not exceeded", warehouse.Identifier)
		return nil
	}

	wh.areBeingEnqueuedLock.Lock()
	uploadID, uploadStatus, priority := wh.getLatestUploadStatus(warehouse)
	if uploadStatus == Waiting {
		// If it is present do nothing else delete it
		if _, inProgess := wh.isUploadJobInProgress(warehouse, uploadID); !inProgess {
			wh.deleteWaitingUploadJob(uploadID)
		}
	}
	wh.areBeingEnqueuedLock.Unlock()

	stagingFilesList, err := wh.getPendingStagingFiles(warehouse)
	if err != nil {
		pkgLogger.Errorf("[WH]: Failed to get pending staging files: %s with error %v", warehouse.Identifier, err)
		return err
	}
	if len(stagingFilesList) == 0 {
		pkgLogger.Debugf("[WH]: Found no pending staging files for %s", warehouse.Identifier)
		return nil
	}

	uploadStartAfter := wh.createUploadJobsFromStagingFiles(warehouse, whManager, stagingFilesList, priority)
	setLastProcessedMarker(warehouse, uploadStartAfter)
	return nil
}

func (wh *HandleT) sortWarehousesByOldestUnSyncedEventAt() (err error) {
	sqlStatement := fmt.Sprintf(`
		SELECT
			concat('%s', ':', source_id, ':', destination_id) as wh_identifier,
			CASE
				WHEN (status='exported_data' or status='aborted') THEN last_event_at
				ELSE first_event_at
				END AS oldest_unsynced_event
		FROM (
			SELECT
				ROW_NUMBER() OVER (PARTITION BY source_id, destination_id ORDER BY id desc) AS row_number,
				t.source_id, t.destination_id, t.last_event_at, t.first_event_at, t.status
			FROM
				wh_uploads t) grouped_uploads
		WHERE
			grouped_uploads.row_number = 1;`,
		wh.destType)

	rows, err := wh.dbHandle.Query(sqlStatement)
	if err != nil && err != sql.ErrNoRows {
		return err
	}
	defer rows.Close()

	oldestEventAtMap := map[string]time.Time{}

	for rows.Next() {
		var whIdentifier string
		var oldestUnSyncedEventAtNullTime sql.NullTime
		err := rows.Scan(&whIdentifier, &oldestUnSyncedEventAtNullTime)
		if err != nil {
			return err
		}
		oldestUnSyncedEventAt := oldestUnSyncedEventAtNullTime.Time
		if !oldestUnSyncedEventAtNullTime.Valid {
			oldestUnSyncedEventAt = timeutil.Now()
		}
		oldestEventAtMap[whIdentifier] = oldestUnSyncedEventAt
	}

	sort.Slice(wh.warehouses, func(i, j int) bool {
		var firstTime, secondTime time.Time
		var ok bool
		if firstTime, ok = oldestEventAtMap[warehouseutils.GetWarehouseIdentifier(wh.destType, wh.warehouses[i].Source.ID, wh.warehouses[i].Destination.ID)]; !ok {
			firstTime = timeutil.Now()
		}
		if secondTime, ok = oldestEventAtMap[warehouseutils.GetWarehouseIdentifier(wh.destType, wh.warehouses[j].Source.ID, wh.warehouses[j].Destination.ID)]; !ok {
			secondTime = timeutil.Now()
		}
		return firstTime.Before(secondTime)
	})
	return
}

func (wh *HandleT) mainLoop(ctx context.Context) {
	for {
		if !wh.isEnabled {
			select {
			case <-ctx.Done():
				return
			case <-time.After(mainLoopSleep):
			}
			continue
		}

		jobCreationChan := make(chan struct{}, maxParallelJobCreation)
		wh.configSubscriberLock.RLock()
		wg := sync.WaitGroup{}
		wg.Add(len(wh.warehouses))
		for _, warehouse := range wh.warehouses {
			w := warehouse
			rruntime.GoForWarehouse(func() {
				jobCreationChan <- struct{}{}
				defer func() {
					wg.Done()
					<-jobCreationChan
				}()

				pkgLogger.Debugf("[WH] Processing Jobs for warehouse: %s", w.Identifier)
				err := wh.createJobs(w)
				if err != nil {
					pkgLogger.Errorf("[WH] Failed to process warehouse Jobs: %v", err)
				}
			})
		}
		wh.configSubscriberLock.RUnlock()
		wg.Wait()

		select {
		case <-ctx.Done():
			return
		case <-time.After(mainLoopSleep):
		}

	}
}

func (wh *HandleT) getUploadsToProcess(availableWorkers int, skipIdentifiers []string) ([]*UploadJobT, error) {

	var skipIdentifiersSQL string
	var partitionIdentifierSQL = `destination_id, namespace`

	if len(skipIdentifiers) > 0 {
		skipIdentifiersSQL = `and ((destination_id || '_' || namespace)) != ALL($1)`
	}

	if wh.allowMultipleSourcesForJobsPickup {
		if len(skipIdentifiers) > 0 {
			skipIdentifiersSQL = `and ((source_id || '_' || destination_id || '_' || namespace)) != ALL($1)`
		}
		partitionIdentifierSQL = fmt.Sprintf(`%s, %s`, "source_id", partitionIdentifierSQL)
	}

	sqlStatement := fmt.Sprintf(`
			SELECT
					id, status, schema, mergedSchema, namespace, source_id, destination_id, destination_type, start_staging_file_id, end_staging_file_id, start_load_file_id, end_load_file_id, error, metadata, timings->0 as firstTiming, timings->-1 as lastTiming, metadata->>'use_rudder_storage', timings, COALESCE(metadata->>'priority', '100')::int
				FROM (
					SELECT
						ROW_NUMBER() OVER (PARTITION BY %s ORDER BY COALESCE(metadata->>'priority', '100')::int ASC, id ASC) AS row_number,
						t.*
					FROM
						%s t
					WHERE
						t.destination_type = '%s' and t.in_progress=%t and t.status != '%s' and t.status != '%s' %s and COALESCE(metadata->>'nextRetryTime', now()::text)::timestamptz <= now()
				) grouped_uplaods
				WHERE
					grouped_uplaods.row_number = 1
				ORDER BY
					COALESCE(metadata->>'priority', '100')::int ASC, id ASC
				LIMIT %d;

		`, partitionIdentifierSQL, warehouseutils.WarehouseUploadsTable, wh.destType, false, ExportedData, Aborted, skipIdentifiersSQL, availableWorkers)

	var rows *sql.Rows
	var err error
	if len(skipIdentifiers) > 0 {
		rows, err = wh.dbHandle.Query(sqlStatement, pq.Array(skipIdentifiers))
	} else {
		rows, err = wh.dbHandle.Query(sqlStatement)
	}

	if err != nil && err != sql.ErrNoRows {
		return []*UploadJobT{}, err
	}

	if err == sql.ErrNoRows {
		return []*UploadJobT{}, nil
	}
	defer rows.Close()

	var uploadJobs []*UploadJobT
	for rows.Next() {
		var upload UploadT
		var schema json.RawMessage
		var mergedSchema json.RawMessage
		var firstTiming sql.NullString
		var lastTiming sql.NullString
		var useRudderStorage sql.NullBool
		err := rows.Scan(&upload.ID, &upload.Status, &schema, &mergedSchema, &upload.Namespace, &upload.SourceID, &upload.DestinationID, &upload.DestinationType, &upload.StartStagingFileID, &upload.EndStagingFileID, &upload.StartLoadFileID, &upload.EndLoadFileID, &upload.Error, &upload.Metadata, &firstTiming, &lastTiming, &useRudderStorage, &upload.TimingsObj, &upload.Priority)
		if err != nil {
			panic(fmt.Errorf("Failed to scan result from query: %s\nwith Error : %w", sqlStatement, err))
		}
		upload.UploadSchema = warehouseutils.JSONSchemaToMap(schema)
		upload.MergedSchema = warehouseutils.JSONSchemaToMap(mergedSchema)
		upload.UseRudderStorage = useRudderStorage.Bool
		// cloud sources info
		upload.SourceBatchID = gjson.GetBytes(upload.Metadata, "source_batch_id").String()
		upload.SourceTaskID = gjson.GetBytes(upload.Metadata, "source_task_id").String()
		upload.SourceTaskRunID = gjson.GetBytes(upload.Metadata, "source_task_run_id").String()
		upload.SourceJobID = gjson.GetBytes(upload.Metadata, "source_job_id").String()
		upload.SourceJobRunID = gjson.GetBytes(upload.Metadata, "source_job_run_id").String()
		// load file type
		upload.LoadFileType = gjson.GetBytes(upload.Metadata, "load_file_type").String()

		_, upload.FirstAttemptAt = warehouseutils.TimingFromJSONString(firstTiming)
		var lastStatus string
		lastStatus, upload.LastAttemptAt = warehouseutils.TimingFromJSONString(lastTiming)
		upload.Attempts = gjson.Get(string(upload.Error), fmt.Sprintf(`%s.attempt`, lastStatus)).Int()

		wh.configSubscriberLock.RLock()
		warehouse, ok := funk.Find(wh.warehouses, func(w warehouseutils.WarehouseT) bool {
			return w.Source.ID == upload.SourceID && w.Destination.ID == upload.DestinationID
		}).(warehouseutils.WarehouseT)
		wh.configSubscriberLock.RUnlock()

		if !ok {
			uploadJob := UploadJobT{
				upload:   &upload,
				dbHandle: wh.dbHandle,
			}
			err := fmt.Errorf("Unable to find source : %s or destination : %s, both or the connection between them", upload.SourceID, upload.DestinationID)
			uploadJob.setUploadError(err, Aborted)
			pkgLogger.Errorf("%v", err)
			continue
		}

		upload.SourceType = warehouse.Source.SourceDefinition.Name
		upload.SourceCategory = warehouse.Source.SourceDefinition.Category

		stagingFilesList, err := wh.getStagingFiles(warehouse, upload.StartStagingFileID, upload.EndStagingFileID)
		if err != nil {
			return nil, err
		}
		var stagingFileIDs []int64
		for _, stagingFile := range stagingFilesList {
			stagingFileIDs = append(stagingFileIDs, stagingFile.ID)
		}

		whManager, err := manager.New(wh.destType)
		if err != nil {
			return nil, err
		}

		uploadJob := UploadJobT{
			upload:         &upload,
			stagingFiles:   stagingFilesList,
			stagingFileIDs: stagingFileIDs,
			warehouse:      warehouse,
			whManager:      whManager,
			dbHandle:       wh.dbHandle,
			pgNotifier:     &wh.notifier,
		}

		uploadJobs = append(uploadJobs, &uploadJob)
	}

	return uploadJobs, nil
}

func (wh *HandleT) getInProgressNamespaces() (identifiers []string) {
	wh.inProgressMapLock.Lock()
	defer wh.inProgressMapLock.Unlock()
	for k, v := range wh.inProgressMap {
		if len(v) >= wh.maxConcurrentUploadJobs {
			identifiers = append(identifiers, string(k))
		}
	}
	return
}

func (wh *HandleT) runUploadJobAllocator(ctx context.Context) {
loop:
	for {
		if !wh.initialConfigFetched {
			select {
			case <-ctx.Done():
				break loop
			case <-time.After(waitForConfig):
			}
			continue
		}

		availableWorkers := wh.noOfWorkers - wh.getActiveWorkerCount()
		if availableWorkers < 1 {
			select {
			case <-ctx.Done():
				break loop
			case <-time.After(waitForWorkerSleep):
			}
			continue
		}

		wh.areBeingEnqueuedLock.Lock()

		inProgressNamespaces := wh.getInProgressNamespaces()
		pkgLogger.Debugf(`Current inProgress namespace identifiers for %s: %v`, wh.destType, inProgressNamespaces)

		uploadJobsToProcess, err := wh.getUploadsToProcess(availableWorkers, inProgressNamespaces)
		if err != nil {
			pkgLogger.Errorf(`Error executing getUploadsToProcess: %v`, err)
			panic(err)
		}

		for _, uploadJob := range uploadJobsToProcess {
			wh.setDestInProgress(uploadJob.warehouse, uploadJob.upload.ID)
		}
		wh.areBeingEnqueuedLock.Unlock()

		for _, uploadJob := range uploadJobsToProcess {
			workerName := wh.workerIdentifier(uploadJob.warehouse)
			wh.workerChannelMapLock.Lock()
			wh.workerChannelMap[workerName] <- uploadJob
			wh.workerChannelMapLock.Unlock()
		}

		select {
		case <-ctx.Done():
			break loop
		case <-time.After(uploadAllocatorSleep):
		}
	}

	wh.workerChannelMapLock.Lock()
	for _, workerChannel := range wh.workerChannelMap {
		close(workerChannel)
	}
	wh.workerChannelMapLock.Unlock()
}

func (wh *HandleT) uploadStatusTrack(ctx context.Context) {
	for {
		for _, warehouse := range wh.warehouses {
			source := warehouse.Source
			destination := warehouse.Destination

			if !source.Enabled || !destination.Enabled {
				continue
			}

			config := destination.Config
			// Default frequency
			syncFrequency := "1440"
			if config[warehouseutils.SyncFrequency] != nil {
				syncFrequency, _ = config[warehouseutils.SyncFrequency].(string)
			}

			timeWindow := uploadBufferTimeInMin
			if value, err := strconv.Atoi(syncFrequency); err == nil {
				timeWindow += value
			}

			sqlStatement := fmt.Sprintf(`
				select created_at from %[1]s where source_id='%[2]s' and destination_id='%[3]s' and created_at > now() - interval '%[4]d MIN' and created_at < now() - interval '%[5]d MIN' order by created_at desc limit 1`,
				warehouseutils.WarehouseStagingFilesTable, source.ID, destination.ID, 2*timeWindow, timeWindow)

			var createdAt sql.NullTime
			err := wh.dbHandle.QueryRow(sqlStatement).Scan(&createdAt)
			if err != nil && err != sql.ErrNoRows {
				panic(fmt.Errorf("Query: %s\nfailed with Error : %w", sqlStatement, err))
			}

			if !createdAt.Valid {
				continue
			}

			sqlStatement = fmt.Sprintf(`
				select cast( case when count(*) > 0 then 1 else 0 end as bit )
				from %[1]s where source_id='%[2]s' and destination_id='%[3]s' and (status='%[4]s' or status='%[5]s' or status like '%[6]s') and updated_at > '%[7]s'`,
				warehouseutils.WarehouseUploadsTable, source.ID, destination.ID, ExportedData, Aborted, "%_failed", createdAt.Time.Format(misc.RFC3339Milli))

			var uploaded int
			err = wh.dbHandle.QueryRow(sqlStatement).Scan(&uploaded)
			if err != nil && err != sql.ErrNoRows {
				panic(fmt.Errorf("Query: %s\nfailed with Error : %w", sqlStatement, err))
			}

			getUploadStatusStat("warehouse_successful_upload_exists", warehouse.Type, warehouse.Destination.ID, warehouse.Source.Name, warehouse.Destination.Name, warehouse.Source.ID).Count(uploaded)
		}
		select {
		case <-ctx.Done():
			return
		case <-time.After(uploadStatusTrackFrequency):
		}
	}
}

func getBucketFolder(batchID string, tableName string) string {
	return fmt.Sprintf(`%v-%v`, batchID, tableName)
}

//Enable enables a router :)
func (wh *HandleT) Enable() {
	wh.isEnabled = true
}

//Disable disables a router:)
func (wh *HandleT) Disable() {
	wh.isEnabled = false
}

func (wh *HandleT) setInterruptedDestinations() {
	if !misc.ContainsString(crashRecoverWarehouses, wh.destType) {
		return
	}
	sqlStatement := fmt.Sprintf(`SELECT destination_id FROM %s WHERE destination_type='%s' AND (status='%s' OR status='%s') and in_progress=%t`, warehouseutils.WarehouseUploadsTable, wh.destType, getInProgressState(ExportedData), getFailedState(ExportedData), true)
	rows, err := wh.dbHandle.Query(sqlStatement)
	if err != nil {
		panic(fmt.Errorf("Query: %s failed with Error : %w", sqlStatement, err))
	}
	defer rows.Close()

	for rows.Next() {
		var destID string
		err := rows.Scan(&destID)
		if err != nil {
			panic(fmt.Errorf("Failed to scan result from query: %s\nwith Error : %w", sqlStatement, err))
		}
		inRecoveryMap[destID] = true
	}
}

func (wh *HandleT) Setup(whType string, whName string) {
	pkgLogger.Infof("WH: Warehouse Router started: %s", whType)
	wh.dbHandle = dbHandle
	wh.notifier = notifier
	wh.destType = whType
	wh.setInterruptedDestinations()
	wh.resetInProgressJobs()
	wh.Enable()
	wh.workerChannelMap = make(map[string]chan *UploadJobT)
	wh.inProgressMap = make(map[WorkerIdentifierT][]JobIDT)
	config.RegisterIntConfigVariable(8, &wh.noOfWorkers, true, 1, fmt.Sprintf(`Warehouse.%v.noOfWorkers`, whName), "Warehouse.noOfWorkers")
	config.RegisterIntConfigVariable(1, &wh.maxConcurrentUploadJobs, false, 1, fmt.Sprintf(`Warehouse.%v.maxConcurrentUploadJobs`, whName))
	config.RegisterBoolConfigVariable(false, &wh.allowMultipleSourcesForJobsPickup, false, fmt.Sprintf(`Warehouse.%v.allowMultipleSourcesForJobsPickup`, whName))

	ctx, cancel := context.WithCancel(context.Background())
	g, ctx := errgroup.WithContext(ctx)

	wh.backgroundCancel = cancel
	wh.backgroundWait = g.Wait

	rruntime.GoForWarehouse(func() {
		wh.backendConfigSubscriber()
	})

	g.Go(misc.WithBugsnagForWarehouse(func() error {
		wh.runUploadJobAllocator(ctx)
		return nil
	}))
	g.Go(misc.WithBugsnagForWarehouse(func() error {
		wh.mainLoop(ctx)
		return nil
	}))

	g.Go(misc.WithBugsnagForWarehouse(func() error {
		pkgLogger.Infof("WH: Warehouse Idle upload tracker started")
		wh.uploadStatusTrack(ctx)
		return nil
	}))
}

func (wh *HandleT) Shutdown() {
	wh.backgroundCancel()
	wh.backgroundWait()
}

func (wh *HandleT) resetInProgressJobs() {
	sqlStatement := fmt.Sprintf(`UPDATE %s SET in_progress=%t WHERE destination_type='%s' AND in_progress=%t`, warehouseutils.WarehouseUploadsTable, false, wh.destType, true)
	_, err := wh.dbHandle.Query(sqlStatement)
	if err != nil {
		panic(fmt.Errorf("Query: %s failed with Error : %w", sqlStatement, err))
	}
}

func minimalConfigSubscriber() {
	ch := make(chan pubsub.DataEvent)
	backendconfig.Subscribe(ch, backendconfig.TopicBackendConfig)
	for {
		config := <-ch
		pkgLogger.Debug("Got config from config-backend", config)
		sources := config.Data.(backendconfig.ConfigT)
		sourceIDsByWorkspaceLock.Lock()
		sourceIDsByWorkspace = map[string][]string{}
		for _, source := range sources.Sources {
			if _, ok := sourceIDsByWorkspace[source.WorkspaceID]; !ok {
				sourceIDsByWorkspace[source.WorkspaceID] = []string{}
			}
			sourceIDsByWorkspace[source.WorkspaceID] = append(sourceIDsByWorkspace[source.WorkspaceID], source.ID)
			for _, destination := range source.Destinations {
				if misc.ContainsString(warehouseutils.WarehouseDestinations, destination.DestinationDefinition.Name) {
					wh := &HandleT{
						dbHandle: dbHandle,
						destType: destination.DestinationDefinition.Name,
					}
					namespace := wh.getNamespace(destination.Config, source, destination, wh.destType)
					connectionsMapLock.Lock()
					if connectionsMap[destination.ID] == nil {
						connectionsMap[destination.ID] = map[string]warehouseutils.WarehouseT{}
					}
					connectionsMap[destination.ID][source.ID] = warehouseutils.WarehouseT{
						Destination: destination,
						Namespace:   namespace,
						Type:        wh.destType,
						Source:      source,
						Identifier:  warehouseutils.GetWarehouseIdentifier(wh.destType, source.ID, destination.ID),
					}
					connectionsMapLock.Unlock()
				}
			}
		}
		sourceIDsByWorkspaceLock.Unlock()
		if val, ok := sources.ConnectionFlags.Services["warehouse"]; ok {
			if UploadAPI.connectionManager != nil {
				UploadAPI.connectionManager.Apply(sources.ConnectionFlags.URL, val)
			}
		}
	}
}

// Gets the config from config backend and extracts enabled writekeys
func monitorDestRouters(ctx context.Context) {
	ch := make(chan pubsub.DataEvent)
	backendconfig.Subscribe(ch, backendconfig.TopicBackendConfig)
	dstToWhRouter := make(map[string]*HandleT)

loop:
	for {
		select {
		case <-ctx.Done():
			break loop
		case config := <-ch:
			onConfigDataEvent(config, dstToWhRouter)
		}
	}

	g, _ := errgroup.WithContext(context.Background())
	for _, wh := range dstToWhRouter {
		wh := wh
		g.Go(func() error {
			wh.Shutdown()
			return nil
		})
	}
	g.Wait()

}

func onConfigDataEvent(config pubsub.DataEvent, dstToWhRouter map[string]*HandleT) {
	pkgLogger.Debug("Got config from config-backend", config)
	sources := config.Data.(backendconfig.ConfigT)
	enabledDestinations := make(map[string]bool)
	for _, source := range sources.Sources {
		for _, destination := range source.Destinations {
			enabledDestinations[destination.DestinationDefinition.Name] = true
			if misc.ContainsString(warehouseutils.WarehouseDestinations, destination.DestinationDefinition.Name) {
				wh, ok := dstToWhRouter[destination.DestinationDefinition.Name]
				if !ok {
					pkgLogger.Info("Starting a new Warehouse Destination Router: ", destination.DestinationDefinition.Name)
					wh = &HandleT{}
					wh.configSubscriberLock.Lock()
					wh.Setup(destination.DestinationDefinition.Name, destination.DestinationDefinition.DisplayName)
					wh.configSubscriberLock.Unlock()
					dstToWhRouter[destination.DestinationDefinition.Name] = wh
				} else {
					pkgLogger.Debug("Enabling existing Destination: ", destination.DestinationDefinition.Name)
					wh.configSubscriberLock.Lock()
					wh.Enable()
					wh.configSubscriberLock.Unlock()
				}
			}
		}
	}
	if val, ok := sources.ConnectionFlags.Services["warehouse"]; ok {
		if UploadAPI.connectionManager != nil {
			UploadAPI.connectionManager.Apply(sources.ConnectionFlags.URL, val)
		}
	}

	keys := misc.StringKeys(dstToWhRouter)
	for _, key := range keys {
		if _, ok := enabledDestinations[key]; !ok {
			if wh, ok := dstToWhRouter[key]; ok {
				pkgLogger.Info("Disabling a existing warehouse destination: ", key)
				wh.configSubscriberLock.Lock()
				wh.Disable()
				wh.configSubscriberLock.Unlock()
			}
		}
	}

}

func setupTables(dbHandle *sql.DB) {
	m := &migrator.Migrator{
		Handle:                     dbHandle,
		MigrationsTable:            "wh_schema_migrations",
		ShouldForceSetLowerVersion: ShouldForceSetLowerVersion,
	}

	err := m.Migrate("warehouse")
	if err != nil {
		panic(fmt.Errorf("Could not run warehouse database migrations: %w", err))
	}
}

func CheckPGHealth(dbHandle *sql.DB) bool {
	if dbHandle == nil {
		return false
	}
	rows, err := dbHandle.Query(`SELECT 'Rudder Warehouse DB Health Check'::text as message`)
	if err != nil {
		pkgLogger.Error(err)
		return false
	}
	defer rows.Close()
	return true
}

func processHandler(w http.ResponseWriter, r *http.Request) {
	pkgLogger.LogRequest(r)

	body, err := io.ReadAll(r.Body)
	if err != nil {
		pkgLogger.Errorf("[WH]: Error reading body: %v", err)
		http.Error(w, "can't read body", http.StatusBadRequest)
		return
	}
	defer r.Body.Close()

	var stagingFile warehouseutils.StagingFileT
	json.Unmarshal(body, &stagingFile)

	var firstEventAt, lastEventAt interface{}
	firstEventAt = stagingFile.FirstEventAt
	lastEventAt = stagingFile.LastEventAt
	if stagingFile.FirstEventAt == "" || stagingFile.LastEventAt == "" {
		firstEventAt = nil
		lastEventAt = nil
	}
	metadataMap := map[string]interface{}{
		"use_rudder_storage": stagingFile.UseRudderStorage,
		"source_batch_id":    stagingFile.SourceBatchID,
		"source_task_id":     stagingFile.SourceTaskID,
		"source_task_run_id": stagingFile.SourceTaskRunID,
		"source_job_id":      stagingFile.SourceJobID,
		"source_job_run_id":  stagingFile.SourceJobRunID,
		"time_window_year":   stagingFile.TimeWindow.Year(),
		"time_window_month":  stagingFile.TimeWindow.Month(),
		"time_window_day":    stagingFile.TimeWindow.Day(),
		"time_window_hour":   stagingFile.TimeWindow.Hour(),
	}
	metadata, err := json.Marshal(metadataMap)
	if err != nil {
		panic(err)
	}

	pkgLogger.Debugf("BRT: Creating record for uploaded json in %s table with schema: %+v", warehouseutils.WarehouseStagingFilesTable, stagingFile.Schema)
	schemaPayload, _ := json.Marshal(stagingFile.Schema)
	sqlStatement := fmt.Sprintf(`INSERT INTO %s (location, schema, source_id, destination_id, status, total_events, first_event_at, last_event_at, created_at, updated_at, metadata)
									   VALUES ($1, $2, $3, $4, $5, $6, $7, $8, $9, $9, $10)`, warehouseutils.WarehouseStagingFilesTable)
	stmt, err := dbHandle.Prepare(sqlStatement)
	if err != nil {
		panic(err)
	}
	defer stmt.Close()

	_, err = stmt.Exec(stagingFile.Location, schemaPayload, stagingFile.BatchDestination.Source.ID, stagingFile.BatchDestination.Destination.ID, warehouseutils.StagingFileWaitingState, stagingFile.TotalEvents, firstEventAt, lastEventAt, timeutil.Now(), metadata)
	if err != nil {
		panic(err)
	}
	recordStagedRowsStat(stagingFile.TotalEvents, stagingFile.BatchDestination.Destination.DestinationDefinition.Name, stagingFile.BatchDestination.Destination.ID, stagingFile.BatchDestination.Source.Name, stagingFile.BatchDestination.Destination.Name, stagingFile.BatchDestination.Source.ID)
}

func pendingEventsHandler(w http.ResponseWriter, r *http.Request) {
	// TODO : respond with errors in a common way
	pkgLogger.LogRequest(r)

	// read body
	body, err := io.ReadAll(r.Body)
	if err != nil {
		pkgLogger.Errorf("[WH]: Error reading body: %v", err)
		http.Error(w, "can't read body", http.StatusBadRequest)
		return
	}
	defer r.Body.Close()

	// unmarshall body
	var pendingEventsReq warehouseutils.PendingEventsRequestT
	err = json.Unmarshal(body, &pendingEventsReq)
	if err != nil {
		pkgLogger.Errorf("[WH]: Error unmarshalling body: %v", err)
		http.Error(w, "can't unmarshall body", http.StatusBadRequest)
		return
	}

	sourceID := pendingEventsReq.SourceID

	// return error if source id is empty
	if sourceID == "" {
		pkgLogger.Errorf("[WH]: pending-events:  Empty source id")
		http.Error(w, "empty source id", http.StatusBadRequest)
		return
	}

	pendingEvents := false
	var pendingStagingFileCount int64
	var pendingUploadCount int64

	// check whether there are any pending staging files or uploads for the given source id
	// get pending staging files
	pendingStagingFileCount, err = getPendingStagingFileCount(sourceID, true)
	if err != nil {
		err := fmt.Errorf("Error getting pending staging file count : %v", err)
		pkgLogger.Errorf("[WH]: %v", err)
		http.Error(w, err.Error(), http.StatusBadRequest)
		return
	}

	// get pending uploads only if there are no pending staging files
	if pendingStagingFileCount == 0 {
		pendingUploadCount, err = getPendingUploadCount(sourceID, true)
		if err != nil {
			err := fmt.Errorf("Error getting pending uploads : %v", err)
			pkgLogger.Errorf("[WH]: %v", err)
			http.Error(w, err.Error(), http.StatusBadRequest)
			return
		}
	}

	// if there are any pending staging files or uploads, set pending events as true
	if (pendingStagingFileCount + pendingUploadCount) > int64(0) {
		pendingEvents = true
	}

	// read `triggerUpload` queryParam
	var triggerPendingUpload bool
	triggerUploadQP := r.URL.Query().Get(triggerUploadQPName)
	if triggerUploadQP != "" {
		triggerPendingUpload, _ = strconv.ParseBool(triggerUploadQP)
	}

	// trigger upload if there are pending events and triggerPendingUpload is true
	if pendingEvents && triggerPendingUpload {
		pkgLogger.Infof("[WH]: Triggering upload for all wh destinations connected to source '%s'", sourceID)
		wh := make([]warehouseutils.WarehouseT, 0)

		// get all wh destinations for given source id
		connectionsMapLock.Lock()
		for _, srcMap := range connectionsMap {
			for srcID, w := range srcMap {
				if srcID == sourceID {
					wh = append(wh, w)
				}
			}
		}
		connectionsMapLock.Unlock()

		// return error if no such destinations found
		if len(wh) == 0 {
			err := fmt.Errorf("No warehouse destinations found for source id '%s'", sourceID)
			pkgLogger.Errorf("[WH]: %v", err)
			http.Error(w, err.Error(), http.StatusBadRequest)
			return
		}

		for _, warehouse := range wh {
			triggerUpload(warehouse)
		}
	}

	// create and write response
	res := warehouseutils.PendingEventsResponseT{
		PendingEvents:            pendingEvents,
		PendingStagingFilesCount: pendingStagingFileCount,
		PendingUploadCount:       pendingUploadCount,
	}

	resBody, err := json.Marshal(res)
	if err != nil {
		err := fmt.Errorf("Failed to marshall pending events response : %v", err)
		pkgLogger.Errorf("[WH]: %v", err)
		http.Error(w, err.Error(), http.StatusBadRequest)
		return
	}

	w.Write(resBody)
}

func getPendingStagingFileCount(sourceOrDestId string, isSourceId bool) (fileCount int64, err error) {
	sourceOrDestColumn := ""
	if isSourceId {
		sourceOrDestColumn = "source_id"
	} else {
		sourceOrDestColumn = "destination_id"
	}
	var lastStagingFileIDRes sql.NullInt64
	sqlStatement := fmt.Sprintf(`SELECT MAX(end_staging_file_id) FROM %[1]s WHERE %[1]s.%[3]s='%[2]s'`, warehouseutils.WarehouseUploadsTable, sourceOrDestId, sourceOrDestColumn)

	err = dbHandle.QueryRow(sqlStatement).Scan(&lastStagingFileIDRes)
	if err != nil && err != sql.ErrNoRows {
		err = fmt.Errorf("Query: %s failed with Error : %w", sqlStatement, err)
		return
	}
	lastStagingFileID := int64(0)
	if lastStagingFileIDRes.Valid {
		lastStagingFileID = lastStagingFileIDRes.Int64
	}

	sqlStatement = fmt.Sprintf(`SELECT COUNT(*)
                                FROM %[1]s
								WHERE %[1]s.id > %[2]v AND %[1]s.%[4]s='%[3]s'`,
		warehouseutils.WarehouseStagingFilesTable, lastStagingFileID, sourceOrDestId, sourceOrDestColumn)

	err = dbHandle.QueryRow(sqlStatement).Scan(&fileCount)
	if err != nil && err != sql.ErrNoRows {
		err = fmt.Errorf("Query: %s failed with Error : %w", sqlStatement, err)
		return
	}

	return fileCount, nil
}

func getPendingUploadCount(sourceOrDestId string, isSourceId bool) (uploadCount int64, err error) {
	sourceOrDestColumn := ""
	if isSourceId {
		sourceOrDestColumn = "source_id"
	} else {
		sourceOrDestColumn = "destination_id"
	}
	sqlStatement := fmt.Sprintf(`SELECT COUNT(*)
								FROM %[1]s
								WHERE %[1]s.status NOT IN ('%[2]s', '%[3]s') AND %[1]s.%[5]s='%[4]s'
	`, warehouseutils.WarehouseUploadsTable, ExportedData, Aborted, sourceOrDestId, sourceOrDestColumn)

	err = dbHandle.QueryRow(sqlStatement).Scan(&uploadCount)
	if err != nil && err != sql.ErrNoRows {
		err = fmt.Errorf("Query: %s failed with Error : %w", sqlStatement, err)
		return
	}

	return uploadCount, nil
}

func triggerUploadHandler(w http.ResponseWriter, r *http.Request) {
	// TODO : respond with errors in a common way
	pkgLogger.LogRequest(r)

	// read body
	body, err := io.ReadAll(r.Body)
	if err != nil {
		pkgLogger.Errorf("[WH]: Error reading body: %v", err)
		http.Error(w, "can't read body", http.StatusBadRequest)
		return
	}
	defer r.Body.Close()

	// unmarshall body
	var triggerUploadReq warehouseutils.TriggerUploadRequestT
	err = json.Unmarshal(body, &triggerUploadReq)
	if err != nil {
		pkgLogger.Errorf("[WH]: Error unmarshalling body: %v", err)
		http.Error(w, "can't unmarshall body", http.StatusBadRequest)
		return
	}

	err = TriggerUploadHandler(triggerUploadReq.SourceID, triggerUploadReq.DestinationID)
	if err != nil {
		http.Error(w, err.Error(), http.StatusBadRequest)
		return
	}
	w.WriteHeader(http.StatusOK)
}

func TriggerUploadHandler(sourceID string, destID string) error {

	// return error if source id and dest id is empty
	if sourceID == "" && destID == "" {
		err := fmt.Errorf("Empty source and destination id")
		pkgLogger.Errorf("[WH]: trigger upload : %v", err)
		return err
	}

	wh := make([]warehouseutils.WarehouseT, 0)

	if sourceID != "" && destID == "" {
		// get all wh destinations for given source id
		connectionsMapLock.Lock()
		for _, srcMap := range connectionsMap {
			for srcID, w := range srcMap {
				if srcID == sourceID {
					wh = append(wh, w)
				}
			}
		}
		connectionsMapLock.Unlock()
	}
	if destID != "" {
		connectionsMapLock.Lock()
		for destinationId, srcMap := range connectionsMap {
			if destinationId == destID {
				for _, w := range srcMap {
					wh = append(wh, w)
				}
			}
		}
		connectionsMapLock.Unlock()
	}

	// return error if no such destinations found
	if len(wh) == 0 {
		err := fmt.Errorf("No warehouse destinations found for source id '%s'", sourceID)
		pkgLogger.Errorf("[WH]: %v", err)
		return err
	}

	// iterate over each wh destination and trigger upload
	for _, warehouse := range wh {
		triggerUpload(warehouse)
	}
	return nil
}

func databricksVersionHandler(w http.ResponseWriter, r *http.Request) {
	w.WriteHeader(http.StatusOK)
	w.Write([]byte(deltalake.GetDatabricksVersion()))
}

func isUploadTriggered(wh warehouseutils.WarehouseT) bool {
	triggerUploadsMapLock.Lock()
	isTriggered := triggerUploadsMap[wh.Identifier]
	triggerUploadsMapLock.Unlock()
	return isTriggered
}

func triggerUpload(wh warehouseutils.WarehouseT) {
	triggerUploadsMapLock.Lock()
	triggerUploadsMap[wh.Identifier] = true
	triggerUploadsMapLock.Unlock()
	pkgLogger.Infof("[WH]: Upload triggered for warehouse '%s'", wh.Identifier)
}

func clearTriggeredUpload(wh warehouseutils.WarehouseT) {
	triggerUploadsMapLock.Lock()
	delete(triggerUploadsMap, wh.Identifier)
	triggerUploadsMapLock.Unlock()
}

func healthHandler(w http.ResponseWriter, r *http.Request) {
	dbService := ""
	pgNotifierService := ""
	if runningMode != DegradedMode {
		if !CheckPGHealth(notifier.GetDBHandle()) {
			http.Error(w, "Cannot connect to pgNotifierService", http.StatusInternalServerError)
			return
		}
		pgNotifierService = "UP"
	}

	if isMaster() {
		if !CheckPGHealth(dbHandle) {
			http.Error(w, "Cannot connect to dbService", http.StatusInternalServerError)
			return
		}
		dbService = "UP"
	}

	healthVal := fmt.Sprintf(`{"server":"UP", "db":"%s","pgNotifier":"%s","acceptingEvents":"TRUE","warehouseMode":"%s","goroutines":"%d"}`, dbService, pgNotifierService, strings.ToUpper(warehouseMode), runtime.NumGoroutine())
	w.Write([]byte(healthVal))
}

func getConnectionString() string {
	if !CheckForWarehouseEnvVars() {
		return jobsdb.GetConnectionString()
	}
	return fmt.Sprintf("host=%s port=%d user=%s "+
		"password=%s dbname=%s sslmode=%s",
		host, port, user, password, dbname, sslmode)
}

func startWebHandler(ctx context.Context) error {
	mux := http.NewServeMux()

	// do not register same endpoint when running embedded in rudder backend
	if isStandAlone() {
		mux.HandleFunc("/health", healthHandler)
	}
	if runningMode != DegradedMode {
		if isMaster() {
			if err := backendconfig.WaitForConfig(ctx); err != nil {
				return err
			}
			mux.HandleFunc("/v1/process", processHandler)
			// triggers uploads only when there are pending events and triggerUpload is sent for a sourceId
			mux.HandleFunc("/v1/warehouse/pending-events", pendingEventsHandler)
			// triggers uploads for a source
			mux.HandleFunc("/v1/warehouse/trigger-upload", triggerUploadHandler)
			mux.HandleFunc("/databricksVersion", databricksVersionHandler)
			pkgLogger.Infof("WH: Starting warehouse master service in %d", webPort)
		} else {
			pkgLogger.Infof("WH: Starting warehouse slave service in %d", webPort)
		}
	}

	srv := http.Server{
		Addr:    fmt.Sprintf(":%d", webPort),
		Handler: bugsnag.Handler(mux),
	}

	g, ctx := errgroup.WithContext(ctx)
	g.Go(func() error {
		return srv.ListenAndServe()
	})
	g.Go(func() error {
		<-ctx.Done()
		return srv.Shutdown(context.Background())
	})

	return g.Wait()
}

// CheckForWarehouseEnvVars Checks if all the required Env Variables for Warehouse are present
func CheckForWarehouseEnvVars() bool {
	return config.IsEnvSet("WAREHOUSE_JOBS_DB_HOST") &&
		config.IsEnvSet("WAREHOUSE_JOBS_DB_USER") &&
		config.IsEnvSet("WAREHOUSE_JOBS_DB_DB_NAME") &&
		config.IsEnvSet("WAREHOUSE_JOBS_DB_PASSWORD")
}

// This checks if gateway is running or not
func isStandAlone() bool {
	return warehouseMode != EmbeddedMode && warehouseMode != PooledWHSlaveMode
}

func isMaster() bool {
	return warehouseMode == config.MasterMode ||
		warehouseMode == config.MasterSlaveMode ||
		warehouseMode == config.EmbeddedMode ||
		warehouseMode == config.PooledWHSlaveMode
}

func isSlave() bool {
	return warehouseMode == config.SlaveMode || warehouseMode == config.MasterSlaveMode || warehouseMode == config.EmbeddedMode
}

func isStandAloneSlave() bool {
	return warehouseMode == config.SlaveMode
}

func setupDB(connInfo string) {
	if isStandAloneSlave() {
		return
	}

	var err error
	dbHandle, err = sql.Open("postgres", connInfo)
	if err != nil {
		panic(err)
	}

	isDBCompatible, err := validators.IsPostgresCompatible(dbHandle)
	if err != nil {
		panic(err)
	}

	if !isDBCompatible {
		err := errors.New("Rudder Warehouse Service needs postgres version >= 10. Exiting")
		pkgLogger.Error(err)
		panic(err)
	}
	setupTables(dbHandle)
}

func Start(ctx context.Context, app app.Interface) error {
	application = app
	time.Sleep(1 * time.Second)
	// do not start warehouse service if rudder core is not in normal mode and warehouse is running in same process as rudder core
	if !isStandAlone() && !db.IsNormalMode() {
		pkgLogger.Infof("Skipping start of warehouse service...")
		return nil
	}

	pkgLogger.Infof("WH: Starting Warehouse service...")
	psqlInfo := getConnectionString()

	setupDB(psqlInfo)
	defer func() {
		if r := recover(); r != nil {
			pkgLogger.Fatal(r)
			panic(r)
		}
	}()

	runningMode := config.GetEnv("RSERVER_WAREHOUSE_RUNNING_MODE", "")
	if runningMode == DegradedMode {
		pkgLogger.Infof("WH: Running warehouse service in degraded mode...")
		if isMaster() {
			rruntime.GoForWarehouse(func() {
				minimalConfigSubscriber()
			})
			InitWarehouseAPI(dbHandle, pkgLogger.Child("upload_api"))
		}
		return startWebHandler(ctx)
	}
	var err error
	workspaceIdentifier := fmt.Sprintf(`%s::%s`, config.GetKubeNamespace(), misc.GetMD5Hash(config.GetWorkspaceToken()))
	notifier, err = pgnotifier.New(workspaceIdentifier, psqlInfo)
	if err != nil {
		panic(err)
	}

	g, ctx := errgroup.WithContext(ctx)

	//Setting up reporting client
	// only if standalone or embeded connecting to diff DB for warehouse
	if (isStandAlone() && isMaster()) || (jobsdb.GetConnectionString() != psqlInfo) {
		if application.Features().Reporting != nil {
			reporting := application.Features().Reporting.Setup(backendconfig.DefaultBackendConfig)

			g.Go(misc.WithBugsnagForWarehouse(func() error {
				reporting.AddClient(ctx, types.Config{ConnInfo: psqlInfo, ClientName: types.WAREHOUSE_REPORTING_CLIENT})
				return nil
			}))
		}
	}

	if isStandAlone() && isMaster() {
		destinationdebugger.Setup(backendconfig.DefaultBackendConfig)
	}

	if isSlave() {
		pkgLogger.Infof("WH: Starting warehouse slave...")
		g.Go(misc.WithBugsnagForWarehouse(func() error {
			return setupSlave(ctx)
		}))
	}

	if isMaster() {
		pkgLogger.Infof("[WH]: Starting warehouse master...")

		g.Go(misc.WithBugsnagForWarehouse(func() error {
			return notifier.ClearJobs(ctx)
		}))
		g.Go(misc.WithBugsnagForWarehouse(func() error {
			monitorDestRouters(ctx)
			return nil
		}))
		g.Go(misc.WithBugsnagForWarehouse(func() error {
			runArchiver(ctx, dbHandle)
			return nil
		}))
		InitWarehouseAPI(dbHandle, pkgLogger.Child("upload_api"))
	}

	g.Go(func() error {
		return startWebHandler(ctx)
	})

	return g.Wait()
}<|MERGE_RESOLUTION|>--- conflicted
+++ resolved
@@ -441,12 +441,8 @@
 		"source_task_run_id": jsonUploadsList[0].SourceTaskRunID,
 		"source_job_id":      jsonUploadsList[0].SourceJobID,
 		"source_job_run_id":  jsonUploadsList[0].SourceJobRunID,
-<<<<<<< HEAD
-		"load_file_type":     getLoadFileType(wh.destType),
+		"load_file_type":     warehouseutils.GetLoadFileType(wh.destType),
 		"nextRetryTime":      uploadStartAfter.Format(time.RFC3339),
-=======
-		"load_file_type":     warehouseutils.GetLoadFileType(wh.destType),
->>>>>>> 9989a10f
 	}
 	if isUploadTriggered {
 		// set priority to 50 if the upload was manually triggered

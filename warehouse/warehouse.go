--- conflicted
+++ resolved
@@ -82,11 +82,8 @@
 	uploadBufferTimeInMin               int
 	ShouldForceSetLowerVersion          bool
 	useParquetLoadFilesRS               bool
-<<<<<<< HEAD
+	skipDeepEqualSchemas                 bool
 	maxParallelJobCreation              int
-=======
-	skipDeepEqualSchemas                 bool
->>>>>>> e32e0f6f
 )
 
 var (
@@ -183,11 +180,8 @@
 	config.RegisterDurationConfigVariable(time.Duration(5), &waitForWorkerSleep, false, time.Second, []string{"Warehouse.waitForWorkerSleep", "Warehouse.waitForWorkerSleepInS"}...)
 	config.RegisterBoolConfigVariable(true, &ShouldForceSetLowerVersion, false, "SQLMigrator.forceSetLowerVersion")
 	config.RegisterBoolConfigVariable(false, &useParquetLoadFilesRS, true, "Warehouse.useParquetLoadFilesRS")
-<<<<<<< HEAD
+	config.RegisterBoolConfigVariable(false, &skipDeepEqualSchemas, true, "Warehouse.skipDeepEqualSchemas")
 	config.RegisterIntConfigVariable(8, &maxParallelJobCreation, true, 1, "Warehouse.maxParallelJobCreation")
-=======
-	config.RegisterBoolConfigVariable(false, &skipDeepEqualSchemas, true, "Warehouse.skipDeepEqualSchemas")
->>>>>>> e32e0f6f
 }
 
 // get name of the worker (`destID_namespace`) to be stored in map wh.workerChannelMap

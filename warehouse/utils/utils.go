package warehouseutils

import (
	"database/sql"
	"encoding/json"
	"errors"
	"fmt"
	"regexp"
	"sort"
	"strings"
	"time"

	"github.com/iancoleman/strcase"
	"github.com/tidwall/gjson"

	"github.com/rudderlabs/rudder-server/config"
	backendconfig "github.com/rudderlabs/rudder-server/config/backend-config"
	"github.com/rudderlabs/rudder-server/services/filemanager"
	"github.com/rudderlabs/rudder-server/services/stats"
	"github.com/rudderlabs/rudder-server/utils/misc"
)

const (
	RS         = "RS"
	BQ         = "BQ"
	SNOWFLAKE  = "SNOWFLAKE"
	POSTGRES   = "POSTGRES"
	CLICKHOUSE = "CLICKHOUSE"
)

const (
	StagingFileSucceededState = "succeeded"
	StagingFileFailedState    = "failed"
	StagingFileExecutingState = "executing"
	StagingFileAbortedState   = "aborted"
	StagingFileWaitingState   = "waiting"
)

// warehouse table names
const (
	WarehouseStagingFilesTable = "wh_staging_files"
	WarehouseLoadFilesTable    = "wh_load_files"
	WarehouseUploadsTable      = "wh_uploads"
	WarehouseTableUploadsTable = "wh_table_uploads"
	WarehouseSchemasTable      = "wh_schemas"
)

const (
	DiscardsTable           = "rudder_discards"
	IdentityMergeRulesTable = "rudder_identity_merge_rules"
	IdentityMappingsTable   = "rudder_identity_mappings"
	AliasTable              = "aliases"
	SyncFrequency           = "syncFrequency"
	SyncStartAt             = "syncStartAt"
)

const (
	UsersTable      = "users"
	IdentifiesTable = "identifies"
)

const (
	BQLoadedAtFormat = "2006-01-02 15:04:05.999999 Z"
	BQUuidTSFormat   = "2006-01-02 15:04:05 Z"
)

var (
	serverIP                  string
	IdentityEnabledWarehouses []string
	enableIDResolution        bool
)

var ObjectStorageMap = map[string]string{
	"RS": "S3",
	"BQ": "GCS",
}

var SnowflakeStorageMap = map[string]string{
	"AWS":   "S3",
	"GCP":   "GCS",
	"AZURE": "AZURE_BLOB",
}

var pkgLogger logger.LoggerI

func init() {
	loadConfig()
	pkgLogger = logger.NewLogger().Child("warehouse").Child("utils")
}

func loadConfig() {
	IdentityEnabledWarehouses = []string{"SNOWFLAKE"}
	enableIDResolution = config.GetBool("Warehouse.enableIDResolution", false)
}

type WarehouseT struct {
	Source      backendconfig.SourceT
	Destination backendconfig.DestinationT
	Namespace   string
	Type        string
	Identifier  string
}

type DestinationT struct {
	Source      backendconfig.SourceT
	Destination backendconfig.DestinationT
}

type SchemaT map[string]map[string]string
type TableSchemaT map[string]string

type StagingFileT struct {
	Schema           map[string]map[string]interface{}
	BatchDestination DestinationT
	Location         string
	FirstEventAt     string
	LastEventAt      string
	TotalEvents      int
}

<<<<<<< HEAD
type UploaderI interface {
	GetSchemaInWarehouse() SchemaT
	GetTableSchemaAfterUpload(tableName string) TableSchemaT
	GetTableSchemaInUpload(tableName string) TableSchemaT
	GetLoadFileLocations(tableName string) ([]string, error)
	GetSampleLoadFileLocation(tableName string) (string, error)
	GetSingleLoadFileLocation(tableName string) (string, error)
}

func IDResolutionEnabled() bool {
	return enableIDResolution
=======
func GetCurrentSchema(dbHandle *sql.DB, warehouse WarehouseT) (map[string]map[string]string, error) {
	var rawSchema json.RawMessage
	sqlStatement := fmt.Sprintf(`SELECT schema FROM %[1]s WHERE (%[1]s.source_id='%[2]s' AND %[1]s.destination_id='%[3]s' AND %[1]s.namespace='%[4]s') ORDER BY %[1]s.id DESC`, WarehouseSchemasTable, warehouse.Source.ID, warehouse.Destination.ID, warehouse.Namespace)
	pkgLogger.Infof("WH: Fetching current schema from wh postgresql: %s", sqlStatement)

	err := dbHandle.QueryRow(sqlStatement).Scan(&rawSchema)
	if err != nil {
		if err == sql.ErrNoRows {
			pkgLogger.Infof("WH: No current schema found for %s with namespace: %s", warehouse.Destination.ID, warehouse.Namespace)
			return nil, nil
		}
		if err != nil {
			panic(err)
		}
	}
	var schemaMapInterface map[string]interface{}
	err = json.Unmarshal(rawSchema, &schemaMapInterface)
	if err != nil {
		panic(err)
	}
	schema := make(map[string]map[string]string)
	for tname, columnMapInterface := range schemaMapInterface {
		columnMap := make(map[string]string)
		columns := columnMapInterface.(map[string]interface{})
		for cName, cTypeInterface := range columns {
			columnMap[cName] = cTypeInterface.(string)
		}
		schema[tname] = columnMap
	}
	return schema, nil
>>>>>>> 4bed44ba
}

type SchemaDiffT struct {
	Exists                         bool
	Tables                         []string
	ColumnMaps                     map[string]map[string]string
	UpdatedSchema                  map[string]map[string]string
	StringColumnsToBeAlteredToText map[string][]string
}

type QueryResult struct {
	Columns []string
	Values  [][]string
}

func TimingFromJSONString(str sql.NullString) (status string, recordedTime time.Time) {
	timingsMap := gjson.Parse(str.String).Map()
	for s, t := range timingsMap {
		return s, t.Time()
	}
	return // zero values
}

<<<<<<< HEAD
=======
func SetUploadStatus(upload UploadT, status string, dbHandle *sql.DB, additionalFields ...UploadColumnT) (err error) {
	pkgLogger.Infof("WH: Setting status of %s for wh_upload:%v", status, upload.ID)
	marshalledTimings := GetNewTimings(upload, dbHandle, status)
	opts := []UploadColumnT{
		{Column: UploadStatusField, Value: status},
		{Column: UploadTimingsField, Value: marshalledTimings},
		{Column: UploadUpdatedAtField, Value: timeutil.Now()},
	}

	additionalFields = append(additionalFields, opts...)

	SetUploadColumns(
		upload,
		dbHandle,
		additionalFields...,
	)
	return
}

// SetUploadColumns sets any column values passed as args in UploadColumnT format for WarehouseUploadsTable
func SetUploadColumns(upload UploadT, dbHandle *sql.DB, fields ...UploadColumnT) (err error) {
	var columns string
	values := []interface{}{upload.ID}
	// setting values using syntax $n since Exec can correctly format time.Time strings
	for idx, f := range fields {
		// start with $2 as $1 is upload.ID
		columns += fmt.Sprintf(`%s=$%d`, f.Column, idx+2)
		if idx < len(fields)-1 {
			columns += ","
		}
		values = append(values, f.Value)
	}
	sqlStatement := fmt.Sprintf(`UPDATE %s SET %s WHERE id=$1`, WarehouseUploadsTable, columns)
	_, err = dbHandle.Exec(sqlStatement, values...)
	if err != nil {
		panic(err)
	}
	return
}

func SetUploadError(upload UploadT, statusError error, state string, dbHandle *sql.DB) (err error) {
	pkgLogger.Errorf("WH: Failed during %s stage: %v\n", state, statusError.Error())
	SetUploadStatus(upload, state, dbHandle)
	var e map[string]map[string]interface{}
	json.Unmarshal(upload.Error, &e)
	if e == nil {
		e = make(map[string]map[string]interface{})
	}
	if _, ok := e[state]; !ok {
		e[state] = make(map[string]interface{})
	}
	errorByState := e[state]
	// increment attempts for errored stage
	if attempt, ok := errorByState["attempt"]; ok {
		errorByState["attempt"] = int(attempt.(float64)) + 1
	} else {
		errorByState["attempt"] = 1
	}
	// append errors for errored stage
	if errList, ok := errorByState["errors"]; ok {
		errorByState["errors"] = append(errList.([]interface{}), statusError.Error())
	} else {
		errorByState["errors"] = []string{statusError.Error()}
	}
	// abort after configured retry attempts
	if errorByState["attempt"].(int) > minRetryAttempts {
		firstTiming := GetUploadFirstAttemptTime(upload, dbHandle)
		if !firstTiming.IsZero() && (timeutil.Now().Sub(firstTiming) > retryTimeWindow) {
			state = AbortedState
		}
	}
	serializedErr, _ := json.Marshal(&e)
	sqlStatement := fmt.Sprintf(`UPDATE %s SET status=$1, error=$2, updated_at=$3 WHERE id=$4`, WarehouseUploadsTable)
	_, err = dbHandle.Exec(sqlStatement, state, serializedErr, timeutil.Now(), upload.ID)
	if err != nil {
		panic(err)
	}
	return
}

func SetStagingFilesStatus(ids []int64, status string, dbHandle *sql.DB) (err error) {
	sqlStatement := fmt.Sprintf(`UPDATE %s SET status=$1, updated_at=$2 WHERE id=ANY($3)`, WarehouseStagingFilesTable)
	_, err = dbHandle.Exec(sqlStatement, status, timeutil.Now(), pq.Array(ids))
	if err != nil {
		panic(err)
	}
	return
}

func SetStagingFilesError(ids []int64, status string, dbHandle *sql.DB, statusError error) (err error) {
	pkgLogger.Errorf("WH: Failed processing staging files: %v", statusError.Error())
	sqlStatement := fmt.Sprintf(`UPDATE %s SET status=$1, error=$2, updated_at=$3 WHERE id=ANY($4)`, WarehouseStagingFilesTable)
	_, err = dbHandle.Exec(sqlStatement, status, misc.QuoteLiteral(statusError.Error()), timeutil.Now(), pq.Array(ids))
	if err != nil {
		panic(err)
	}
	return
}

func SetTableUploadStatus(status string, uploadID int64, tableName string, dbHandle *sql.DB) (err error) {
	// set last_exec_time only if status is executing
	execValues := []interface{}{status, timeutil.Now(), uploadID, tableName}
	var lastExec string
	if status == ExecutingState {
		// setting values using syntax $n since Exec can correctlt format time.Time strings
		lastExec = fmt.Sprintf(`, last_exec_time=$%d`, len(execValues)+1)
		execValues = append(execValues, timeutil.Now())
	}
	sqlStatement := fmt.Sprintf(`UPDATE %s SET status=$1, updated_at=$2 %s WHERE wh_upload_id=$3 AND table_name=$4`, WarehouseTableUploadsTable, lastExec)
	pkgLogger.Infof("WH: Setting table upload status: %v", sqlStatement)
	_, err = dbHandle.Exec(sqlStatement, execValues...)
	if err != nil {
		panic(err)
	}
	return
}

func SetTableUploadError(status string, uploadID int64, tableName string, statusError error, dbHandle *sql.DB) (err error) {
	pkgLogger.Errorf("WH: Failed uploading table-%s for upload-%v: %v", tableName, uploadID, statusError.Error())
	sqlStatement := fmt.Sprintf(`UPDATE %s SET status=$1, updated_at=$2, error=$3 WHERE wh_upload_id=$4 AND table_name=$5`, WarehouseTableUploadsTable)
	pkgLogger.Infof("WH: Setting table upload error: %v", sqlStatement)
	_, err = dbHandle.Exec(sqlStatement, status, timeutil.Now(), misc.QuoteLiteral(statusError.Error()), uploadID, tableName)
	if err != nil {
		panic(err)
	}
	return
}

func GetTableUploadStatus(uploadID int64, tableName string, dbHandle *sql.DB) (status string, err error) {
	sqlStatement := fmt.Sprintf(`SELECT status from %s WHERE wh_upload_id=%d AND table_name='%s'`, WarehouseTableUploadsTable, uploadID, tableName)
	err = dbHandle.QueryRow(sqlStatement).Scan(&status)
	return
}

>>>>>>> 4bed44ba
func GetNamespace(source backendconfig.SourceT, destination backendconfig.DestinationT, dbHandle *sql.DB) (namespace string, exists bool) {
	sqlStatement := fmt.Sprintf(`SELECT namespace FROM %s WHERE source_id='%s' AND destination_id='%s' ORDER BY id DESC`, WarehouseSchemasTable, source.ID, destination.ID)
	err := dbHandle.QueryRow(sqlStatement).Scan(&namespace)
	if err != nil && err != sql.ErrNoRows {
		panic(err)
	}
	return namespace, len(namespace) > 0
}

func GetTableFirstEventAt(dbHandle *sql.DB, sourceId string, destinationId string, tableName string, start, end int64) (firstEventAt string) {
	sqlStatement := fmt.Sprintf(`SELECT first_event_at FROM %[7]s where id = ( SELECT staging_file_id FROM %[1]s WHERE ( source_id='%[2]s'
			AND destination_id='%[3]s'
			AND table_name='%[4]s'
			AND id >= %[5]v
			AND id <= %[6]v) ORDER BY staging_file_id ASC LIMIT 1)`,
		WarehouseLoadFilesTable,
		sourceId,
		destinationId,
		tableName,
		start,
		end,
		WarehouseStagingFilesTable)
	err := dbHandle.QueryRow(sqlStatement).Scan(&firstEventAt)
	if err != nil && err != sql.ErrNoRows {
		panic(err)
	}
	return
}

// GetObjectFolder returns the folder path for the storage object based on the storage provider
// eg. For provider as S3: https://test-bucket.s3.amazonaws.com/test-object.csv --> s3://test-bucket/test-object.csv
func GetObjectFolder(provider string, location string) (folder string) {
	switch provider {
	case "S3":
		folder = GetS3LocationFolder(location)
		break
	case "GCS":
		folder = GetGCSLocationFolder(location, GCSLocationOptionsT{TLDFormat: "gcs"})
		break
	case "AZURE_BLOB":
		folder = GetAzureBlobLocationFolder(location)
		break
	}
	return
}

// GetObjectFolder returns the folder path for the storage object based on the storage provider
// eg. For provider as S3: https://test-bucket.s3.amazonaws.com/test-object.csv --> s3://test-bucket/test-object.csv
func GetObjectLocation(provider string, location string) (folder string) {
	switch provider {
	case "S3":
		folder, _ = GetS3Location(location)
		break
	case "GCS":
		folder = GetGCSLocation(location, GCSLocationOptionsT{TLDFormat: "gcs"})
		break
	case "AZURE_BLOB":
		folder = GetAzureBlobLocation(location)
		break
	}
	return
}

// GetObjectName extracts object/key objectName from different buckets locations
// ex: https://bucket-endpoint/bucket-name/object -> object
func GetObjectName(location string, providerConfig interface{}, objectProvider string) (objectName string, err error) {
	var config map[string]interface{}
	var ok bool
	if config, ok = providerConfig.(map[string]interface{}); !ok {
		return "", errors.New("failed to cast destination config interface{} to map[string]interface{}")
	}
	fm, err := filemanager.New(&filemanager.SettingsT{
		Provider: objectProvider,
		Config:   config,
	})
	if err != nil {
		return "", err
	}
	return fm.GetObjectNameFromLocation(location)
}

// GetS3Location parses path-style location http url to return in s3:// format
// https://test-bucket.s3.amazonaws.com/test-object.csv --> s3://test-bucket/test-object.csv
func GetS3Location(location string) (s3Location string, region string) {
	r, _ := regexp.Compile("\\.s3.*\\.amazonaws\\.com")
	subLocation := r.FindString(location)
	regionTokens := strings.Split(subLocation, ".")
	if len(regionTokens) == 5 {
		region = regionTokens[2]
	}
	str1 := r.ReplaceAllString(location, "")
	s3Location = strings.Replace(str1, "https", "s3", 1)
	return
}

// GetS3LocationFolder returns the folder path for an s3 object
// https://test-bucket.s3.amazonaws.com/myfolder/test-object.csv --> s3://test-bucket/myfolder
func GetS3LocationFolder(location string) string {
	s3Location, _ := GetS3Location(location)
	lastPos := strings.LastIndex(s3Location, "/")
	return s3Location[:lastPos]
}

type GCSLocationOptionsT struct {
	TLDFormat string
}

// GetGCSLocation parses path-style location http url to return in gcs:// format
// https://storage.googleapis.com/test-bucket/test-object.csv --> gcs://test-bucket/test-object.csv
// tldFormat is used to set return format "<tldFormat>://..."
func GetGCSLocation(location string, options GCSLocationOptionsT) string {
	tld := "gs"
	if options.TLDFormat != "" {
		tld = options.TLDFormat
	}
	str1 := strings.Replace(location, "https", tld, 1)
	str2 := strings.Replace(str1, "storage.googleapis.com/", "", 1)
	return str2
}

// GetGCSLocationFolder returns the folder path for an gcs object
// https://storage.googleapis.com/test-bucket/myfolder/test-object.csv --> gcs://test-bucket/myfolder
func GetGCSLocationFolder(location string, options GCSLocationOptionsT) string {
	s3Location := GetGCSLocation(location, options)
	lastPos := strings.LastIndex(s3Location, "/")
	return s3Location[:lastPos]
}

func GetGCSLocations(locations []string, options GCSLocationOptionsT) (gcsLocations []string) {
	for _, location := range locations {
		gcsLocations = append(gcsLocations, GetGCSLocation(location, options))
	}
	return
}

// GetAzureBlobLocation parses path-style location http url to return in azure:// format
// https://myproject.blob.core.windows.net/test-bucket/test-object.csv  --> azure://myproject.blob.core.windows.net/test-bucket/test-object.csv
func GetAzureBlobLocation(location string) string {
	str1 := strings.Replace(location, "https", "azure", 1)
	return str1
}

// GetAzureBlobLocationFolder returns the folder path for an azure storage object
// https://myproject.blob.core.windows.net/test-bucket/myfolder/test-object.csv  --> azure://myproject.blob.core.windows.net/myfolder
func GetAzureBlobLocationFolder(location string) string {
	s3Location := GetAzureBlobLocation(location)
	lastPos := strings.LastIndex(s3Location, "/")
	return s3Location[:lastPos]
}

func GetS3Locations(locations []string) (s3Locations []string) {
	for _, location := range locations {
		s3Location, _ := GetS3Location(location)
		s3Locations = append(s3Locations, s3Location)
	}
	return
}

func JSONSchemaToMap(rawMsg json.RawMessage) map[string]map[string]string {
	var schema map[string]map[string]string
	err := json.Unmarshal(rawMsg, &schema)
	if err != nil {
		panic(err)
	}
	return schema
}

func DestStat(statType string, statName string, id string) stats.RudderStats {
	return stats.NewBatchDestStat(fmt.Sprintf("warehouse.%s", statName), statType, id)
}

func Datatype(in interface{}) string {
	if _, ok := in.(bool); ok {
		return "boolean"
	}

	if _, ok := in.(int); ok {
		return "int"
	}

	if _, ok := in.(float64); ok {
		return "float"
	}

	if str, ok := in.(string); ok {
		isTimestamp, _ := regexp.MatchString(`^([\+-]?\d{4})((-)((0[1-9]|1[0-2])(-([12]\d|0[1-9]|3[01])))([T\s]((([01]\d|2[0-3])((:)[0-5]\d))([\:]\d+)?)?(:[0-5]\d([\.]\d+)?)?([zZ]|([\+-])([01]\d|2[0-3]):?([0-5]\d)?)?)?)$`, str)

		if isTimestamp {
			return "datetime"
		}
	}

	return "string"
}

/*
ToSafeNamespace convert name of the namespace to one acceptable by warehouse
1. removes symbols and joins continuous letters and numbers with single underscore and if first char is a number will append a underscore before the first number
2. adds an underscore if the name is a reserved keyword in the warehouse
3. truncate the length of namespace to 127 characters
4. return "stringempty" if name is empty after conversion
examples:
omega     to omega
omega v2  to omega_v2
9mega     to _9mega
mega&     to mega
ome$ga    to ome_ga
omega$    to omega
ome_ ga   to ome_ga
9mega________-________90 to _9mega_90
Cízǔ to C_z
*/
func ToSafeNamespace(provider string, name string) string {
	var extractedValues []string
	var extractedValue string
	for _, c := range name {
		asciiValue := int(c)
		if (asciiValue >= 65 && asciiValue <= 90) || (asciiValue >= 97 && asciiValue <= 122) || (asciiValue >= 48 && asciiValue <= 57) {
			extractedValue += string(c)
		} else {
			if extractedValue != "" {
				extractedValues = append(extractedValues, extractedValue)
			}
			extractedValue = ""
		}
	}

	if extractedValue != "" {
		extractedValues = append(extractedValues, extractedValue)
	}
	namespace := strings.Join(extractedValues, "_")
	namespace = strcase.ToSnake(namespace)
	if namespace != "" && int(namespace[0]) >= 48 && int(namespace[0]) <= 57 {
		namespace = "_" + namespace
	}
	if namespace == "" {
		namespace = "stringempty"
	}
	if _, ok := ReservedKeywords[provider][strings.ToUpper(namespace)]; ok {
		namespace = fmt.Sprintf(`_%s`, namespace)
	}
	return misc.TruncateStr(namespace, 127)
}

/*
ToProviderCase converts string provided to case generally accepted in the warehouse for table, column, schema names etc
eg. columns are uppercased in SNOWFLAKE and lowercased etc in REDSHIFT, BIGQUERY etc
*/
func ToProviderCase(provider string, str string) string {
	if strings.ToUpper(provider) == "SNOWFLAKE" {
		str = strings.ToUpper(str)
	}
	return str
}

func GetIP() string {
	if serverIP != "" {
		return serverIP
	}

	serverIP := ""
	ip, err := misc.GetOutboundIP()
	if err == nil {
		serverIP = ip.String()
	}
	return serverIP
}

func GetSlaveWorkerId(workerIdx int, slaveID string) string {
	return fmt.Sprintf("%v-%v-%v", GetIP(), workerIdx, slaveID)
}

func SnowflakeCloudProvider(config interface{}) string {
	c := config.(map[string]interface{})
	provider, ok := c["cloudProvider"].(string)
	if provider == "" || !ok {
		provider = "AWS"
	}
	return provider
}

func ObjectStorageType(destType string, config interface{}) string {
	if destType == "RS" || destType == "BQ" {
		return ObjectStorageMap[destType]
	}
	c := config.(map[string]interface{})
	if destType == "SNOWFLAKE" {
		provider, ok := c["cloudProvider"].(string)
		if provider == "" || !ok {
			provider = "AWS"
		}
		return SnowflakeStorageMap[provider]
	}
	provider, _ := c["bucketProvider"].(string)
	return provider
}

func GetConfigValue(key string, warehouse WarehouseT) (val string) {
	config := warehouse.Destination.Config
	if config[key] != nil {
		val, _ = config[key].(string)
	}
	return val
}

func GetConfigValueBoolString(key string, warehouse WarehouseT) string {
	config := warehouse.Destination.Config
	if config[key] != nil {
		if val, ok := config[key].(bool); ok {
			if val {
				return "true"
			}
		}
	}
	return "false"
}

func SortColumnKeysFromColumnMap(columnMap map[string]string) []string {
	columnKeys := make([]string, 0, len(columnMap))
	for k := range columnMap {
		columnKeys = append(columnKeys, k)
	}
	sort.Strings(columnKeys)
	return columnKeys
}

func ConcatErrors(errors []error) (err error) {
	errStr := ""
	for idx, err := range errors {
		errStr += err.Error()
		if idx < len(errors)-1 {
			errStr += ", "
		}
	}
	err = fmt.Errorf(errStr)
	return err
}

func IdentityMergeRulesTableName(warehouse WarehouseT) string {
	return fmt.Sprintf(`%s_%s_%s`, IdentityMergeRulesTable, warehouse.Namespace, warehouse.Destination.ID)
}

func IdentityMappingsTableName(warehouse WarehouseT) string {
	return fmt.Sprintf(`%s_%s_%s`, IdentityMappingsTable, warehouse.Namespace, warehouse.Destination.ID)
}

func IdentityMappingsUniqueMappingConstraintName(warehouse WarehouseT) string {
	return fmt.Sprintf(`unique_merge_property_%s_%s`, warehouse.Namespace, warehouse.Destination.ID)
}

func GetWarehouseIdentifier(destType string, sourceID string, destinationID string) string {
	return fmt.Sprintf("%s:%s:%s", destType, sourceID, destinationID)
}<|MERGE_RESOLUTION|>--- conflicted
+++ resolved
@@ -17,6 +17,7 @@
 	backendconfig "github.com/rudderlabs/rudder-server/config/backend-config"
 	"github.com/rudderlabs/rudder-server/services/filemanager"
 	"github.com/rudderlabs/rudder-server/services/stats"
+	"github.com/rudderlabs/rudder-server/utils/logger"
 	"github.com/rudderlabs/rudder-server/utils/misc"
 )
 
@@ -118,7 +119,6 @@
 	TotalEvents      int
 }
 
-<<<<<<< HEAD
 type UploaderI interface {
 	GetSchemaInWarehouse() SchemaT
 	GetTableSchemaAfterUpload(tableName string) TableSchemaT
@@ -130,38 +130,6 @@
 
 func IDResolutionEnabled() bool {
 	return enableIDResolution
-=======
-func GetCurrentSchema(dbHandle *sql.DB, warehouse WarehouseT) (map[string]map[string]string, error) {
-	var rawSchema json.RawMessage
-	sqlStatement := fmt.Sprintf(`SELECT schema FROM %[1]s WHERE (%[1]s.source_id='%[2]s' AND %[1]s.destination_id='%[3]s' AND %[1]s.namespace='%[4]s') ORDER BY %[1]s.id DESC`, WarehouseSchemasTable, warehouse.Source.ID, warehouse.Destination.ID, warehouse.Namespace)
-	pkgLogger.Infof("WH: Fetching current schema from wh postgresql: %s", sqlStatement)
-
-	err := dbHandle.QueryRow(sqlStatement).Scan(&rawSchema)
-	if err != nil {
-		if err == sql.ErrNoRows {
-			pkgLogger.Infof("WH: No current schema found for %s with namespace: %s", warehouse.Destination.ID, warehouse.Namespace)
-			return nil, nil
-		}
-		if err != nil {
-			panic(err)
-		}
-	}
-	var schemaMapInterface map[string]interface{}
-	err = json.Unmarshal(rawSchema, &schemaMapInterface)
-	if err != nil {
-		panic(err)
-	}
-	schema := make(map[string]map[string]string)
-	for tname, columnMapInterface := range schemaMapInterface {
-		columnMap := make(map[string]string)
-		columns := columnMapInterface.(map[string]interface{})
-		for cName, cTypeInterface := range columns {
-			columnMap[cName] = cTypeInterface.(string)
-		}
-		schema[tname] = columnMap
-	}
-	return schema, nil
->>>>>>> 4bed44ba
 }
 
 type SchemaDiffT struct {
@@ -185,143 +153,6 @@
 	return // zero values
 }
 
-<<<<<<< HEAD
-=======
-func SetUploadStatus(upload UploadT, status string, dbHandle *sql.DB, additionalFields ...UploadColumnT) (err error) {
-	pkgLogger.Infof("WH: Setting status of %s for wh_upload:%v", status, upload.ID)
-	marshalledTimings := GetNewTimings(upload, dbHandle, status)
-	opts := []UploadColumnT{
-		{Column: UploadStatusField, Value: status},
-		{Column: UploadTimingsField, Value: marshalledTimings},
-		{Column: UploadUpdatedAtField, Value: timeutil.Now()},
-	}
-
-	additionalFields = append(additionalFields, opts...)
-
-	SetUploadColumns(
-		upload,
-		dbHandle,
-		additionalFields...,
-	)
-	return
-}
-
-// SetUploadColumns sets any column values passed as args in UploadColumnT format for WarehouseUploadsTable
-func SetUploadColumns(upload UploadT, dbHandle *sql.DB, fields ...UploadColumnT) (err error) {
-	var columns string
-	values := []interface{}{upload.ID}
-	// setting values using syntax $n since Exec can correctly format time.Time strings
-	for idx, f := range fields {
-		// start with $2 as $1 is upload.ID
-		columns += fmt.Sprintf(`%s=$%d`, f.Column, idx+2)
-		if idx < len(fields)-1 {
-			columns += ","
-		}
-		values = append(values, f.Value)
-	}
-	sqlStatement := fmt.Sprintf(`UPDATE %s SET %s WHERE id=$1`, WarehouseUploadsTable, columns)
-	_, err = dbHandle.Exec(sqlStatement, values...)
-	if err != nil {
-		panic(err)
-	}
-	return
-}
-
-func SetUploadError(upload UploadT, statusError error, state string, dbHandle *sql.DB) (err error) {
-	pkgLogger.Errorf("WH: Failed during %s stage: %v\n", state, statusError.Error())
-	SetUploadStatus(upload, state, dbHandle)
-	var e map[string]map[string]interface{}
-	json.Unmarshal(upload.Error, &e)
-	if e == nil {
-		e = make(map[string]map[string]interface{})
-	}
-	if _, ok := e[state]; !ok {
-		e[state] = make(map[string]interface{})
-	}
-	errorByState := e[state]
-	// increment attempts for errored stage
-	if attempt, ok := errorByState["attempt"]; ok {
-		errorByState["attempt"] = int(attempt.(float64)) + 1
-	} else {
-		errorByState["attempt"] = 1
-	}
-	// append errors for errored stage
-	if errList, ok := errorByState["errors"]; ok {
-		errorByState["errors"] = append(errList.([]interface{}), statusError.Error())
-	} else {
-		errorByState["errors"] = []string{statusError.Error()}
-	}
-	// abort after configured retry attempts
-	if errorByState["attempt"].(int) > minRetryAttempts {
-		firstTiming := GetUploadFirstAttemptTime(upload, dbHandle)
-		if !firstTiming.IsZero() && (timeutil.Now().Sub(firstTiming) > retryTimeWindow) {
-			state = AbortedState
-		}
-	}
-	serializedErr, _ := json.Marshal(&e)
-	sqlStatement := fmt.Sprintf(`UPDATE %s SET status=$1, error=$2, updated_at=$3 WHERE id=$4`, WarehouseUploadsTable)
-	_, err = dbHandle.Exec(sqlStatement, state, serializedErr, timeutil.Now(), upload.ID)
-	if err != nil {
-		panic(err)
-	}
-	return
-}
-
-func SetStagingFilesStatus(ids []int64, status string, dbHandle *sql.DB) (err error) {
-	sqlStatement := fmt.Sprintf(`UPDATE %s SET status=$1, updated_at=$2 WHERE id=ANY($3)`, WarehouseStagingFilesTable)
-	_, err = dbHandle.Exec(sqlStatement, status, timeutil.Now(), pq.Array(ids))
-	if err != nil {
-		panic(err)
-	}
-	return
-}
-
-func SetStagingFilesError(ids []int64, status string, dbHandle *sql.DB, statusError error) (err error) {
-	pkgLogger.Errorf("WH: Failed processing staging files: %v", statusError.Error())
-	sqlStatement := fmt.Sprintf(`UPDATE %s SET status=$1, error=$2, updated_at=$3 WHERE id=ANY($4)`, WarehouseStagingFilesTable)
-	_, err = dbHandle.Exec(sqlStatement, status, misc.QuoteLiteral(statusError.Error()), timeutil.Now(), pq.Array(ids))
-	if err != nil {
-		panic(err)
-	}
-	return
-}
-
-func SetTableUploadStatus(status string, uploadID int64, tableName string, dbHandle *sql.DB) (err error) {
-	// set last_exec_time only if status is executing
-	execValues := []interface{}{status, timeutil.Now(), uploadID, tableName}
-	var lastExec string
-	if status == ExecutingState {
-		// setting values using syntax $n since Exec can correctlt format time.Time strings
-		lastExec = fmt.Sprintf(`, last_exec_time=$%d`, len(execValues)+1)
-		execValues = append(execValues, timeutil.Now())
-	}
-	sqlStatement := fmt.Sprintf(`UPDATE %s SET status=$1, updated_at=$2 %s WHERE wh_upload_id=$3 AND table_name=$4`, WarehouseTableUploadsTable, lastExec)
-	pkgLogger.Infof("WH: Setting table upload status: %v", sqlStatement)
-	_, err = dbHandle.Exec(sqlStatement, execValues...)
-	if err != nil {
-		panic(err)
-	}
-	return
-}
-
-func SetTableUploadError(status string, uploadID int64, tableName string, statusError error, dbHandle *sql.DB) (err error) {
-	pkgLogger.Errorf("WH: Failed uploading table-%s for upload-%v: %v", tableName, uploadID, statusError.Error())
-	sqlStatement := fmt.Sprintf(`UPDATE %s SET status=$1, updated_at=$2, error=$3 WHERE wh_upload_id=$4 AND table_name=$5`, WarehouseTableUploadsTable)
-	pkgLogger.Infof("WH: Setting table upload error: %v", sqlStatement)
-	_, err = dbHandle.Exec(sqlStatement, status, timeutil.Now(), misc.QuoteLiteral(statusError.Error()), uploadID, tableName)
-	if err != nil {
-		panic(err)
-	}
-	return
-}
-
-func GetTableUploadStatus(uploadID int64, tableName string, dbHandle *sql.DB) (status string, err error) {
-	sqlStatement := fmt.Sprintf(`SELECT status from %s WHERE wh_upload_id=%d AND table_name='%s'`, WarehouseTableUploadsTable, uploadID, tableName)
-	err = dbHandle.QueryRow(sqlStatement).Scan(&status)
-	return
-}
-
->>>>>>> 4bed44ba
 func GetNamespace(source backendconfig.SourceT, destination backendconfig.DestinationT, dbHandle *sql.DB) (namespace string, exists bool) {
 	sqlStatement := fmt.Sprintf(`SELECT namespace FROM %s WHERE source_id='%s' AND destination_id='%s' ORDER BY id DESC`, WarehouseSchemasTable, source.ID, destination.ID)
 	err := dbHandle.QueryRow(sqlStatement).Scan(&namespace)

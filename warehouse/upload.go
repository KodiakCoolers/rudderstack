package warehouse

import (
	"database/sql"
	"encoding/json"
	"fmt"
	"strconv"
	"strings"
	"sync"
	"time"

	"github.com/cenkalti/backoff/v4"
	"github.com/lib/pq"
	"github.com/rudderlabs/rudder-server/config"
	"github.com/rudderlabs/rudder-server/jobsdb"
	"github.com/rudderlabs/rudder-server/rruntime"
	"github.com/rudderlabs/rudder-server/services/pgnotifier"
	"github.com/rudderlabs/rudder-server/services/stats"
	"github.com/rudderlabs/rudder-server/utils/misc"

	uuid "github.com/gofrs/uuid"
	"github.com/rudderlabs/rudder-server/utils/timeutil"
	"github.com/rudderlabs/rudder-server/utils/types"
	"github.com/rudderlabs/rudder-server/warehouse/identity"
	"github.com/rudderlabs/rudder-server/warehouse/manager"
	warehouseutils "github.com/rudderlabs/rudder-server/warehouse/utils"
	"github.com/tidwall/gjson"
)

// Upload Status
const (
	Waiting                   = "waiting"
	GeneratedUploadSchema     = "generated_upload_schema"
	CreatedTableUploads       = "created_table_uploads"
	GeneratedLoadFiles        = "generated_load_files"
	UpdatedTableUploadsCounts = "updated_table_uploads_counts"
	CreatedRemoteSchema       = "created_remote_schema"
	ExportedUserTables        = "exported_user_tables"
	ExportedData              = "exported_data"
	ExportedIdentities        = "exported_identities"
	Aborted                   = "aborted"
)

const (
	GeneratingStagingFileFailedState        = "generating_staging_file_failed"
	GeneratedStagingFileState               = "generated_staging_file"
	PopulatingHistoricIdentitiesState       = "populating_historic_identities"
	PopulatingHistoricIdentitiesStateFailed = "populating_historic_identities_failed"
	FetchingRemoteSchemaFailed              = "fetching_remote_schema_failed"
	InternalProcessingFailed                = "internal_processing_failed"
)

// Table Upload status
const (
	TableUploadExecuting               = "executing"
	TableUploadUpdatingSchema          = "updating_schema"
	TableUploadUpdatingSchemaFailed    = "updating_schema_failed"
	TableUploadUpdatedSchema           = "updated_schema"
	TableUploadExporting               = "exporting_data"
	TableUploadExportingFailed         = "exporting_data_failed"
	UserTableUploadExportingFailed     = "exporting_user_tables_failed"
	IdentityTableUploadExportingFailed = "exporting_identities_failed"
	TableUploadExported                = "exported_data"
)

const (
	CloudSourceCateogry = "cloud"
)

var stateTransitions map[string]*uploadStateT

type uploadStateT struct {
	inProgress string
	failed     string
	completed  string
	nextState  *uploadStateT
}

type UploadT struct {
	ID                   int64
	Namespace            string
	SourceID             string
	SourceType           string
	SourceCategory       string
	DestinationID        string
	DestinationType      string
	StartStagingFileID   int64
	EndStagingFileID     int64
	StartLoadFileID      int64
	EndLoadFileID        int64
	Status               string
	UploadSchema         warehouseutils.SchemaT
	MergedSchema         warehouseutils.SchemaT
	Error                json.RawMessage
	Timings              []map[string]string
	FirstAttemptAt       time.Time
	LastAttemptAt        time.Time
	Attempts             int64
	Metadata             json.RawMessage
	FirstEventAt         time.Time
	LastEventAt          time.Time
	UseRudderStorage     bool
	LoadFileGenStartTime time.Time
	TimingsObj           sql.NullString
	Priority             int
	// cloud sources specific info
	SourceBatchID   string
	SourceTaskID    string
	SourceTaskRunID string
	SourceJobID     string
	SourceJobRunID  string
	LoadFileType    string
}

type UploadJobT struct {
	upload              *UploadT
	dbHandle            *sql.DB
	warehouse           warehouseutils.WarehouseT
	whManager           manager.ManagerI
	stagingFiles        []*StagingFileT
	stagingFileIDs      []int64
	pgNotifier          *pgnotifier.PgNotifierT
	schemaHandle        *SchemaHandleT
	schemaLock          sync.Mutex
	uploadLock          sync.Mutex
	hasAllTablesSkipped bool
	tableUploadStatuses []*TableUploadStatusT
}

type UploadColumnT struct {
	Column string
	Value  interface{}
}

const (
	UploadStatusField          = "status"
	UploadStartLoadFileIDField = "start_load_file_id"
	UploadEndLoadFileIDField   = "end_load_file_id"
	UploadUpdatedAtField       = "updated_at"
	UploadTimingsField         = "timings"
	UploadSchemaField          = "schema"
	MergedSchemaField          = "mergedschema"
	UploadLastExecAtField      = "last_exec_at"
	UploadInProgress           = "in_progress"
)

var (
	alwaysMarkExported                               = []string{warehouseutils.DiscardsTable}
	warehousesToAlwaysRegenerateAllLoadFilesOnResume = []string{warehouseutils.SNOWFLAKE, warehouseutils.BQ}
	warehousesToVerifyLoadFilesFolder                = []string{warehouseutils.SNOWFLAKE}
)

var maxParallelLoads map[string]int

func init() {
	setMaxParallelLoads()
	initializeStateMachine()
}

func setMaxParallelLoads() {
	maxParallelLoads = map[string]int{
		"BQ":         config.GetInt("Warehouse.bigquery.maxParallelLoads", 20),
		"RS":         config.GetInt("Warehouse.redshift.maxParallelLoads", 3),
		"POSTGRES":   config.GetInt("Warehouse.postgres.maxParallelLoads", 3),
		"MSSQL":      config.GetInt("Warehouse.mssql.maxParallelLoads", 3),
		"SNOWFLAKE":  config.GetInt("Warehouse.snowflake.maxParallelLoads", 3),
		"CLICKHOUSE": config.GetInt("Warehouse.clickhouse.maxParallelLoads", 3),
		"DELTALAKE":  config.GetInt("Warehouse.deltalake.maxParallelLoads", 3),
	}
}

func (job *UploadJobT) identifiesTableName() string {
	return warehouseutils.ToProviderCase(job.warehouse.Type, warehouseutils.IdentifiesTable)
}

func (job *UploadJobT) usersTableName() string {
	return warehouseutils.ToProviderCase(job.warehouse.Type, warehouseutils.UsersTable)
}

func (job *UploadJobT) identityMergeRulesTableName() string {
	return warehouseutils.ToProviderCase(job.warehouse.Type, warehouseutils.IdentityMergeRulesTable)
}

func (job *UploadJobT) identityMappingsTableName() string {
	return warehouseutils.ToProviderCase(job.warehouse.Type, warehouseutils.IdentityMappingsTable)
}

func (job *UploadJobT) trackLongRunningUpload() chan struct{} {
	ch := make(chan struct{}, 1)
	rruntime.Go(func() {
		select {
		case <-ch:
			// do nothing
		case <-time.After(longRunningUploadStatThresholdInMin):
			pkgLogger.Infof("[WH]: Registering stat for long running upload: %d, dest: %s", job.upload.ID, job.warehouse.Identifier)
			warehouseutils.DestStat(stats.CountType, "long_running_upload", job.warehouse.Destination.ID).Count(1)
		}
	})
	return ch
}

func (job *UploadJobT) generateUploadSchema(schemaHandle *SchemaHandleT) error {
	schemaHandle.uploadSchema = schemaHandle.consolidateStagingFilesSchemaUsingWarehouseSchema()
	if job.upload.LoadFileType == warehouseutils.LOAD_FILE_TYPE_PARQUET {
		// set merged schema if the loadFileType is parquet
		mergedSchema := mergeUploadAndLocalSchemas(schemaHandle.uploadSchema, schemaHandle.localSchema)
		err := job.setMergedSchema(mergedSchema)
		if err != nil {
			return err
		}
	}
	// set upload schema
	err := job.setUploadSchema(schemaHandle.uploadSchema)
	return err
}

func (job *UploadJobT) initTableUploads() error {
	schemaForUpload := job.upload.UploadSchema
	destType := job.warehouse.Type
	tables := make([]string, 0, len(schemaForUpload))
	for t := range schemaForUpload {
		tables = append(tables, t)
		// also track upload to rudder_identity_mappings if the upload has records for rudder_identity_merge_rules
		if misc.ContainsString(warehouseutils.IdentityEnabledWarehouses, destType) && t == warehouseutils.ToProviderCase(destType, warehouseutils.IdentityMergeRulesTable) {
			if _, ok := schemaForUpload[warehouseutils.ToProviderCase(destType, warehouseutils.IdentityMappingsTable)]; !ok {
				tables = append(tables, warehouseutils.ToProviderCase(destType, warehouseutils.IdentityMappingsTable))
			}
		}
	}

	return createTableUploads(job.upload.ID, tables)
}

func (job *UploadJobT) syncRemoteSchema() (schemaChanged bool, err error) {
	schemaHandle := SchemaHandleT{
		warehouse:    job.warehouse,
		stagingFiles: job.stagingFiles,
		dbHandle:     job.dbHandle,
	}
	job.schemaHandle = &schemaHandle
	schemaHandle.localSchema = schemaHandle.getLocalSchema()
	schemaHandle.schemaInWarehouse, err = schemaHandle.fetchSchemaFromWarehouse(job.whManager)
	if err != nil {
		return false, err
	}

	schemaChanged = hasSchemaChanged(schemaHandle.localSchema, schemaHandle.schemaInWarehouse)
	if schemaChanged {
		err = schemaHandle.updateLocalSchema(schemaHandle.schemaInWarehouse)
		if err != nil {
			return false, err
		}
		schemaHandle.localSchema = schemaHandle.schemaInWarehouse
	}

	return schemaChanged, nil
}

func (job *UploadJobT) getTotalRowsInStagingFiles() int64 {
	var total sql.NullInt64
	sqlStatement := fmt.Sprintf(`SELECT sum(total_events)
                                FROM %[1]s
								WHERE %[1]s.id >= %[2]v AND %[1]s.id <= %[3]v AND %[1]s.source_id='%[4]s' AND %[1]s.destination_id='%[5]s'`,
		warehouseutils.WarehouseStagingFilesTable, job.upload.StartStagingFileID, job.upload.EndStagingFileID, job.warehouse.Source.ID, job.warehouse.Destination.ID)
	err := dbHandle.QueryRow(sqlStatement).Scan(&total)
	if err != nil {
		pkgLogger.Errorf(`Error in getTotalRowsInStagingFiles: %v`, err)
	}
	return total.Int64
}

func (job *UploadJobT) getTotalRowsInLoadFiles() int64 {
	var total sql.NullInt64

	sqlStatement := fmt.Sprintf(`
		WITH row_numbered_load_files as (
			SELECT
				total_events,
				table_name,
				row_number() OVER (PARTITION BY staging_file_id, table_name ORDER BY id DESC) AS row_number
				FROM %[1]s
				WHERE staging_file_id IN (%[2]v)
		)
		SELECT SUM(total_events)
			FROM row_numbered_load_files
			WHERE
				row_number=1 AND table_name != '%[3]s'`,
		warehouseutils.WarehouseLoadFilesTable, misc.IntArrayToString(job.stagingFileIDs, ","), warehouseutils.ToProviderCase(job.warehouse.Type, warehouseutils.DiscardsTable))
	err := dbHandle.QueryRow(sqlStatement).Scan(&total)
	if err != nil {
		pkgLogger.Errorf(`Error in getTotalRowsInLoadFiles: %v`, err)
	}
	return total.Int64
}

func (job *UploadJobT) matchRowsInStagingAndLoadFiles() {
	rowsInStagingFiles := job.getTotalRowsInStagingFiles()
	rowsInLoadFiles := job.getTotalRowsInLoadFiles()
	if (rowsInStagingFiles != rowsInLoadFiles) || rowsInStagingFiles == 0 || rowsInLoadFiles == 0 {
		pkgLogger.Errorf(`Error: Rows count mismatch between staging and load files for upload:%d. rowsInStagingFiles: %d, rowsInLoadFiles: %d`, job.upload.ID, rowsInStagingFiles, rowsInLoadFiles)
		job.guageStat("warehouse_staging_load_file_events_count_mismatched").Gauge(rowsInStagingFiles - rowsInLoadFiles)
	}
}

func (job *UploadJobT) run() (err error) {
	timerStat := job.timerStat("upload_time")
	timerStat.Start()
	ch := job.trackLongRunningUpload()
	defer func() {
		job.setUploadColumns(UploadColumnsOpts{Fields: []UploadColumnT{UploadColumnT{Column: UploadInProgress, Value: false}}})

		timerStat.End()
		ch <- struct{}{}
	}()

	// set last_exec_at to record last upload start time
	// sync scheduling with syncStartAt depends on this determine to start upload or not
	// job.setUploadColumns(
	// 	UploadColumnT{Column: UploadLastExecAtField, Value: timeutil.Now()},
	// )
	job.uploadLock.Lock()
	defer job.uploadLock.Unlock()
	job.setUploadColumns(UploadColumnsOpts{Fields: []UploadColumnT{UploadColumnT{Column: UploadLastExecAtField, Value: timeutil.Now()}, UploadColumnT{Column: UploadInProgress, Value: true}}})

	if len(job.stagingFiles) == 0 {
		err := fmt.Errorf("No staging files found")
		job.setUploadError(err, InternalProcessingFailed)
		return err
	}

	whManager := job.whManager
	err = whManager.Setup(job.warehouse, job)
	if err != nil {
		job.setUploadError(err, InternalProcessingFailed)
		return err
	}
	defer whManager.Cleanup()

	hasSchemaChanged, err := job.syncRemoteSchema()
	if err != nil {
		job.setUploadError(err, FetchingRemoteSchemaFailed)
		return err
	}
	if hasSchemaChanged {
		pkgLogger.Infof("[WH] Remote schema changed for Warehouse: %s", job.warehouse.Identifier)
	}
	schemaHandle := job.schemaHandle
	schemaHandle.uploadSchema = job.upload.UploadSchema

	userTables := []string{job.identifiesTableName(), job.usersTableName()}
	identityTables := []string{job.identityMergeRulesTableName(), job.identityMappingsTableName()}

	var newStatus string
	var nextUploadState *uploadStateT
	// do not set nextUploadState if hasSchemaChanged to make it start from 1st step again
	if !hasSchemaChanged {
		nextUploadState = getNextUploadState(job.upload.Status)
	}
	if nextUploadState == nil {
		nextUploadState = stateTransitions[GeneratedUploadSchema]
	}

	for {
		stateStartTime := time.Now()
		err = nil

		job.setUploadStatus(UploadStatusOpts{Status: nextUploadState.inProgress})
		pkgLogger.Debugf("[WH] Upload: %d, Current state: %s", job.upload.ID, nextUploadState.inProgress)

		targetStatus := nextUploadState.completed

		switch targetStatus {
		case GeneratedUploadSchema:
			newStatus = nextUploadState.failed
			err = job.generateUploadSchema(schemaHandle)
			if err != nil {
				break
			}
			newStatus = nextUploadState.completed

		case CreatedTableUploads:
			newStatus = nextUploadState.failed
			err = job.initTableUploads()
			if err != nil {
				break
			}
			newStatus = nextUploadState.completed

		case GeneratedLoadFiles:
			newStatus = nextUploadState.failed
			// generate load files for all staging files(including succeeded) if hasSchemaChanged or if its snowflake(to have all load files in same folder in bucket) or set via toml/env
			generateAll := hasSchemaChanged || misc.ContainsString(warehousesToAlwaysRegenerateAllLoadFilesOnResume, job.warehouse.Type) || config.GetBool("Warehouse.alwaysRegenerateAllLoadFiles", true)
			var startLoadFileID, endLoadFileID int64
			startLoadFileID, endLoadFileID, err = job.createLoadFiles(generateAll)
			if err != nil {
				job.setStagingFilesStatus(job.stagingFiles, warehouseutils.StagingFileFailedState)
				break
			}
			err = job.setLoadFileIDs(startLoadFileID, endLoadFileID)
			if err != nil {
				break
			}

			job.matchRowsInStagingAndLoadFiles()
			job.recordLoadFileGenerationTimeStat(startLoadFileID, endLoadFileID)
			if job.warehouse.Type == "S3_DATALAKE" {
				for tableName := range job.upload.UploadSchema {
					loadFiles := job.GetLoadFilesMetadata(warehouseutils.GetLoadFilesOptionsT{
						Table:   tableName,
						StartID: startLoadFileID,
						EndID:   endLoadFileID,
					})
					// This is best done every 100 files, since it's a batch request for updates in Glue
					partitionBatchSize := 99
					timeWindowFormat, _ := job.warehouse.Destination.Config["timeWindowFormat"].(string)
					for i := 0; i < len(loadFiles) && timeWindowFormat != ""; i += partitionBatchSize {
						end := i + partitionBatchSize

						if end > len(loadFiles) {
							end = len(loadFiles)
						}

						whManager.RefreshPartitions(tableName, loadFiles[i:end])
					}
				}
			}
			newStatus = nextUploadState.completed

		case UpdatedTableUploadsCounts:
			newStatus = nextUploadState.failed
			for tableName := range job.upload.UploadSchema {
				tableUpload := NewTableUpload(job.upload.ID, tableName)
				err = tableUpload.updateTableEventsCount(job)
				if err != nil {
					break
				}
			}
			if err != nil {
				break
			}
			newStatus = nextUploadState.completed

		case CreatedRemoteSchema:
			newStatus = nextUploadState.failed
			if len(schemaHandle.schemaInWarehouse) == 0 {
				err = whManager.CreateSchema()
				if err != nil {
					break
				}
			}
			newStatus = nextUploadState.completed

		case ExportedData:
			newStatus = nextUploadState.failed
			_, currentJobSucceededTables := job.getTablesToSkip()

			var loadErrors []error
			var loadErrorLock sync.Mutex

			var wg sync.WaitGroup
			wg.Add(3)

			rruntime.Go(func() {
				var succeededUserTableCount int
				for _, userTable := range userTables {
					if _, ok := currentJobSucceededTables[userTable]; ok {
						succeededUserTableCount++
					}
				}
				if succeededUserTableCount >= len(userTables) {
					wg.Done()
					return
				}
				err = job.exportUserTables()
				if err != nil {
					loadErrorLock.Lock()
					loadErrors = append(loadErrors, err)
					loadErrorLock.Unlock()
				}
				wg.Done()
			})

			rruntime.Go(func() {
				var succeededIdentityTableCount int
				for _, identityTable := range identityTables {
					if _, ok := currentJobSucceededTables[identityTable]; ok {
						succeededIdentityTableCount++
					}
				}
				if succeededIdentityTableCount >= len(identityTables) {
					wg.Done()
					return
				}
				err = job.exportIdentities()
				if err != nil {
					loadErrorLock.Lock()
					loadErrors = append(loadErrors, err)
					loadErrorLock.Unlock()
				}
				wg.Done()
			})

			rruntime.Go(func() {
				specialTables := append(userTables, identityTables...)
				err = job.exportRegularTables(specialTables)
				if err != nil {
					loadErrorLock.Lock()
					loadErrors = append(loadErrors, err)
					loadErrorLock.Unlock()
				}
				wg.Done()
			})

			wg.Wait()
			if len(loadErrors) > 0 {
				err = misc.ConcatErrors(loadErrors)
				break
			}
			job.generateUploadSuccessMetrics()

			newStatus = nextUploadState.completed

		default:
			// If unknown state, start again
			newStatus = Waiting
		}

		if err != nil {
			pkgLogger.Errorf("[WH] Upload: %d, TargetState: %s, NewState: %s, Error: %v", job.upload.ID, targetStatus, newStatus, err.Error())
			state, err := job.setUploadError(err, newStatus)
			if err == nil && state == Aborted {
				job.generateUploadAbortedMetrics()
			}
			break
		}

		pkgLogger.Debugf("[WH] Upload: %d, Next state: %s", job.upload.ID, newStatus)

		uploadStatusOpts := UploadStatusOpts{Status: newStatus}
		if newStatus == ExportedData {
			reportingMetric := types.PUReportedMetric{
				ConnectionDetails: types.ConnectionDetails{
					SourceID:        job.upload.SourceID,
					DestinationID:   job.upload.DestinationID,
					SourceBatchID:   job.upload.SourceBatchID,
					SourceTaskID:    job.upload.SourceTaskID,
					SourceTaskRunID: job.upload.SourceTaskRunID,
					SourceJobID:     job.upload.SourceJobID,
					SourceJobRunID:  job.upload.SourceJobRunID,
				},
				PUDetails: types.PUDetails{
					InPU:       types.BATCH_ROUTER,
					PU:         types.WAREHOUSE,
					TerminalPU: true,
				},
				StatusDetail: &types.StatusDetail{
					Status:      jobsdb.Succeeded.State,
					StatusCode:  200,
					Count:       job.getTotalRowsInStagingFiles(),
					SampleEvent: []byte("{}"),
				},
			}
			uploadStatusOpts.ReportingMetric = reportingMetric
		}
		job.setUploadStatus(uploadStatusOpts)

		// record metric for time taken by the current state
		job.timerStat(nextUploadState.inProgress).SendTiming(time.Since(stateStartTime))

		if newStatus == ExportedData {
			break
		}

		nextUploadState = getNextUploadState(newStatus)
	}

	if newStatus != ExportedData {
		return fmt.Errorf("Upload Job failed: %w", err)
	}

	return nil
}

func (job *UploadJobT) exportUserTables() (err error) {
	uploadSchema := job.upload.UploadSchema
	if _, ok := uploadSchema[job.identifiesTableName()]; ok {

		loadTimeStat := job.timerStat("user_tables_load_time")
		loadTimeStat.Start()
		defer loadTimeStat.End()
		var loadErrors []error
		loadErrors, err = job.loadUserTables()
		if err != nil {
			return
		}
		job.hasAllTablesSkipped = areAllTableSkipErrors(loadErrors)

		if len(loadErrors) > 0 {
			err = misc.ConcatErrors(loadErrors)
			return
		}
	}
	return
}

func (job *UploadJobT) exportIdentities() (err error) {
	// Load Identitties if enabled
	uploadSchema := job.upload.UploadSchema
	if warehouseutils.IDResolutionEnabled() && misc.ContainsString(warehouseutils.IdentityEnabledWarehouses, job.warehouse.Type) {
		if _, ok := uploadSchema[job.identityMergeRulesTableName()]; ok {
			loadTimeStat := job.timerStat("identity_tables_load_time")
			loadTimeStat.Start()
			defer loadTimeStat.End()

			var loadErrors []error
			loadErrors, err = job.loadIdentityTables(false)
			if err != nil {
				return
			}
			job.hasAllTablesSkipped = areAllTableSkipErrors(loadErrors)

			if len(loadErrors) > 0 {
				err = misc.ConcatErrors(loadErrors)
				return
			}
		}
	}
	return
}

func (job *UploadJobT) exportRegularTables(specialTables []string) (err error) {
	//[]string{job.identifiesTableName(), job.usersTableName(), job.identityMergeRulesTableName(), job.identityMappingsTableName()}
	// Export all other tables
	loadTimeStat := job.timerStat("other_tables_load_time")
	loadTimeStat.Start()
	defer loadTimeStat.End()

	loadErrors := job.loadAllTablesExcept(specialTables)
	job.hasAllTablesSkipped = areAllTableSkipErrors(loadErrors)

	if len(loadErrors) > 0 {
		err = misc.ConcatErrors(loadErrors)
		return
	}

	return
}

func areAllTableSkipErrors(loadErrors []error) bool {
	res := true
	for _, lErr := range loadErrors {
		if _, ok := lErr.(*TableSkipError); !ok {
			res = false
			break
		}
	}
	return res
}

// TableUploadStatusT captures the status of each table upload along with its parent upload_job's info like destionation_id and namespace
type TableUploadStatusT struct {
	uploadID      int64
	destinationID string
	namespace     string
	tableName     string
	status        string
	error         string
}

// TableUploadStatusInfoT captures the status and error for [uploadID][tableName]
type TableUploadStatusInfoT struct {
	status string
	error  string
}

// TableUploadIDInfoT captures the uploadID and error for [uploadID][tableName]
type TableUploadIDInfoT struct {
	uploadID int64
	error    string
}

func (job *UploadJobT) fetchPendingUploadTableStatus() []*TableUploadStatusT {
	if job.tableUploadStatuses != nil {
		return job.tableUploadStatuses
	}
	sqlStatement := fmt.Sprintf(`
		SELECT
			%[1]s.id,
			%[1]s.destination_id,
			%[1]s.namespace,
			%[2]s.table_name,
			%[2]s.status,
			%[2]s.error
		FROM
			%[1]s INNER JOIN %[2]s
		ON
			%[1]s.id = %[2]s.wh_upload_id
		WHERE
			%[1]s.id <= '%[3]d'
			AND %[1]s.destination_id = '%[4]s'
			AND %[1]s.namespace = '%[5]s'
			AND %[1]s.status != '%[6]s'
			AND %[1]s.status != '%[7]s'
			AND %[2]s.table_name in (SELECT table_name FROM %[2]s WHERE %[2]s.wh_upload_id = '%[3]d')
		ORDER BY
			%[1]s.id ASC`,
		warehouseutils.WarehouseUploadsTable,
		warehouseutils.WarehouseTableUploadsTable,
		job.upload.ID,
		job.upload.DestinationID,
		job.upload.Namespace,
		ExportedData,
		Aborted)
	rows, err := job.dbHandle.Query(sqlStatement)
	if err != nil && err != sql.ErrNoRows {
		panic(err)
	}
	defer rows.Close()

	tableUploadStatuses := make([]*TableUploadStatusT, 0)

	for rows.Next() {
		var tableUploadStatus TableUploadStatusT
		err := rows.Scan(
			&tableUploadStatus.uploadID,
			&tableUploadStatus.destinationID,
			&tableUploadStatus.namespace,
			&tableUploadStatus.tableName,
			&tableUploadStatus.status,
			&tableUploadStatus.error,
		)
		if err != nil {
			panic(err)
		}
		tableUploadStatuses = append(tableUploadStatuses, &tableUploadStatus)
	}
	job.tableUploadStatuses = tableUploadStatuses
	return tableUploadStatuses
}

func getTableUploadStatusMap(tableUploadStatuses []*TableUploadStatusT) map[int64]map[string]*TableUploadStatusInfoT {
	tableUploadStatus := make(map[int64]map[string]*TableUploadStatusInfoT)
	for _, tUploadStatus := range tableUploadStatuses {
		if _, ok := tableUploadStatus[tUploadStatus.uploadID]; !ok {
			tableUploadStatus[tUploadStatus.uploadID] = make(map[string]*TableUploadStatusInfoT)
		}
		tableUploadStatus[tUploadStatus.uploadID][tUploadStatus.tableName] = &TableUploadStatusInfoT{
			status: tUploadStatus.status,
			error:  tUploadStatus.error,
		}
	}
	return tableUploadStatus
}

func (job *UploadJobT) getTablesToSkip() (map[string]*TableUploadIDInfoT, map[string]bool) {
	tableUploadStatuses := job.fetchPendingUploadTableStatus()
	tableUploadStatus := getTableUploadStatusMap(tableUploadStatuses)
	previouslyFailedTableMap := make(map[string]*TableUploadIDInfoT)
	currentlySucceededTableMap := make(map[string]bool)
	for uploadID, tableStatusMap := range tableUploadStatus {
		for tableName, tableStatus := range tableStatusMap {
			status := tableStatus.status
			if uploadID < job.upload.ID && (status == TableUploadExportingFailed ||
				status == UserTableUploadExportingFailed ||
				status == IdentityTableUploadExportingFailed) { //Previous upload and table upload failed
				previouslyFailedTableMap[tableName] = &TableUploadIDInfoT{
					uploadID: uploadID,
					error:    tableStatus.error,
				}
			}
			if uploadID == job.upload.ID && status == TableUploadExported { //Current upload and table upload succeeded
				currentlySucceededTableMap[tableName] = true
			}
		}
	}
	return previouslyFailedTableMap, currentlySucceededTableMap
}

func (job *UploadJobT) resolveIdentities(populateHistoricIdentities bool) (err error) {
	idr := identity.HandleT{
		Warehouse:        job.warehouse,
		DbHandle:         job.dbHandle,
		UploadID:         job.upload.ID,
		Uploader:         job,
		WarehouseManager: job.whManager,
	}
	if populateHistoricIdentities {
		return idr.ResolveHistoricIdentities()
	}
	return idr.Resolve()
}

func (job *UploadJobT) updateTableSchema(tName string, tableSchemaDiff warehouseutils.TableSchemaDiffT) (err error) {
	pkgLogger.Infof(`[WH]: Starting schema update for table %s in namespace %s of destination %s:%s`, tName, job.warehouse.Namespace, job.warehouse.Type, job.warehouse.Destination.ID)

	if tableSchemaDiff.TableToBeCreated {
		err = job.whManager.CreateTable(tName, tableSchemaDiff.ColumnMap)
		if err != nil {
			pkgLogger.Errorf("Error creating table %s on namespace: %s, error: %v", tName, job.warehouse.Namespace, err)
			return err
		}
		job.counterStat("tables_added").Increment()
		return nil
	}

	for columnName, columnType := range tableSchemaDiff.ColumnMap {
		err = job.whManager.AddColumn(tName, columnName, columnType)
		if err != nil {
			pkgLogger.Errorf("Column %s already exists on %s.%s \nResponse: %v", columnName, job.warehouse.Namespace, tName, err)
			break
		}
		job.counterStat("columns_added").Increment()
	}

	if err != nil {
		return err
	}

	for _, columnName := range tableSchemaDiff.StringColumnsToBeAlteredToText {
		err = job.whManager.AlterColumn(tName, columnName, "text")
		if err != nil {
			pkgLogger.Errorf("Altering column %s in table: %s.%s failed. Error: %v", columnName, job.warehouse.Namespace, tName, err)
			break
		}
	}

	return err
}

//TableSkipError is a custom error type to capture if a table load is skipped because of a previously failed table load
type TableSkipError struct {
	tableName        string
	previousJobID    int64
	previousJobError string
}

func (tse *TableSkipError) Error() string {
	return fmt.Sprintf("Skipping %s table because it previously failed to load in an earlier job: %d with error: %s", tse.tableName, tse.previousJobID, tse.previousJobError)
}

func (job *UploadJobT) loadAllTablesExcept(skipLoadForTables []string) []error {
	uploadSchema := job.upload.UploadSchema
	var parallelLoads int
	var ok bool
	if parallelLoads, ok = maxParallelLoads[job.warehouse.Type]; !ok {
		parallelLoads = 1
	}

	var loadErrors []error
	var loadErrorLock sync.Mutex

	var wg sync.WaitGroup
	wg.Add(len(uploadSchema))

	var alteredSchemaInAtleastOneTable bool
	loadChan := make(chan struct{}, parallelLoads)
	previouslyFailedTables, currentJobSucceededTables := job.getTablesToSkip()
	for tableName := range uploadSchema {
		if misc.ContainsString(skipLoadForTables, tableName) {
			wg.Done()
			continue
		}
		if _, ok := currentJobSucceededTables[tableName]; ok {
			wg.Done()
			continue
		}
		if prevJobStatus, ok := previouslyFailedTables[tableName]; ok {
			loadErrors = append(loadErrors, &TableSkipError{tableName: tableName, previousJobID: prevJobStatus.uploadID, previousJobError: prevJobStatus.error})
			wg.Done()
			continue
		}
		hasLoadFiles, err := job.hasLoadFiles(tableName)
		if err != nil {
			loadErrors = append(loadErrors, err)
			wg.Done()
			continue
		}
		if !hasLoadFiles {
			wg.Done()
			if misc.ContainsString(alwaysMarkExported, strings.ToLower(tableName)) {
				tableUpload := NewTableUpload(job.upload.ID, tableName)
				tableUpload.setStatus(TableUploadExported)
			}
			continue
		}
		tName := tableName
		loadChan <- struct{}{}
		rruntime.Go(func() {
			alteredSchema, err := job.loadTable(tName)
			if alteredSchema {
				alteredSchemaInAtleastOneTable = true
			}

			if err != nil {
				loadErrorLock.Lock()
				loadErrors = append(loadErrors, err)
				loadErrorLock.Unlock()
			}
			wg.Done()
			<-loadChan
		})
	}
	wg.Wait()

	if alteredSchemaInAtleastOneTable {
		job.schemaHandle.updateLocalSchema(job.schemaHandle.schemaInWarehouse)
	}

	return loadErrors
}

func (job *UploadJobT) updateSchema(tName string) (alteredSchema bool, err error) {
	tableSchemaDiff := getTableSchemaDiff(tName, job.schemaHandle.schemaInWarehouse, job.upload.UploadSchema)
	if tableSchemaDiff.Exists {
		err = job.updateTableSchema(tName, tableSchemaDiff)
		if err != nil {
			return
		}

		job.setUpdatedTableSchema(tName, tableSchemaDiff.UpdatedSchema)
		alteredSchema = true
	}
	return
}

func (job *UploadJobT) getTotalCount(tName string) (int64, error) {
	var total int64
	operation := func() error {
		var countErr error
		total, countErr = job.whManager.GetTotalCountInTable(tName)
		return countErr
	}
	expBackoff := backoff.NewExponentialBackOff()
	expBackoff.InitialInterval = 5 * time.Second
	expBackoff.RandomizationFactor = 0
	expBackoff.Reset()
	backoffWithMaxRetry := backoff.WithMaxRetries(expBackoff, 5)
	err := backoff.RetryNotify(operation, backoffWithMaxRetry, func(err error, t time.Duration) {
		pkgLogger.Errorf(`Error getting total count in table:%s error: %v`, tName, err)
	})
	return total, err
}

func (job *UploadJobT) loadTable(tName string) (alteredSchema bool, err error) {
	tableUpload := NewTableUpload(job.upload.ID, tName)
	alteredSchema, err = job.updateSchema(tName)
	if err != nil {
		tableUpload.setError(TableUploadUpdatingSchemaFailed, err)
		return
	}

	pkgLogger.Infof(`[WH]: Starting load for table %s in namespace %s of destination %s:%s`, tName, job.warehouse.Namespace, job.warehouse.Type, job.warehouse.Destination.ID)
	tableUpload.setStatus(TableUploadExecuting)

	generateTableLoadCountVerificationsMetrics := config.GetBool("Warehouse.generateTableLoadCountMetrics", true)
	var totalBeforeLoad, totalAfterLoad int64
	if generateTableLoadCountVerificationsMetrics {
		var errTotalCount error
		totalBeforeLoad, errTotalCount = job.getTotalCount(tName)
		if errTotalCount != nil {
			pkgLogger.Errorf(`Error getting total count in table:%s before load: %v`, tName, errTotalCount)
		}
	}

	err = job.whManager.LoadTable(tName)
	if err != nil {
		tableUpload.setError(TableUploadExportingFailed, err)
		return
	}

	generateTableLoadMetrics := func() {
		if !generateTableLoadCountVerificationsMetrics {
			return
		}
		var errTotalCount error
		totalAfterLoad, errTotalCount = job.getTotalCount(tName)
		if errTotalCount != nil {
			pkgLogger.Errorf(`Error getting total count in table:%s after load: %v`, tName, errTotalCount)
			return
		}
		eventsInTableUpload, errEventCount := tableUpload.getTotalEvents()
		if errEventCount != nil {
			return
		}
		job.guageStat(`pre_load_table_rows`, tag{name: "tableName", value: strings.ToLower(tName)}).Gauge(int(totalBeforeLoad))
		job.guageStat(`post_load_table_rows_estimate`, tag{name: "tableName", value: strings.ToLower(tName)}).Gauge(int(totalBeforeLoad + eventsInTableUpload))
		job.guageStat(`post_load_table_rows`, tag{name: "tableName", value: strings.ToLower(tName)}).Gauge(int(totalAfterLoad))
	}

	generateTableLoadMetrics()

	tableUpload.setStatus(TableUploadExported)
	numEvents, queryErr := tableUpload.getNumEvents()
	if queryErr == nil {
		job.recordTableLoad(tName, numEvents)
	}

	columnCount := len(job.schemaHandle.schemaInWarehouse[tName])
	if columnCount > columnCountThreshold {
		job.counterStat(`warehouse_load_table_column_count`, tag{name: "tableName", value: strings.ToLower(tName)}).Count(columnCount)
	}
	return
}

func (job *UploadJobT) loadUserTables() ([]error, error) {
	var hasLoadFiles bool
	userTables := []string{job.identifiesTableName(), job.usersTableName()}

	var err error
	previouslyFailedTables, currentJobSucceededTables := job.getTablesToSkip()
	for _, tName := range userTables {
		if prevJobStatus, ok := previouslyFailedTables[tName]; ok {
			err = &TableSkipError{tableName: tName, previousJobID: prevJobStatus.uploadID, previousJobError: prevJobStatus.error}
			return []error{err}, nil
		}
	}
	for _, tName := range userTables {
		if _, ok := currentJobSucceededTables[tName]; ok {
			continue
		}
		hasLoadFiles, err = job.hasLoadFiles(tName)
		if err != nil {
			break
		}
		if hasLoadFiles {
			// There is at least one table to load
			break
		}
	}
	if err != nil {
		return []error{err}, nil
	}

	if !hasLoadFiles {
		return []error{}, nil
	}

	loadTimeStat := job.timerStat("user_tables_load_time")
	loadTimeStat.Start()

	// Load all user tables
	identityTableUpload := NewTableUpload(job.upload.ID, job.identifiesTableName())
	identityTableUpload.setStatus(TableUploadExecuting)
	alteredIdentitySchema, err := job.updateSchema(job.identifiesTableName())
	if err != nil {
		identityTableUpload.setError(TableUploadUpdatingSchemaFailed, err)
		return job.processLoadTableResponse(map[string]error{job.identifiesTableName(): err})
	}
	var alteredUserSchema bool
	if _, ok := job.upload.UploadSchema[job.usersTableName()]; ok {
		userTableUpload := NewTableUpload(job.upload.ID, job.usersTableName())
		userTableUpload.setStatus(TableUploadExecuting)
		alteredUserSchema, err = job.updateSchema(job.usersTableName())
		if err != nil {
			userTableUpload.setError(TableUploadUpdatingSchemaFailed, err)
			return job.processLoadTableResponse(map[string]error{job.usersTableName(): err})
		}
	}
	errorMap := job.whManager.LoadUserTables()

	if alteredIdentitySchema || alteredUserSchema {
		job.schemaHandle.updateLocalSchema(job.schemaHandle.schemaInWarehouse)
	}
	return job.processLoadTableResponse(errorMap)
}

func (job *UploadJobT) loadIdentityTables(populateHistoricIdentities bool) (loadErrors []error, tableUploadErr error) {
	pkgLogger.Infof(`[WH]: Starting load for identity tables in namespace %s of destination %s:%s`, job.warehouse.Namespace, job.warehouse.Type, job.warehouse.Destination.ID)
	identityTables := []string{job.identityMergeRulesTableName(), job.identityMappingsTableName()}
	previouslyFailedTables, currentJobSucceededTables := job.getTablesToSkip()
	for _, tableName := range identityTables {
		if prevJobStatus, ok := previouslyFailedTables[tableName]; ok {
			return []error{&TableSkipError{tableName: tableName, previousJobID: prevJobStatus.uploadID, previousJobError: prevJobStatus.error}}, nil
		}
	}

	errorMap := make(map[string]error)
	// var generated bool
	if generated, _ := job.areIdentityTablesLoadFilesGenerated(); !generated {
		err := job.resolveIdentities(populateHistoricIdentities)
		if err != nil {
			pkgLogger.Errorf(` ID Resolution operation failed: %v`, err)
			errorMap[job.identityMergeRulesTableName()] = err
			return job.processLoadTableResponse(errorMap)
		}
	}

	var alteredSchema bool
	for _, tableName := range identityTables {
		if _, loaded := currentJobSucceededTables[tableName]; loaded {
			continue
		}

		errorMap[tableName] = nil
		tableUpload := NewTableUpload(job.upload.ID, tableName)

		tableSchemaDiff := getTableSchemaDiff(tableName, job.schemaHandle.schemaInWarehouse, job.upload.UploadSchema)
		if tableSchemaDiff.Exists {
			err := job.updateTableSchema(tableName, tableSchemaDiff)
			if err != nil {
				tableUpload.setError(TableUploadUpdatingSchemaFailed, err)
				errorMap := map[string]error{tableName: err}
				return job.processLoadTableResponse(errorMap)
			}
			job.setUpdatedTableSchema(tableName, tableSchemaDiff.UpdatedSchema)
			tableUpload.setStatus(TableUploadUpdatedSchema)
			alteredSchema = true
		}
		err := tableUpload.setStatus(TableUploadExecuting)
		if err != nil {
			errorMap[tableName] = err
			break
		}

		switch tableName {
		case job.identityMergeRulesTableName():
			err = job.whManager.LoadIdentityMergeRulesTable()
		case job.identityMappingsTableName():
			err = job.whManager.LoadIdentityMappingsTable()
		}

		if err != nil {
			errorMap[tableName] = err
			break
		}
	}

	if alteredSchema {
		job.schemaHandle.updateLocalSchema(job.schemaHandle.schemaInWarehouse)
	}

	return job.processLoadTableResponse(errorMap)
}

func (job *UploadJobT) setUpdatedTableSchema(tableName string, updatedSchema map[string]string) {
	job.schemaLock.Lock()
	job.schemaHandle.schemaInWarehouse[tableName] = updatedSchema
	job.schemaLock.Unlock()
}

func (job *UploadJobT) processLoadTableResponse(errorMap map[string]error) (errors []error, tableUploadErr error) {

	for tName, loadErr := range errorMap {
		// TODO: set last_exec_time
		tableUpload := NewTableUpload(job.upload.ID, tName)
		if loadErr != nil {
			errors = append(errors, loadErr)
			tableUploadErr = tableUpload.setError(TableUploadExportingFailed, loadErr)
		} else {
			tableUploadErr = tableUpload.setStatus(TableUploadExported)
			if tableUploadErr == nil {
				// Since load is successful, we assume all events in load files are uploaded
				numEvents, queryErr := tableUpload.getNumEvents()
				if queryErr == nil {
					job.recordTableLoad(tName, numEvents)
				}
			}
		}

		if tableUploadErr != nil {
			break
		}

	}
	return errors, tableUploadErr
}

// getUploadTimings returns timings json column
// eg. timings: [{exporting_data: 2020-04-21 15:16:19.687716, exported_data: 2020-04-21 15:26:34.344356}]
func (job *UploadJobT) getUploadTimings() (timings []map[string]string) {
	var rawJSON json.RawMessage
	sqlStatement := fmt.Sprintf(`SELECT timings FROM %s WHERE id=%d`, warehouseutils.WarehouseUploadsTable, job.upload.ID)
	err := job.dbHandle.QueryRow(sqlStatement).Scan(&rawJSON)
	if err != nil {
		return
	}
	json.Unmarshal(rawJSON, &timings)
	return
}

// getNewTimings appends current status with current time to timings column
// eg. status: exported_data, timings: [{exporting_data: 2020-04-21 15:16:19.687716] -> [{exporting_data: 2020-04-21 15:16:19.687716, exported_data: 2020-04-21 15:26:34.344356}]
func (job *UploadJobT) getNewTimings(status string) ([]byte, []map[string]string) {
	timings := job.getUploadTimings()
	timing := map[string]string{status: timeutil.Now().Format(misc.RFC3339Milli)}
	timings = append(timings, timing)
	marshalledTimings, err := json.Marshal(timings)
	if err != nil {
		panic(err)
	}
	return marshalledTimings, timings
}

func (job *UploadJobT) getUploadFirstAttemptTime() (timing time.Time) {
	var firstTiming sql.NullString
	sqlStatement := fmt.Sprintf(`SELECT timings->0 as firstTimingObj FROM %s WHERE id=%d`, warehouseutils.WarehouseUploadsTable, job.upload.ID)
	err := job.dbHandle.QueryRow(sqlStatement).Scan(&firstTiming)
	if err != nil {
		return
	}
	_, timing = warehouseutils.TimingFromJSONString(firstTiming)
	return timing
}

type UploadStatusOpts struct {
	Status           string
	AdditionalFields []UploadColumnT
	ReportingMetric  types.PUReportedMetric
}

func (job *UploadJobT) setUploadStatus(statusOpts UploadStatusOpts) (err error) {
	pkgLogger.Debugf("[WH]: Setting status of %s for wh_upload:%v", statusOpts.Status, job.upload.ID)
	marshalledTimings, timings := job.getNewTimings(statusOpts.Status)
	opts := []UploadColumnT{
		{Column: UploadStatusField, Value: statusOpts.Status},
		{Column: UploadTimingsField, Value: marshalledTimings},
		{Column: UploadUpdatedAtField, Value: timeutil.Now()},
	}

	job.upload.Status = statusOpts.Status
	job.upload.Timings = timings
	additionalFields := append(statusOpts.AdditionalFields, opts...)

	uploadColumnOpts := UploadColumnsOpts{Fields: additionalFields}

	if statusOpts.ReportingMetric != (types.PUReportedMetric{}) {
		txn, err := dbHandle.Begin()
		uploadColumnOpts.Txn = txn
		err = job.setUploadColumns(uploadColumnOpts)
		if err != nil {
			return err
		}

		if application.Features().Reporting != nil && config.GetBool("Reporting.enabled", types.DEFAULT_REPORTING_ENABLED) {
			application.Features().Reporting.GetReportingInstance().Report([]*types.PUReportedMetric{&statusOpts.ReportingMetric}, txn)
		}
		err = txn.Commit()
		return err
	}
	return job.setUploadColumns(uploadColumnOpts)
	// return job.setUploadColumns(
	// 	additionalFields...,
	// )
}

// SetUploadSchema
func (job *UploadJobT) setUploadSchema(consolidatedSchema warehouseutils.SchemaT) error {
	marshalledSchema, err := json.Marshal(consolidatedSchema)
	if err != nil {
		panic(err)
	}
	job.upload.UploadSchema = consolidatedSchema
	// return job.setUploadColumns(
	// 	UploadColumnT{Column: UploadSchemaField, Value: marshalledSchema},
	// )
	return job.setUploadColumns(UploadColumnsOpts{Fields: []UploadColumnT{UploadColumnT{Column: UploadSchemaField, Value: marshalledSchema}}})
}

func (job *UploadJobT) setMergedSchema(mergedSchema warehouseutils.SchemaT) error {
	marshalledSchema, err := json.Marshal(mergedSchema)
	if err != nil {
		panic(err)
	}
	job.upload.MergedSchema = mergedSchema
	return job.setUploadColumns(UploadColumnsOpts{Fields: []UploadColumnT{UploadColumnT{Column: MergedSchemaField, Value: marshalledSchema}}})
}

// Set LoadFileIDs
func (job *UploadJobT) setLoadFileIDs(startLoadFileID int64, endLoadFileID int64) error {
	job.upload.StartLoadFileID = startLoadFileID
	job.upload.EndLoadFileID = endLoadFileID

	// return job.setUploadColumns(
	// 	UploadColumnT{Column: UploadStartLoadFileIDField, Value: startLoadFileID},
	// 	UploadColumnT{Column: UploadEndLoadFileIDField, Value: endLoadFileID},
	// )
	return job.setUploadColumns(UploadColumnsOpts{Fields: []UploadColumnT{UploadColumnT{Column: UploadStartLoadFileIDField, Value: startLoadFileID}, UploadColumnT{Column: UploadEndLoadFileIDField, Value: endLoadFileID}}})
}

type UploadColumnsOpts struct {
	Fields []UploadColumnT
	Txn    *sql.Tx
}

// SetUploadColumns sets any column values passed as args in UploadColumnT format for WarehouseUploadsTable
func (job *UploadJobT) setUploadColumns(opts UploadColumnsOpts) (err error) {
	var columns string
	values := []interface{}{job.upload.ID}
	// setting values using syntax $n since Exec can correctly format time.Time strings
	for idx, f := range opts.Fields {
		// start with $2 as $1 is upload.ID
		columns += fmt.Sprintf(`%s=$%d`, f.Column, idx+2)
		if idx < len(opts.Fields)-1 {
			columns += ","
		}
		values = append(values, f.Value)
	}
	sqlStatement := fmt.Sprintf(`UPDATE %s SET %s WHERE id=$1`, warehouseutils.WarehouseUploadsTable, columns)
	if opts.Txn != nil {
		_, err = opts.Txn.Exec(sqlStatement, values...)
	} else {
		_, err = dbHandle.Exec(sqlStatement, values...)
	}

	return err
}

func (job *UploadJobT) triggerUploadNow() (err error) {
	job.uploadLock.Lock()
	defer job.uploadLock.Unlock()
	upload := job.upload
	newjobState := Waiting
	var metadata map[string]interface{}
	unmarshallErr := json.Unmarshal(upload.Metadata, &metadata)
	if unmarshallErr != nil {
		metadata = make(map[string]interface{})
	}
	metadata["nextRetryTime"] = time.Now().Add(-time.Hour * 1).Format(time.RFC3339)
	metadata["retried"] = true
	metadata["priority"] = 50
	metadataJSON, err := json.Marshal(metadata)
	if err != nil {
		return err
	}

	uploadColumns := []UploadColumnT{
		{Column: "status", Value: newjobState},
		{Column: "metadata", Value: metadataJSON},
		{Column: "updated_at", Value: timeutil.Now()},
	}

	txn, err := job.dbHandle.Begin()
	if err != nil {
		panic(err)
	}
	err = job.setUploadColumns(UploadColumnsOpts{Fields: uploadColumns, Txn: txn})
	if err != nil {
		panic(err)
	}
	err = txn.Commit()

	job.upload.Status = newjobState
	return err
}

func (job *UploadJobT) setUploadError(statusError error, state string) (newstate string, err error) {
	pkgLogger.Errorf("[WH]: Failed during %s stage: %v\n", state, statusError.Error())
	job.counterStat(fmt.Sprintf("error_%s", state)).Count(1)

	upload := job.upload

	job.setUploadStatus(UploadStatusOpts{Status: state})
	var e map[string]map[string]interface{}
	json.Unmarshal(job.upload.Error, &e)
	if e == nil {
		e = make(map[string]map[string]interface{})
	}
	if _, ok := e[state]; !ok {
		e[state] = make(map[string]interface{})
	}
	errorByState := e[state]
	// increment attempts for errored stage
	if attempt, ok := errorByState["attempt"]; ok {
		errorByState["attempt"] = int(attempt.(float64)) + 1
	} else {
		errorByState["attempt"] = 1
	}
	// append errors for errored stage
	if errList, ok := errorByState["errors"]; ok {
		errorByState["errors"] = append(errList.([]interface{}), statusError.Error())
	} else {
		errorByState["errors"] = []string{statusError.Error()}
	}
	// abort after configured retry attempts
	if errorByState["attempt"].(int) > minRetryAttempts {
		firstTiming := job.getUploadFirstAttemptTime()
		// do not abort upload if the the error list has only skipped errors.
		if !firstTiming.IsZero() && (timeutil.Now().Sub(firstTiming) > retryTimeWindow) && !job.hasAllTablesSkipped {
			state = Aborted
		}
	}

	var metadata map[string]interface{}
	unmarshallErr := json.Unmarshal(upload.Metadata, &metadata)
	if unmarshallErr != nil {
		metadata = make(map[string]interface{})
	}
	metadata["nextRetryTime"] = timeutil.Now().Add(durationBeforeNextAttempt(upload.Attempts + 1)).Format(time.RFC3339)
	metadataJSON, err := json.Marshal(metadata)
	if err != nil {
		metadataJSON = []byte("{}")
	}

	serializedErr, _ := json.Marshal(&e)
	// sqlStatement := fmt.Sprintf(`UPDATE %s SET status=$1, error=$2, metadata=$3, updated_at=$4 WHERE id=$5`, warehouseutils.WarehouseUploadsTable)

	uploadColumns := []UploadColumnT{
		{Column: "status", Value: state},
		{Column: "metadata", Value: metadataJSON},
		{Column: "error", Value: serializedErr},
		{Column: "updated_at", Value: timeutil.Now()},
	}

	txn, err := job.dbHandle.Begin()
	if err != nil {
		panic(err)
	}
	err = job.setUploadColumns(UploadColumnsOpts{Fields: uploadColumns, Txn: txn})
	if err != nil {
		panic(err)
	}

	inputCount := job.getTotalRowsInStagingFiles()
	outputCount, _ := job.getTotalEventsUploaded(false)
	failCount := inputCount - outputCount
	reportingStatus := jobsdb.Failed.State
	if state == Aborted {
		reportingStatus = jobsdb.Aborted.State
	}

	reportingMetrics := []*types.PUReportedMetric{{
		ConnectionDetails: types.ConnectionDetails{
			SourceID:        job.upload.SourceID,
			DestinationID:   job.upload.DestinationID,
			SourceBatchID:   job.upload.SourceBatchID,
			SourceTaskID:    job.upload.SourceTaskID,
			SourceTaskRunID: job.upload.SourceTaskRunID,
			SourceJobID:     job.upload.SourceJobID,
			SourceJobRunID:  job.upload.SourceJobRunID,
		},
		PUDetails: types.PUDetails{
			InPU:       types.BATCH_ROUTER,
			PU:         types.WAREHOUSE,
			TerminalPU: true,
		},
		StatusDetail: &types.StatusDetail{
			Status:         reportingStatus,
			StatusCode:     400, // TODO: Change this to error specific code
			Count:          failCount,
			SampleEvent:    []byte("{}"),
			SampleResponse: string(serializedErr),
		},
	}}
	if outputCount > 0 {
		reportingMetrics = append(reportingMetrics, &types.PUReportedMetric{
			ConnectionDetails: types.ConnectionDetails{
				SourceID:        job.upload.SourceID,
				DestinationID:   job.upload.DestinationID,
				SourceBatchID:   job.upload.SourceBatchID,
				SourceTaskID:    job.upload.SourceTaskID,
				SourceTaskRunID: job.upload.SourceTaskRunID,
				SourceJobID:     job.upload.SourceJobID,
				SourceJobRunID:  job.upload.SourceJobRunID,
			},
			PUDetails: types.PUDetails{
				InPU:       types.BATCH_ROUTER,
				PU:         types.WAREHOUSE,
				TerminalPU: true,
			},
			StatusDetail: &types.StatusDetail{
				Status:         jobsdb.Succeeded.State,
				StatusCode:     400, // TODO: Change this to error specific code
				Count:          failCount,
				SampleEvent:    []byte("{}"),
				SampleResponse: string(serializedErr),
			},
		})
	}
	if application.Features().Reporting != nil && config.GetBool("Reporting.enabled", types.DEFAULT_REPORTING_ENABLED) {
		application.Features().Reporting.GetReportingInstance().Report(reportingMetrics, txn)
	}
	err = txn.Commit()

	// TODO: Add reporting metrics in txn
	// _, err = job.dbHandle.Exec(sqlStatement, state, serializedErr, metadataJSON, timeutil.Now(), upload.ID)

	job.upload.Status = state
	job.upload.Error = serializedErr

	attempts := job.getAttemptNumber()

	if !job.hasAllTablesSkipped {
		job.counterStat("warehouse_failed_uploads", tag{name: "attempt_number", value: strconv.Itoa(attempts)}).Count(1)
	}
	if state == Aborted {
		job.counterStat("upload_aborted", tag{name: "attempt_number", value: strconv.Itoa(attempts)}).Count(1)
	}

	return state, err
}

func (job *UploadJobT) getAttemptNumber() int {
	uploadError := job.upload.Error
	var attempts int32
	if string(uploadError) == "" {
		return 0
	}

	gjson.Parse(string(uploadError)).ForEach(func(key gjson.Result, value gjson.Result) bool {
		attempts += int32(gjson.Get(value.String(), "attempt").Int())
		return true
	})
	return int(attempts)
}

func (job *UploadJobT) setStagingFilesStatus(stagingFiles []*StagingFileT, status string) (err error) {
	var ids []int64
	for _, stagingFile := range stagingFiles {
		ids = append(ids, stagingFile.ID)
	}
	sqlStatement := fmt.Sprintf(`UPDATE %s SET status=$1, updated_at=$2 WHERE id=ANY($3)`, warehouseutils.WarehouseStagingFilesTable)
	_, err = dbHandle.Exec(sqlStatement, status, timeutil.Now(), pq.Array(ids))
	if err != nil {
		panic(err)
	}
	return
}

func (job *UploadJobT) hasLoadFiles(tableName string) (bool, error) {
	sourceID := job.warehouse.Source.ID
	destID := job.warehouse.Destination.ID

	sqlStatement := fmt.Sprintf(`SELECT count(*) FROM %[1]s
								WHERE ( %[1]s.source_id='%[2]s' AND %[1]s.destination_id='%[3]s' AND %[1]s.table_name='%[4]s' AND %[1]s.id >= %[5]v AND %[1]s.id <= %[6]v)`,
		warehouseutils.WarehouseLoadFilesTable, sourceID, destID, tableName, job.upload.StartLoadFileID, job.upload.EndLoadFileID)
	var count sql.NullInt64
	err := dbHandle.QueryRow(sqlStatement).Scan(&count)
	return count.Int64 > 0, err
}

func (job *UploadJobT) getLoadFileIDRange() (startLoadFileID int64, endLoadFileID int64, err error) {
	stmt := fmt.Sprintf(`
		SELECT
			MIN(id), MAX(id)
		FROM (
			SELECT
				ROW_NUMBER() OVER (PARTITION BY staging_file_id, table_name ORDER BY id DESC) AS row_number,
				t.id
			FROM
				%s t
			WHERE
				t.staging_file_id = ANY($1)
		) grouped_load_files
		WHERE
			grouped_load_files.row_number = 1;
	`, warehouseutils.WarehouseLoadFilesTable)

	pkgLogger.Debugf(`Querying for load_file_id range for the uploadJob:%d with stagingFileIDs:%v Query:%v`, job.upload.ID, job.stagingFileIDs, stmt)
	var minID, maxID sql.NullInt64
	err = job.dbHandle.QueryRow(stmt, pq.Array(job.stagingFileIDs)).Scan(&minID, &maxID)
	if err != nil {
		return 0, 0, fmt.Errorf("Error while querying for load_file_id range for uploadJob:%d with stagingFileIDs:%v : %w", job.upload.ID, job.stagingFileIDs, err)
	}
	return minID.Int64, maxID.Int64, nil
}

func (job *UploadJobT) deleteLoadFiles(stagingFiles []*StagingFileT) {
	var stagingFileIDs []int64
	for _, stagingFile := range stagingFiles {
		stagingFileIDs = append(stagingFileIDs, stagingFile.ID)
	}

	sqlStatement := fmt.Sprintf(`DELETE FROM %[1]s WHERE staging_file_id IN (%v)`, warehouseutils.WarehouseLoadFilesTable, misc.IntArrayToString(stagingFileIDs, ","))
	pkgLogger.Debugf(`Deleting any load files present for staging files (upload:%d) before generating them for the staging files again. Query: %s`, job.upload.ID, sqlStatement)

	_, err := job.dbHandle.Exec(sqlStatement)
	if err != nil {
		pkgLogger.Errorf(`Error deleting any load files present for staging files (upload:%d) before generating them for the staging files again, Query: %s`, job.upload.ID, sqlStatement)
	}
}

func (job *UploadJobT) createLoadFiles(generateAll bool) (startLoadFileID int64, endLoadFileID int64, err error) {
	destID := job.upload.DestinationID
	destType := job.upload.DestinationType
	stagingFiles := job.stagingFiles

	publishBatchSize := config.GetInt("Warehouse.pgNotifierPublishBatchSize", 100)
	pkgLogger.Infof("[WH]: Starting batch processing %v stage files for %s:%s", publishBatchSize, destType, destID)
	uniqueLoadGenID := uuid.Must(uuid.NewV4()).String()
	job.upload.LoadFileGenStartTime = timeutil.Now()

	var wg sync.WaitGroup

	var toProcessStagingFiles []*StagingFileT
	if generateAll {
		toProcessStagingFiles = stagingFiles
	} else {
		// skip processing staging files marked succeeded
		for _, stagingFile := range stagingFiles {
			if stagingFile.Status != warehouseutils.StagingFileSucceededState {
				toProcessStagingFiles = append(toProcessStagingFiles, stagingFile)
			}
		}
	}
	job.deleteLoadFiles(toProcessStagingFiles)

	job.setStagingFilesStatus(toProcessStagingFiles, warehouseutils.StagingFileExecutingState)

	saveLoadFileErrs := []error{}
	var sampleError error
	for i := 0; i < len(toProcessStagingFiles); i += publishBatchSize {
		j := i + publishBatchSize
		if j > len(toProcessStagingFiles) {
			j = len(toProcessStagingFiles)
		}

		// TODO: batch staging files
		// td: batch staging files baased on time window for s3 dest
		// td: should we remove publishBatchSize or make it 120 -> process staging files for 60 mins
		// td: define some batch size for breaking staging files belonging to one window - right now max is 60 stagingFiles per time window
		// batchedStagingFiles := job.BatchStagingFilesOnTimeWindow(toProcessStagingFiles[i:j])
		// // td : add prefix to payload for s3 dest
		// var messages []pgnotifier.MessageT
		// for timeWindow, stagingFiles := range batchedStagingFiles {
		// 	payload := PayloadT{
		// 		UploadID:            job.upload.ID,
		// 		StagingFiles:        stagingFiles,
		// 		Schema:              job.upload.Schema,
		// 		SourceID:            job.warehouse.Source.ID,
		// 		SourceName:          job.warehouse.Source.Name,
		// 		DestinationID:       destID,
		// 		DestinationName:     job.warehouse.Destination.Name,
		// 		DestinationType:     destType,
		// 		DestinationConfig:   job.warehouse.Destination.Config,
		// 		UniqueLoadGenID:     uniqueLoadGenID,
		// 		UseRudderStorage:    job.upload.UseRudderStorage,
		// 		RudderStoragePrefix: misc.GetRudderObjectStoragePrefix(),
		// 	}

		// 	if job.warehouse.Type == "S3_DATALAKE" {
		// 		// td: use prefix from config
		// 		payload.LoadFilePrefix = timeWindow
		// 	}

		// 	payloadJSON, err := json.Marshal(payload)
		// 	if err != nil {
		// 		panic(err)
		// 	}
		// 	message := pgnotifier.MessageT{
		// 		Payload: payloadJSON,
		// 	}
		// 	messages = append(messages, message)
		// }

		// td : add prefix to payload for s3 dest
		var messages []pgnotifier.JobPayload
		for _, stagingFile := range toProcessStagingFiles[i:j] {
			payload := PayloadT{
				UploadID:             job.upload.ID,
				StagingFileID:        stagingFile.ID,
				StagingFileLocation:  stagingFile.Location,
				UploadSchema:         job.upload.UploadSchema,
				LoadFileType:         job.upload.LoadFileType,
				SourceID:             job.warehouse.Source.ID,
				SourceName:           job.warehouse.Source.Name,
				DestinationID:        destID,
				DestinationName:      job.warehouse.Destination.Name,
				DestinationType:      destType,
				DestinationNamespace: job.warehouse.Namespace,
				DestinationConfig:    job.warehouse.Destination.Config,
				UniqueLoadGenID:      uniqueLoadGenID,
				UseRudderStorage:     job.upload.UseRudderStorage,
				RudderStoragePrefix:  misc.GetRudderObjectStoragePrefix(),
			}
			if job.warehouse.Type == "S3_DATALAKE" {
				timeWindowFormat, _ := job.warehouse.Destination.Config["timeWindowFormat"].(string)
				if timeWindowFormat != "" {
					payload.LoadFilePrefix = stagingFile.TimeWindow.Format(timeWindowFormat)
				} else if misc.Contains(timeWindowDestinations, job.warehouse.Type) {
					payload.LoadFilePrefix = stagingFile.TimeWindow.Format(warehouseutils.DatalakeTimeWindowFormat)

<<<<<<< HEAD
				}
=======
			if misc.ContainsString(timeWindowDestinations, job.warehouse.Type) {
				payload.LoadFilePrefix = stagingFile.TimeWindow.Format(warehouseutils.DatalakeTimeWindowFormat)
>>>>>>> 4348f9f0
			}
			// set merged schema as upload schema if the load file type is parquet
			if job.upload.LoadFileType == warehouseutils.LOAD_FILE_TYPE_PARQUET {
				payload.UploadSchema = job.upload.MergedSchema
			}

			payloadJSON, err := json.Marshal(payload)
			if err != nil {
				panic(err)
			}
			messages = append(messages, payloadJSON)
		}

		pkgLogger.Infof("[WH]: Publishing %d staging files for %s:%s to PgNotifier", len(messages), destType, destID)
		ch, err := job.pgNotifier.Publish(messages, job.upload.Priority)
		if err != nil {
			panic(err)
		}
		// set messages to nil to release mem allocated
		messages = nil
		wg.Add(1)
		batchStartIdx := i
		batchEndIdx := j
		rruntime.Go(func() {
			responses := <-ch
			pkgLogger.Infof("[WH]: Received responses for staging files %d:%d for %s:%s from PgNotifier", toProcessStagingFiles[batchStartIdx].ID, toProcessStagingFiles[batchEndIdx-1].ID, destType, destID)
			var loadFiles []loadFileUploadOutputT
			var successfulStagingFileIDs []int64
			for _, resp := range responses {
				// Error handling during generating_load_files step:
				// 1. any error returned by pgnotifier is set on corresponding staging_file
				// 2. any error affecting a batch/all of the staging files like saving load file records to wh db
				//    is returned as error to caller of the func to set error on all staging files and the whole generating_load_files step
				if resp.Status == "aborted" {
					pkgLogger.Errorf("[WH]: Error in generating load files: %v", resp.Error)
					sampleError = fmt.Errorf(resp.Error)
					job.setStagingFileErr(resp.JobID, sampleError)
					continue
				}
				var output []loadFileUploadOutputT
				err = json.Unmarshal(resp.Output, &output)
				if err != nil {
					panic(err)
				}
				if len(output) == 0 {
					pkgLogger.Errorf("[WH]: No LoadFiles returned by wh worker")
					continue
				}
				loadFiles = append(loadFiles, output...)
				successfulStagingFileIDs = append(successfulStagingFileIDs, resp.JobID)
			}
			err = job.bulkInsertLoadFileRecords(loadFiles)
			if err != nil {
				saveLoadFileErrs = append(saveLoadFileErrs, err)
			}
			job.setStagingFileSuccess(successfulStagingFileIDs)

			wg.Done()
		})
	}

	wg.Wait()

	if len(saveLoadFileErrs) > 0 {
		err = misc.ConcatErrors(saveLoadFileErrs)
		pkgLogger.Errorf(`[WH]: Encountered errors in creating load file records in wh_load_files: %v`, err)
		return startLoadFileID, endLoadFileID, err
	}

	startLoadFileID, endLoadFileID, err = job.getLoadFileIDRange()
	if err != nil {
		panic(err)
	}

	if startLoadFileID == 0 || endLoadFileID == 0 {
		err = fmt.Errorf(`No load files generated. Sample error: %v`, sampleError)
		return startLoadFileID, endLoadFileID, err
	}

	// verify if all load files are in same folder in object storage
	if misc.ContainsString(warehousesToVerifyLoadFilesFolder, job.warehouse.Type) {
		locations := job.GetLoadFilesMetadata(warehouseutils.GetLoadFilesOptionsT{
			StartID: startLoadFileID,
			EndID:   endLoadFileID,
		})
		for _, location := range locations {
			if !strings.Contains(location.Location, uniqueLoadGenID) {
				err = fmt.Errorf(`All loadfiles do not contain the same uniqueLoadGenID: %s`, uniqueLoadGenID)
				return
			}
		}
	}

	return startLoadFileID, endLoadFileID, nil
}

func (job *UploadJobT) setStagingFileSuccess(stagingFileIDs []int64) {
	// using ANY instead of IN as WHERE clause filtering on primary key index uses index scan in both cases
	// use IN for cases where filtering on composite indexes
	sqlStatement := fmt.Sprintf(`UPDATE %s SET status=$1, updated_at=$2 WHERE id=ANY($3)`, warehouseutils.WarehouseStagingFilesTable)
	_, err := dbHandle.Exec(sqlStatement, warehouseutils.StagingFileSucceededState, timeutil.Now(), pq.Array(stagingFileIDs))
	if err != nil {
		panic(err)
	}
}

func (job *UploadJobT) setStagingFileErr(stagingFileID int64, statusErr error) {
	sqlStatement := fmt.Sprintf(`UPDATE %s SET status=$1, error=$2, updated_at=$3 WHERE id=$4`, warehouseutils.WarehouseStagingFilesTable)
	_, err := dbHandle.Exec(sqlStatement, warehouseutils.StagingFileFailedState, misc.QuoteLiteral(statusErr.Error()), timeutil.Now(), stagingFileID)
	if err != nil {
		panic(err)
	}
}

func (job *UploadJobT) bulkInsertLoadFileRecords(loadFiles []loadFileUploadOutputT) (err error) {
	//Using transactions for bulk copying
	txn, err := dbHandle.Begin()
	if err != nil {
		return
	}

	stmt, err := txn.Prepare(pq.CopyIn("wh_load_files", "staging_file_id", "location", "source_id", "destination_id", "destination_type", "table_name", "total_events", "created_at", "metadata"))
	if err != nil {
		pkgLogger.Errorf(`[WH]: Error starting bulk copy using CopyIn: %v`, err)
		return
	}
	defer stmt.Close()

	for _, loadFile := range loadFiles {
		metadata := fmt.Sprintf(`{"content_length": %d}`, loadFile.ContentLength)
		_, err = stmt.Exec(loadFile.StagingFileID, loadFile.Location, job.upload.SourceID, job.upload.DestinationID, job.upload.DestinationType, loadFile.TableName, loadFile.TotalRows, timeutil.Now(), metadata)
		if err != nil {
			pkgLogger.Errorf(`[WH]: Error copying row in pq.CopyIn for loadFules: %v Error: %v`, loadFile, err)
			txn.Rollback()
			return
		}
	}

	_, err = stmt.Exec()
	if err != nil {
		pkgLogger.Errorf("[WH]: Error creating load file records: %v", err)
		txn.Rollback()
		return
	}
	err = txn.Commit()
	if err != nil {
		pkgLogger.Errorf("[WH]: Error committing load file records txn: %v", err)
		return
	}
	return
}

func (job *UploadJobT) areIdentityTablesLoadFilesGenerated() (generated bool, err error) {
	var mergeRulesLocation sql.NullString
	sqlStatement := fmt.Sprintf(`SELECT location FROM %s WHERE wh_upload_id=%d AND table_name='%s'`, warehouseutils.WarehouseTableUploadsTable, job.upload.ID, warehouseutils.ToProviderCase(job.warehouse.Type, warehouseutils.IdentityMergeRulesTable))
	err = job.dbHandle.QueryRow(sqlStatement).Scan(&mergeRulesLocation)
	if err != nil {
		return
	}
	if !mergeRulesLocation.Valid {
		generated = false
		return
	}

	var mappingsLocation sql.NullString
	sqlStatement = fmt.Sprintf(`SELECT location FROM %s WHERE wh_upload_id=%d AND table_name='%s'`, warehouseutils.WarehouseTableUploadsTable, job.upload.ID, warehouseutils.ToProviderCase(job.warehouse.Type, warehouseutils.IdentityMappingsTable))
	err = job.dbHandle.QueryRow(sqlStatement).Scan(&mappingsLocation)
	if err != nil {
		return
	}
	if !mappingsLocation.Valid {
		generated = false
		return
	}
	generated = true
	return
}

func (job *UploadJobT) GetLoadFilesMetadata(options warehouseutils.GetLoadFilesOptionsT) (loadFiles []warehouseutils.LoadFileT) {
	var tableFilterSQL string
	if options.Table != "" {
		tableFilterSQL = fmt.Sprintf(` AND table_name='%s'`, options.Table)
	}

	startID := options.StartID
	endID := options.EndID
	if startID == 0 || endID == 0 {
		startID = job.upload.StartLoadFileID
		endID = job.upload.EndLoadFileID
	}

	var limitSQL string
	if options.Limit != 0 {
		limitSQL = fmt.Sprintf(`LIMIT %d`, options.Limit)
	}

	sqlStatement := fmt.Sprintf(`
		WITH row_numbered_load_files as (
			SELECT
				location, metadata,
				row_number() OVER (PARTITION BY staging_file_id, table_name ORDER BY id DESC) AS row_number
				FROM %[1]s
				WHERE staging_file_id IN (%[2]v) %[3]s
		)
		SELECT location, metadata
			FROM row_numbered_load_files
			WHERE
				row_number=1
			%[4]s`,
		warehouseutils.WarehouseLoadFilesTable, misc.IntArrayToString(job.stagingFileIDs, ","), tableFilterSQL, limitSQL)

	pkgLogger.Debugf(`Fetching loadFileLocations: %v`, sqlStatement)
	rows, err := dbHandle.Query(sqlStatement)
	if err != nil {
		panic(fmt.Errorf("Query: %s\nfailed with Error : %w", sqlStatement, err))
	}
	defer rows.Close()

	for rows.Next() {
		var location string
		var metadata json.RawMessage
		err := rows.Scan(&location, &metadata)
		if err != nil {
			panic(fmt.Errorf("Failed to scan result from query: %s\nwith Error : %w", sqlStatement, err))
		}
		loadFiles = append(loadFiles, warehouseutils.LoadFileT{
			Location: location,
			Metadata: metadata,
		})
	}
	return
}

func (job *UploadJobT) GetSampleLoadFileLocation(tableName string) (location string, err error) {
	locations := job.GetLoadFilesMetadata(warehouseutils.GetLoadFilesOptionsT{Table: tableName, Limit: 1})
	if len(locations) == 0 {
		return "", fmt.Errorf(`No load file found for table:%s`, tableName)
	}
	return locations[0].Location, nil
}

func (job *UploadJobT) GetSchemaInWarehouse() (schema warehouseutils.SchemaT) {
	if job.schemaHandle == nil {
		return
	}
	return job.schemaHandle.schemaInWarehouse
}

func (job *UploadJobT) GetTableSchemaInWarehouse(tableName string) warehouseutils.TableSchemaT {
	return job.schemaHandle.schemaInWarehouse[tableName]
}

func (job *UploadJobT) GetTableSchemaInUpload(tableName string) warehouseutils.TableSchemaT {
	return job.schemaHandle.uploadSchema[tableName]
}

func (job *UploadJobT) GetSingleLoadFile(tableName string) (warehouseutils.LoadFileT, error) {
	sqlStatement := fmt.Sprintf(`SELECT location FROM %s WHERE wh_upload_id=%d AND table_name='%s'`, warehouseutils.WarehouseTableUploadsTable, job.upload.ID, tableName)
	pkgLogger.Infof("SF: Fetching load file location for %s: %s", tableName, sqlStatement)
	var location string
	err := job.dbHandle.QueryRow(sqlStatement).Scan(&location)
	return warehouseutils.LoadFileT{Location: location}, err
}

func (job *UploadJobT) ShouldOnDedupUseNewRecord() bool {
	if job.upload.SourceCategory == CloudSourceCateogry {
		return true
	}
	return false
}

func (job *UploadJobT) UseRudderStorage() bool {
	return job.upload.UseRudderStorage
}

func (job *UploadJobT) GetLoadFileGenStartTIme() time.Time {
	if !job.upload.LoadFileGenStartTime.IsZero() {
		return job.upload.LoadFileGenStartTime
	}
	return warehouseutils.GetLoadFileGenTime(job.upload.TimingsObj)
}

func (job *UploadJobT) GetLoadFileType() string {
	return job.upload.LoadFileType
}

/*
 * State Machine for upload job lifecycle
 */

func getNextUploadState(dbStatus string) *uploadStateT {
	for _, uploadState := range stateTransitions {
		if dbStatus == uploadState.inProgress || dbStatus == uploadState.failed {
			return uploadState
		}
		if dbStatus == uploadState.completed {
			return uploadState.nextState
		}
	}
	return nil
}

func getInProgressState(state string) string {
	uploadState, ok := stateTransitions[state]
	if !ok {
		panic(fmt.Errorf("Invalid Upload state: %s", state))
	}
	return uploadState.inProgress
}

func getFailedState(state string) string {
	uploadState, ok := stateTransitions[state]
	if !ok {
		panic(fmt.Errorf("Invalid Upload state : %s", state))
	}
	return uploadState.failed
}

func initializeStateMachine() {

	stateTransitions = make(map[string]*uploadStateT)

	waitingState := &uploadStateT{
		completed: Waiting,
	}
	stateTransitions[Waiting] = waitingState

	generateUploadSchemaState := &uploadStateT{
		inProgress: "generating_upload_schema",
		failed:     "generating_upload_schema_failed",
		completed:  GeneratedUploadSchema,
	}
	stateTransitions[GeneratedUploadSchema] = generateUploadSchemaState

	createTableUploadsState := &uploadStateT{
		inProgress: "creating_table_uploads",
		failed:     "creating_table_uploads_failed",
		completed:  CreatedTableUploads,
	}
	stateTransitions[CreatedTableUploads] = createTableUploadsState

	generateLoadFilesState := &uploadStateT{
		inProgress: "generating_load_files",
		failed:     "generating_load_files_failed",
		completed:  GeneratedLoadFiles,
	}
	stateTransitions[GeneratedLoadFiles] = generateLoadFilesState

	updateTableUploadCountsState := &uploadStateT{
		inProgress: "updating_table_uploads_counts",
		failed:     "updating_table_uploads_counts_failed",
		completed:  UpdatedTableUploadsCounts,
	}
	stateTransitions[UpdatedTableUploadsCounts] = updateTableUploadCountsState

	createRemoteSchemaState := &uploadStateT{
		inProgress: "creating_remote_schema",
		failed:     "creating_remote_schema_failed",
		completed:  CreatedRemoteSchema,
	}
	stateTransitions[CreatedRemoteSchema] = createRemoteSchemaState

	exportDataState := &uploadStateT{
		inProgress: "exporting_data",
		failed:     "exporting_data_failed",
		completed:  ExportedData,
	}
	stateTransitions[ExportedData] = exportDataState

	abortState := &uploadStateT{
		completed: Aborted,
	}
	stateTransitions[Aborted] = abortState

	waitingState.nextState = generateUploadSchemaState
	generateUploadSchemaState.nextState = createTableUploadsState
	createTableUploadsState.nextState = generateLoadFilesState
	generateLoadFilesState.nextState = updateTableUploadCountsState
	updateTableUploadCountsState.nextState = createRemoteSchemaState
	createRemoteSchemaState.nextState = exportDataState
	exportDataState.nextState = nil
	abortState.nextState = nil
}

func (job *UploadJobT) GetLocalSchema() warehouseutils.SchemaT {
	return job.schemaHandle.getLocalSchema()
}

func (job *UploadJobT) UpdateLocalSchema(schema warehouseutils.SchemaT) error {
	return job.schemaHandle.updateLocalSchema(schema)
}

// func (job *UploadJobT) BatchStagingFilesOnTimeWindow(stagingFiles []*StagingFileT) map[string][]StagingFileEntryT {
// 	var batchedStagingFiles = map[string][]StagingFileEntryT{}
// 	if job.warehouse.Type != "S3_DATALAKE" {
// 		var stagingFileEntries = []StagingFileEntryT{}
// 		for _, stagingFile := range stagingFiles {
// 			stagingFileEntries = append(stagingFileEntries, StagingFileEntryT{
// 				ID:       stagingFile.ID,
// 				Location: stagingFile.Location,
// 			})
// 		}
// 		// return single batch with a zero value timeWindow for all whs except S3_DATALAKE
// 		batchedStagingFiles[time.Time{}.Format(time.RFC3339)] = stagingFileEntries
// 		return batchedStagingFiles
// 	}
// 	for _, stagingFile := range stagingFiles {
// 		// td: take prefix from config
// 		prefixFormat := time.RFC3339
// 		timeWindow := stagingFile.TimeWindow.Format(prefixFormat)
// 		batchedStagingFiles[timeWindow] = append(batchedStagingFiles[timeWindow], StagingFileEntryT{
// 			ID:       stagingFile.ID,
// 			Location: stagingFile.Location,
// 		})
// 	}
// 	return batchedStagingFiles
// }<|MERGE_RESOLUTION|>--- conflicted
+++ resolved
@@ -1666,15 +1666,10 @@
 				timeWindowFormat, _ := job.warehouse.Destination.Config["timeWindowFormat"].(string)
 				if timeWindowFormat != "" {
 					payload.LoadFilePrefix = stagingFile.TimeWindow.Format(timeWindowFormat)
-				} else if misc.Contains(timeWindowDestinations, job.warehouse.Type) {
+				} else if misc.ContainsString(timeWindowDestinations, job.warehouse.Type) {
 					payload.LoadFilePrefix = stagingFile.TimeWindow.Format(warehouseutils.DatalakeTimeWindowFormat)
 
-<<<<<<< HEAD
 				}
-=======
-			if misc.ContainsString(timeWindowDestinations, job.warehouse.Type) {
-				payload.LoadFilePrefix = stagingFile.TimeWindow.Format(warehouseutils.DatalakeTimeWindowFormat)
->>>>>>> 4348f9f0
 			}
 			// set merged schema as upload schema if the load file type is parquet
 			if job.upload.LoadFileType == warehouseutils.LOAD_FILE_TYPE_PARQUET {

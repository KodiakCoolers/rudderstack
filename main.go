package main

import (
	"context"
	"encoding/json"
	"errors"
	"fmt"

	"net/http"
	"os"
	"os/signal"
	"runtime"
	"sync"
	"syscall"
	"time"

	"github.com/bugsnag/bugsnag-go"

	"github.com/rudderlabs/rudder-server/app"
	"github.com/rudderlabs/rudder-server/replay"
	"github.com/rudderlabs/rudder-server/services/diagnostics"

	"github.com/rudderlabs/rudder-server/config"
	backendconfig "github.com/rudderlabs/rudder-server/config/backend-config"
	"github.com/rudderlabs/rudder-server/gateway"
	"github.com/rudderlabs/rudder-server/jobsdb"
	"github.com/rudderlabs/rudder-server/processor"
	ratelimiter "github.com/rudderlabs/rudder-server/rate-limiter"
	"github.com/rudderlabs/rudder-server/router"
	"github.com/rudderlabs/rudder-server/router/batchrouter"
	"github.com/rudderlabs/rudder-server/rruntime"
	"github.com/rudderlabs/rudder-server/services/db"
	destinationdebugger "github.com/rudderlabs/rudder-server/services/destination-debugger"
	sourcedebugger "github.com/rudderlabs/rudder-server/services/source-debugger"
	"github.com/rudderlabs/rudder-server/services/stats"
	"github.com/rudderlabs/rudder-server/services/validators"
	"github.com/rudderlabs/rudder-server/utils"
	"github.com/rudderlabs/rudder-server/utils/logger"
	"github.com/rudderlabs/rudder-server/utils/misc"
	"github.com/rudderlabs/rudder-server/warehouse"

	// This is necessary for compatibility with enterprise features
	_ "github.com/rudderlabs/rudder-server/imports"
)

var (
	application                      app.Interface
	warehouseMode                    string
	maxProcess                       int
	gwDBRetention, routerDBRetention time.Duration
	enableProcessor, enableRouter    bool
	isReplayServer                   bool
	enabledDestinations              []backendconfig.DestinationT
	configSubscriberLock             sync.RWMutex
	objectStorageDestinations        []string
	warehouseDestinations            []string
	clusterVersion                   int
	moduleLoadLock                   sync.Mutex
	routerLoaded                     bool
	processorLoaded                  bool
)

var version = "Not an official release. Get the latest release from the github repo."
var major, minor, commit, buildDate, builtBy, gitURL, patch string

func loadConfig() {
	maxProcess = config.GetInt("maxProcess", 12)
	gwDBRetention = config.GetDuration("gwDBRetentionInHr", 0) * time.Hour
	routerDBRetention = config.GetDuration("routerDBRetention", 0)
	enableProcessor = config.GetBool("enableProcessor", true)
	enableRouter = config.GetBool("enableRouter", true)
	isReplayServer = config.GetEnvAsBool("IS_REPLAY_SERVER", false)
	objectStorageDestinations = []string{"S3", "GCS", "AZURE_BLOB", "MINIO"}
	warehouseDestinations = []string{"RS", "BQ", "SNOWFLAKE"}
	warehouseMode = config.GetString("Warehouse.mode", "embedded")
	clusterVersion = config.GetEnvAsInt("CLUSTER_VERSION", 1)
}

// Test Function
func readIOforResume(router router.HandleT) {
	for {
		var u string
		_, err := fmt.Scanf("%v", &u)
		fmt.Println("from stdin ", u)
		if err != nil {
			panic(err)
		}
		router.ResetSleep()
	}
}

// Gets the config from config backend and extracts enabled writekeys
func monitorDestRouters(routerDB, batchRouterDB *jobsdb.HandleT) {
	ch := make(chan utils.DataEvent)
	backendconfig.Subscribe(ch, "backendConfig")
	dstToRouter := make(map[string]*router.HandleT)
	dstToBatchRouter := make(map[string]*batchrouter.HandleT)
	// dstToWhRouter := make(map[string]*warehouse.HandleT)

	for {
		config := <-ch
		sources := config.Data.(backendconfig.SourcesT)
		enabledDestinations := make(map[string]bool)
		for _, source := range sources.Sources {
			for _, destination := range source.Destinations {
				enabledDestinations[destination.DestinationDefinition.Name] = true
				//For batch router destinations
				if misc.Contains(objectStorageDestinations, destination.DestinationDefinition.Name) || misc.Contains(warehouseDestinations, destination.DestinationDefinition.Name) {
					_, ok := dstToBatchRouter[destination.DestinationDefinition.Name]
					if !ok {
						logger.Info("Starting a new Batch Destination Router", destination.DestinationDefinition.Name)
						var brt batchrouter.HandleT
						brt.Setup(batchRouterDB, destination.DestinationDefinition.Name)
						dstToBatchRouter[destination.DestinationDefinition.Name] = &brt
					}
				} else {
					_, ok := dstToRouter[destination.DestinationDefinition.Name]
					if !ok {
						logger.Info("Starting a new Destination", destination.DestinationDefinition.Name)
						var router router.HandleT
						router.Setup(routerDB, destination.DestinationDefinition.Name)
						dstToRouter[destination.DestinationDefinition.Name] = &router
					}
				}
			}
		}
	}
}

func init() {
	config.Initialize()
	loadConfig()
}

func versionInfo() map[string]interface{} {
	return map[string]interface{}{"Version": version, "Major": major, "Minor": minor, "Patch": patch, "Commit": commit, "BuildDate": buildDate, "BuiltBy": builtBy, "GitUrl": gitURL}
}

func versionHandler(w http.ResponseWriter, r *http.Request) {
	var version = versionInfo()
	versionFormatted, _ := json.Marshal(&version)
	w.Write(versionFormatted)
}

func printVersion() {
	version := versionInfo()
	versionFormatted, _ := json.MarshalIndent(&version, "", " ")
	fmt.Printf("Version Info %s\n", versionFormatted)
}

func startWarehouseService() {
	warehouse.Start()
}

func startRudderCore(clearDB *bool, normalMode bool, degradedMode bool, maintenanceMode bool) {
	logger.Info("Main starting")

	if !validators.ValidateEnv() {
		panic(errors.New("Failed to start rudder-server"))
	}

	// Check if there is a probable inconsistent state of Data
	misc.AppStartTime = time.Now().Unix()
	if diagnostics.EnableServerStartMetric {
		diagnostics.Track(diagnostics.ServerStart, map[string]interface{}{
			diagnostics.ServerStart: fmt.Sprint(time.Unix(misc.AppStartTime, 0)),
		})
	}

	db.HandleRecovery(normalMode, degradedMode, maintenanceMode, misc.AppStartTime)
	//Reload Config
	loadConfig()

	var gatewayDB jobsdb.HandleT
	var routerDB jobsdb.HandleT
	var batchRouterDB jobsdb.HandleT

	runtime.GOMAXPROCS(maxProcess)
	logger.Info("Clearing DB ", *clearDB)

	backendconfig.Setup()
	destinationdebugger.Setup()
	sourcedebugger.Setup()

	//Forcing enableBackup false for gatewaydb if this server is for handling replayed events
	if isReplayServer {
		config.SetBool("JobsDB.backup.gw.enabled", false)
	}

	gatewayDB.Setup(*clearDB, "gw", gwDBRetention)
	routerDB.Setup(*clearDB, "rt", routerDBRetention)
	batchRouterDB.Setup(*clearDB, "batch_rt", routerDBRetention)

	enableMigrator := false
<<<<<<< HEAD
	migrationMode := application.Options().MigrationMode
	shouldStartGateWay := true
	if migrationMode == "import" {
		enableMigrator = true
		enableRouter = false
		enableProcessor = false
		shouldStartGateWay = true
	} else if migrationMode == "export" {
		enableMigrator = true
		enableRouter = false
		enableProcessor = false
		shouldStartGateWay = false
	} else if migrationMode == "import-export" {
=======
	migrationMode := getMigrationMode()
	if migrationMode == "import" || migrationMode == "export" || migrationMode == "import-export" {
>>>>>>> d724c7ef
		enableMigrator = true
		enableRouter = false
		enableProcessor = false
	}
	shouldStartGateWay := (migrationMode != "export")

	if application.Features().Migrator != nil {
		if enableMigrator {
			application.Features().Migrator.Setup(&gatewayDB, &routerDB, &batchRouterDB, StartProcessor, StartRouter)
		}
	}

	StartRouter(enableRouter, &routerDB, &batchRouterDB)
	StartProcessor(enableProcessor, &gatewayDB, &routerDB, &batchRouterDB)

	if shouldStartGateWay {
		var gateway gateway.HandleT
		var rateLimiter ratelimiter.HandleT
		rateLimiter.SetUp()
		gateway.Setup(&gatewayDB, &rateLimiter, clearDB)
	}
	//go readIOforResume(router) //keeping it as input from IO, to be replaced by UI
}

func StartRouter(enableRouter bool, routerDB, batchRouterDB *jobsdb.HandleT) {
	moduleLoadLock.Lock()
	defer moduleLoadLock.Unlock()

	if routerLoaded {
		return
	}

	if enableRouter {
		go monitorDestRouters(routerDB, batchRouterDB)
		routerLoaded = true
	}
}

func StartProcessor(enableProcessor bool, gatewayDB, routerDB, batchRouterDB *jobsdb.HandleT) {
	moduleLoadLock.Lock()
	defer moduleLoadLock.Unlock()

	if processorLoaded {
		return
	}

	if enableProcessor {
		var processor processor.HandleT
		processor.Setup(gatewayDB, routerDB, batchRouterDB)

		if !isReplayServer {
			var replay replay.ReplayProcessorT
			replay.Setup(gatewayDB)
		}

		processorLoaded = true
	}
}

func canStartServer() bool {
	return warehouseMode == config.EmbeddedMode || warehouseMode == config.OffMode
}

func canStartWarehouse() bool {
	return warehouseMode != config.OffMode
}

func main() {
	version := versionInfo()

	bugsnag.Configure(bugsnag.Configuration{
		APIKey:       config.GetEnv("BUGSNAG_KEY", ""),
		ReleaseStage: config.GetEnv("GO_ENV", "development"),
		// The import paths for the Go packages containing your source files
		ProjectPackages: []string{"main", "github.com/rudderlabs/rudder-server"},
		// more configuration options
		AppType:      "rudder-server",
		AppVersion:   version["Version"].(string),
		PanicHandler: func() {},
	})
	ctx := bugsnag.StartSession(context.Background())
	defer func() {
		if r := recover(); r != nil {
			defer bugsnag.AutoNotify(ctx, bugsnag.SeverityError, bugsnag.MetaData{
				"GoRoutines": {
					"Number": runtime.NumGoroutine(),
				}})

			misc.RecordAppError(fmt.Errorf("%v", r))
			logger.Fatal(r)
			panic(r)
		}
	}()

	logger.Setup()

	//Creating Stats Client should be done right after setting up logger and before setting up other modules.
	stats.Setup()

	options := app.LoadOptions()
	if options.VersionFlag {
		printVersion()
		return
	}

	application = app.New(options)

	http.HandleFunc("/version", versionHandler)

	application.Setup()

	c := make(chan os.Signal)
	signal.Notify(c, os.Interrupt, syscall.SIGTERM)
	go func() {
		<-c
		application.Stop()

		// clearing zap Log buffer to std output
		if logger.Log != nil {
			logger.Log.Sync()
		}
		stats.StopRuntimeStats()
		os.Exit(1)
	}()

	if canStartServer() {
		rruntime.Go(func() {
			startRudderCore(&options.ClearDB, options.NormalMode, options.DegradedMode, options.MaintenanceMode)
		})
	}

	// initialize warehouse service after core to handle non-normal recovery modes
	if canStartWarehouse() {
		rruntime.Go(func() {
			startWarehouseService()
		})
	}

	misc.KeepProcessAlive()
}<|MERGE_RESOLUTION|>--- conflicted
+++ resolved
@@ -192,24 +192,8 @@
 	batchRouterDB.Setup(*clearDB, "batch_rt", routerDBRetention)
 
 	enableMigrator := false
-<<<<<<< HEAD
 	migrationMode := application.Options().MigrationMode
-	shouldStartGateWay := true
-	if migrationMode == "import" {
-		enableMigrator = true
-		enableRouter = false
-		enableProcessor = false
-		shouldStartGateWay = true
-	} else if migrationMode == "export" {
-		enableMigrator = true
-		enableRouter = false
-		enableProcessor = false
-		shouldStartGateWay = false
-	} else if migrationMode == "import-export" {
-=======
-	migrationMode := getMigrationMode()
 	if migrationMode == "import" || migrationMode == "export" || migrationMode == "import-export" {
->>>>>>> d724c7ef
 		enableMigrator = true
 		enableRouter = false
 		enableProcessor = false

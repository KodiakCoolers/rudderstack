package main

import (
	"context"
	"encoding/json"
	"errors"
	"fmt"
	"github.com/rudderlabs/rudder-server/warehouse/configuration_testing"
	"runtime/pprof"

	"github.com/rudderlabs/rudder-server/warehouse/deltalake"

	"strconv"
	"strings"

	"net/http"
	"os"
	"os/signal"
	"runtime"
	"syscall"
	"time"

	"github.com/bugsnag/bugsnag-go/v2"
	"github.com/gorilla/mux"
	_ "go.uber.org/automaxprocs"
	"golang.org/x/sync/errgroup"

	"github.com/rudderlabs/rudder-server/gateway"
	"github.com/rudderlabs/rudder-server/gateway/webhook"
	"github.com/rudderlabs/rudder-server/jobsdb"
	operationmanager "github.com/rudderlabs/rudder-server/operation-manager"
	"github.com/rudderlabs/rudder-server/processor"
	"github.com/rudderlabs/rudder-server/processor/integrations"
	"github.com/rudderlabs/rudder-server/processor/stash"
	"github.com/rudderlabs/rudder-server/processor/transformer"

	ratelimiter "github.com/rudderlabs/rudder-server/rate-limiter"

	"github.com/rudderlabs/rudder-server/router"
	"github.com/rudderlabs/rudder-server/router/batchrouter"
	"github.com/rudderlabs/rudder-server/router/batchrouter/asyncdestinationmanager"
	"github.com/rudderlabs/rudder-server/router/customdestinationmanager"
	oauth "github.com/rudderlabs/rudder-server/router/oauthResponseHandler"
	routertransformer "github.com/rudderlabs/rudder-server/router/transformer"
	batchrouterutils "github.com/rudderlabs/rudder-server/router/utils"

	event_schema "github.com/rudderlabs/rudder-server/event-schema"

	"github.com/rudderlabs/rudder-server/admin"
	"github.com/rudderlabs/rudder-server/admin/profiler"

	"github.com/rudderlabs/rudder-server/app"
	"github.com/rudderlabs/rudder-server/app/apphandlers"
	"github.com/rudderlabs/rudder-server/config"
	backendconfig "github.com/rudderlabs/rudder-server/config/backend-config"
	"github.com/rudderlabs/rudder-server/rruntime"
	"github.com/rudderlabs/rudder-server/services/alert"
	"github.com/rudderlabs/rudder-server/services/archiver"
	"github.com/rudderlabs/rudder-server/services/db"
	"github.com/rudderlabs/rudder-server/services/multitenant"

	destinationdebugger "github.com/rudderlabs/rudder-server/services/debugger/destination"
	sourcedebugger "github.com/rudderlabs/rudder-server/services/debugger/source"
	transformationdebugger "github.com/rudderlabs/rudder-server/services/debugger/transformation"

	"github.com/rudderlabs/rudder-server/services/dedup"
	"github.com/rudderlabs/rudder-server/services/streammanager/kafka"

	destination_connection_tester "github.com/rudderlabs/rudder-server/services/destination-connection-tester"
	"github.com/rudderlabs/rudder-server/services/diagnostics"
	"github.com/rudderlabs/rudder-server/services/pgnotifier"
	"github.com/rudderlabs/rudder-server/services/stats"

	"github.com/rudderlabs/rudder-server/utils/logger"
	"github.com/rudderlabs/rudder-server/utils/misc"
	"github.com/rudderlabs/rudder-server/utils/types"
	azuresynapse "github.com/rudderlabs/rudder-server/warehouse/azure-synapse"
	"github.com/rudderlabs/rudder-server/warehouse/bigquery"
	"github.com/rudderlabs/rudder-server/warehouse/mssql"
	"github.com/rudderlabs/rudder-server/warehouse/postgres"
	"github.com/rudderlabs/rudder-server/warehouse/redshift"
	"github.com/rudderlabs/rudder-server/warehouse/snowflake"
	warehouseutils "github.com/rudderlabs/rudder-server/warehouse/utils"

	"github.com/rudderlabs/rudder-server/warehouse"
	"github.com/rudderlabs/rudder-server/warehouse/clickhouse"

	// This is necessary for compatibility with enterprise features
	_ "github.com/rudderlabs/rudder-server/imports"
)

var (
	application               app.Interface
	warehouseMode             string
	enableSuppressUserFeature bool
	pkgLogger                 logger.LoggerI
	appHandler                apphandlers.AppHandler
	ReadTimeout               time.Duration
	ReadHeaderTimeout         time.Duration
	WriteTimeout              time.Duration
	IdleTimeout               time.Duration
	gracefulShutdownTimeout   time.Duration
	MaxHeaderBytes            int
)

var version = "Not an official release. Get the latest release from the github repo."
var major, minor, commit, buildDate, builtBy, gitURL, patch string

func loadConfig() {
	config.RegisterStringConfigVariable("embedded", &warehouseMode, false, "Warehouse.mode")
	config.RegisterBoolConfigVariable(true, &enableSuppressUserFeature, false, "Gateway.enableSuppressUserFeature")
	config.RegisterDurationConfigVariable(time.Duration(0), &ReadTimeout, false, time.Second, []string{"ReadTimeOut", "ReadTimeOutInSec"}...)
	config.RegisterDurationConfigVariable(time.Duration(0), &ReadHeaderTimeout, false, time.Second, []string{"ReadHeaderTimeout", "ReadHeaderTimeoutInSec"}...)
	config.RegisterDurationConfigVariable(time.Duration(10), &WriteTimeout, false, time.Second, []string{"WriteTimeout", "WriteTimeOutInSec"}...)
	config.RegisterDurationConfigVariable(time.Duration(720), &IdleTimeout, false, time.Second, []string{"IdleTimeout", "IdleTimeoutInSec"}...)
	config.RegisterDurationConfigVariable(time.Duration(15), &gracefulShutdownTimeout, false, time.Second, "GracefulShutdownTimeout")
	config.RegisterIntConfigVariable(524288, &MaxHeaderBytes, false, 1, "MaxHeaderBytes")

}

func Init() {
	loadConfig()
	pkgLogger = logger.NewLogger().Child("main")
}

func versionInfo() map[string]interface{} {
	return map[string]interface{}{"Version": version, "Major": major, "Minor": minor, "Patch": patch, "Commit": commit, "BuildDate": buildDate, "BuiltBy": builtBy, "GitUrl": gitURL, "TransformerVersion": transformer.GetVersion(), "DatabricksVersion": misc.GetDatabricksVersion()}
}

func versionHandler(w http.ResponseWriter, r *http.Request) {
	var version = versionInfo()
	versionFormatted, _ := json.Marshal(&version)
	w.Write(versionFormatted)
}

func printVersion() {
	version := versionInfo()
	versionFormatted, _ := json.MarshalIndent(&version, "", " ")
	fmt.Printf("Version Info %s\n", versionFormatted)
}

func startWarehouseService(ctx context.Context, application app.Interface) error {
	return warehouse.Start(ctx, application)
}

func canStartServer() bool {
	pkgLogger.Info("warehousemode ", warehouseMode)
	return warehouseMode == config.EmbeddedMode || warehouseMode == config.OffMode || warehouseMode == config.PooledWHSlaveMode
}

func canStartWarehouse() bool {
	return warehouseMode != config.OffMode
}

func runAllInit() {
	config.Load()
	admin.Init()
	app.Init()
	logger.Init()
	misc.Init()
	stats.Init()
	db.Init()
	diagnostics.Init()
	backendconfig.Init()
	warehouseutils.Init()
	bigquery.Init()
	clickhouse.Init()
	archiver.Init()
	destinationdebugger.Init()
	pgnotifier.Init()
	jobsdb.Init()
	jobsdb.Init2()
	jobsdb.Init3()
	destination_connection_tester.Init()
	warehouse.Init()
	warehouse.Init2()
	warehouse.Init3()
	warehouse.Init4()
	warehouse.Init5()
	warehouse.Init6()
	configuration_testing.Init()
	azuresynapse.Init()
	mssql.Init()
	postgres.Init()
	redshift.Init()
	snowflake.Init()
	deltalake.Init()
	transformer.Init()
	webhook.Init()
	batchrouter.Init()
	batchrouter.Init2()
	asyncdestinationmanager.Init()
	batchrouterutils.Init()
	dedup.Init()
	event_schema.Init()
	event_schema.Init2()
	stash.Init()
	transformationdebugger.Init()
	processor.Init()
	kafka.Init()
	customdestinationmanager.Init()
	routertransformer.Init()
	router.Init()
	router.Init2()
	operationmanager.Init()
	operationmanager.Init2()
	ratelimiter.Init()
	sourcedebugger.Init()
	gateway.Init()
	apphandlers.Init()
	apphandlers.Init2()
	rruntime.Init()
	integrations.Init()
	alert.Init()
	multitenant.Init()
	oauth.Init()
	Init()

}

func main() {
	ctx, cancel := context.WithCancel(context.Background())
	go func() {
		c := make(chan os.Signal, 1)
		signal.Notify(c, os.Interrupt, syscall.SIGTERM)
		<-c
		cancel()
	}()

	Run(ctx)
}

func Run(ctx context.Context) {
	runAllInit()

	options := app.LoadOptions()
	if options.VersionFlag {
		printVersion()
		return
	}

	application = app.New(options)

	//application & backend setup should be done before starting any new goroutines.
	application.Setup()

	appTypeStr := strings.ToUpper(config.GetEnv("APP_TYPE", app.EMBEDDED))
	appHandler = apphandlers.GetAppHandler(application, appTypeStr, versionHandler)

	version := versionInfo()
	bugsnag.Configure(bugsnag.Configuration{
		APIKey:       config.GetEnv("BUGSNAG_KEY", ""),
		ReleaseStage: config.GetEnv("GO_ENV", "development"),
		// The import paths for the Go packages containing your source files
		ProjectPackages: []string{"main", "github.com/rudderlabs/rudder-server"},
		// more configuration options
		AppType:      appHandler.GetAppType(),
		AppVersion:   version["Version"].(string),
		PanicHandler: func() {},
	})
	ctx = bugsnag.StartSession(ctx)
	defer misc.BugsnagNotify(ctx, "Core")()

	//Creating Stats Client should be done right after setting up logger and before setting up other modules.
	stats.Setup()

	if !enableSuppressUserFeature || application.Features().SuppressUser == nil {
		pkgLogger.Info("Suppress User feature is either disabled or enterprise only. Unable to poll regulations.")
	}

	var configEnvHandler types.ConfigEnvI
	if application.Features().ConfigEnv != nil {
		configEnvHandler = application.Features().ConfigEnv.Setup()
	}

	backendconfig.Setup(configEnvHandler)
	backendconfig.DefaultBackendConfig.StartPolling(backendconfig.GetWorkspaceToken())
	g, ctx := errgroup.WithContext(ctx)
	g.Go(func() error {
		return admin.StartServer(ctx)
	})

	g.Go(func() error {
		p := &profiler.Profiler{}
		return p.StartServer(ctx)
	})

	misc.AppStartTime = time.Now().Unix()
	//If the server is standby mode, then no major services (gateway, processor, routers...) run
	if options.StandByMode {
		appHandler.HandleRecovery(options)
		g.Go(func() error {
			return startStandbyWebHandler(ctx)
		})
	} else {
		if canStartServer() {
			appHandler.HandleRecovery(options)
			g.Go(misc.WithBugsnag(func() error {
				return appHandler.StartRudderCore(ctx, options)
			}))
		}

		// initialize warehouse service after core to handle non-normal recovery modes
		if appTypeStr != app.GATEWAY && canStartWarehouse() {
			g.Go(misc.WithBugsnag(func() error {
				return startWarehouseService(ctx, application)
			}))
		}
	}

	var ctxDoneTime time.Time
	g.Go(func() error {
		<-ctx.Done()
		ctxDoneTime = time.Now()
		return nil
	})

	g.Go(func() error {
		<-ctx.Done()
		backendconfig.DefaultBackendConfig.StopPolling()
		return nil
	})

	go func() {
		<-ctx.Done()
		<-time.After(gracefulShutdownTimeout)
		// Assume graceful shutdown failed, log remain goroutines and force kill
		pkgLogger.Errorf(
			"Graceful termination failed after %s, goroutine dump:\n",
			gracefulShutdownTimeout,
		)

		fmt.Print("\n\n")
		pprof.Lookup("goroutine").WriteTo(os.Stdout, 1)
		fmt.Print("\n\n")

		application.Stop()
		if logger.Log != nil {
			logger.Log.Sync()
		}
<<<<<<< HEAD
		stats.StopRuntimeStats()
=======
		stats.StopPeriodicStats()
>>>>>>> 2548710a
		if config.GetEnvAsBool("RUDDER_GRACEFUL_SHUTDOWN_TIMEOUT_EXIT", true) {
			os.Exit(1)
		}
	}()

	err := g.Wait()
	if err != nil && err != context.Canceled {
		pkgLogger.Error(err)
	}

	application.Stop()

	pkgLogger.Infof(
		"Graceful terminal after %s, with %d go-routines",
		time.Since(ctxDoneTime),
		runtime.NumGoroutine(),
	)
	// clearing zap Log buffer to std output
	if logger.Log != nil {
		logger.Log.Sync()
	}
	stats.StopPeriodicStats()
}

func startStandbyWebHandler(ctx context.Context) error {
	webPort := getWebPort()
	srvMux := mux.NewRouter()
	srvMux.HandleFunc("/health", standbyHealthHandler)
	srvMux.HandleFunc("/", standbyHealthHandler)
	srvMux.HandleFunc("/version", versionHandler)

	// route everything else to defaultHandler:
	srvMux.PathPrefix("/").HandlerFunc(standbyDefaultHandler)

	srv := &http.Server{
		Addr:              ":" + strconv.Itoa(webPort),
		Handler:           bugsnag.Handler(srvMux),
		ReadTimeout:       ReadTimeout,
		ReadHeaderTimeout: ReadHeaderTimeout,
		WriteTimeout:      WriteTimeout,
		IdleTimeout:       IdleTimeout,
		MaxHeaderBytes:    MaxHeaderBytes,
	}
	func() {
		<-ctx.Done()
		srv.Shutdown(context.Background())
	}()

	if err := srv.ListenAndServe(); err != nil {
		return fmt.Errorf("web server: %w", err)
	}
	return nil
}

func getWebPort() int {
	appTypeStr := strings.ToUpper(config.GetEnv("APP_TYPE", app.EMBEDDED))
	switch appTypeStr {
	case app.GATEWAY:
		return config.GetInt("Gateway.webPort", 8080)
	case app.PROCESSOR:
		return config.GetInt("Processor.webPort", 8086)
	case app.EMBEDDED:
		return config.GetInt("Gateway.webPort", 8080)
	}

	panic(errors.New("invalid app type"))
}

//StandbyHealthHandler is the http handler for health endpoint
func standbyHealthHandler(w http.ResponseWriter, r *http.Request) {
	appTypeStr := strings.ToUpper(config.GetEnv("APP_TYPE", app.EMBEDDED))
	healthVal := fmt.Sprintf(`{"appType": "%s", "mode":"%s"}`, appTypeStr, strings.ToUpper(db.CurrentMode))
	w.Write([]byte(healthVal))
}

//StandbyDefaultHandler is the http handler for health endpoint
func standbyDefaultHandler(w http.ResponseWriter, r *http.Request) {
	http.Error(w, "Server is in standby mode. Please retry after sometime", 500)
}<|MERGE_RESOLUTION|>--- conflicted
+++ resolved
@@ -338,11 +338,7 @@
 		if logger.Log != nil {
 			logger.Log.Sync()
 		}
-<<<<<<< HEAD
-		stats.StopRuntimeStats()
-=======
 		stats.StopPeriodicStats()
->>>>>>> 2548710a
 		if config.GetEnvAsBool("RUDDER_GRACEFUL_SHUTDOWN_TIMEOUT_EXIT", true) {
 			os.Exit(1)
 		}

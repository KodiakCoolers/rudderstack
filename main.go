--- conflicted
+++ resolved
@@ -178,17 +178,6 @@
 	runtime.GOMAXPROCS(maxProcess)
 	logger.Info("Clearing DB ", *clearDB)
 
-<<<<<<< HEAD
-	backendconfig.Setup()
-	if enableSuppressUserFeature {
-		if application.Features().SuppressUser != nil {
-			backendconfig.SetupSuppressUserFeature()
-		} else {
-			logger.Info("Suppress User feature is enterprise only. Unable to poll regulations.")
-		}
-	}
-=======
->>>>>>> c539e49b
 	destinationdebugger.Setup()
 	sourcedebugger.Setup()
 
@@ -323,6 +312,13 @@
 
 	application.Setup()
 	backendconfig.Setup()
+	if enableSuppressUserFeature {
+		if application.Features().SuppressUser != nil {
+			backendconfig.SetupSuppressUserFeature()
+		} else {
+			logger.Info("Suppress User feature is enterprise only. Unable to poll regulations.")
+		}
+	}
 
 	c := make(chan os.Signal)
 	signal.Notify(c, os.Interrupt, syscall.SIGTERM)

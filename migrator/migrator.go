--- conflicted
+++ resolved
@@ -45,13 +45,8 @@
 }
 
 //Setup initializes the module
-<<<<<<< HEAD
-func (migrator *Migrator) Setup(jobsDB *jobsdb.HandleT, pf pathfinder.Pathfinder, port int) {
+func (migrator *Migrator) Setup(jobsDB *jobsdb.HandleT, pf pathfinder.Pathfinder, version int, nextVersion int, migratorPort int) {
 	logger.Infof("Migrator: Setting up migrator for %s jobsdb", jobsDB.GetTablePrefix())
-=======
-func (migrator *Migrator) Setup(jobsDB *jobsdb.HandleT, pf pathfinder.Pathfinder, version int, nextVersion int, migratorPort int) {
-	logger.Info("Migrator: Setting up migrator for % jobsdb", jobsDB.GetTablePrefix())
->>>>>>> 2568123b
 	migrator.jobsDB = jobsDB
 	migrator.pf = pf
 	migrator.fileManager = migrator.setupFileManager()
@@ -61,21 +56,8 @@
 
 	migrator.jobsDB.SetupCheckpointTable()
 
-<<<<<<< HEAD
 	migrator.jobsDB.SetupForMigrateAndAcceptNewEvents(pf.GetVersion())
-
-	go migrator.startWebHandler()
-	// MigrationEvent
 	migrator.export()
-	migrationEvent := jobsdb.NewMigrationEvent(jobsdb.ExportOp, misc.GetNodeID(), "All", "", jobsdb.Exported, 0)
-	migrator.jobsDB.Checkpoint(&migrationEvent)
-=======
-	if pf.DoesNodeBelongToTheCluster(misc.GetNodeID()) {
-		migrator.jobsDB.SetupForImportAndAcceptNewEvents(version)
-	}
-
-	go migrator.export()
->>>>>>> 2568123b
 }
 
 func (migrator *Migrator) importHandler(w http.ResponseWriter, r *http.Request) {
@@ -134,17 +116,6 @@
 	}
 }
 
-<<<<<<< HEAD
-func (migrator *Migrator) statusHandler(w http.ResponseWriter, r *http.Request) {
-	// migrationEvents := migrator.jobsDB.GetCheckpoints()
-
-	// w.WriteHeader(http.StatusOK)
-	// resp, err := json.Marshal(migrationEvents)
-	// if err != nil {
-	// 	panic("Unable to Marshal")
-	// }
-	// w.Write(resp)
-=======
 func (migrator *Migrator) exportStatusHandler() bool {
 	migrator.doneLock.RLock()
 	defer migrator.doneLock.RUnlock()
@@ -153,7 +124,6 @@
 
 func (migrator *Migrator) importStatusHandler() bool {
 	return true
->>>>>>> 2568123b
 }
 
 func reflectOrigin(origin string) bool {
@@ -164,13 +134,6 @@
 	return fmt.Sprintf("/%s%s", migrator.jobsDB.GetTablePrefix(), uri)
 }
 
-<<<<<<< HEAD
-func (migrator *Migrator) startWebHandler() {
-	logger.Infof("Migrator: Starting migrationWebHandler on port %d", migrator.port)
-
-	http.HandleFunc(migrator.getURI("/fileToImport"), migrator.importHandler)
-	http.HandleFunc(migrator.getURI("/status"), migrator.statusHandler)
-=======
 type StatusResponseT struct {
 	Completed bool   `json:"completed"`
 	Gw        bool   `json:"gw"`
@@ -180,7 +143,7 @@
 }
 
 func StartWebHandler(migratorPort int, gwMigrator *Migrator, rtMigrator *Migrator, brtMigrator *Migrator) {
-	logger.Info("Migrator: Starting migrationWebHandler on port %d", migratorPort)
+	logger.Infof("Migrator: Starting migrationWebHandler on port %d", migratorPort)
 
 	http.HandleFunc("/gw/fileToImport", gwMigrator.importHandler)
 	//http.HandleFunc("/rt/fileToImport", rtMigrator.importHandler)
@@ -232,7 +195,6 @@
 		w.Write(responseJSON)
 	})
 
->>>>>>> 2568123b
 	c := cors.New(cors.Options{
 		AllowOriginFunc:  reflectOrigin,
 		AllowCredentials: true,
@@ -430,11 +392,8 @@
 func (migrator *Migrator) uploadToS3(file *os.File, nMeta pathfinder.NodeMeta) {
 	uploadOutput, err := migrator.fileManager.Upload(file)
 	if err != nil {
-<<<<<<< HEAD
 		//TODO: Retry
-=======
 		panic(err.Error())
->>>>>>> 2568123b
 	} else {
 		logger.Infof("Migrator: Uploaded an export file to %s", uploadOutput.Location)
 		//TODO: delete this file otherwise in failure case, the file exists and same data will be appended to it
@@ -471,4 +430,6 @@
 
 func (migrator *Migrator) postExport() {
 	migrator.jobsDB.PostMigrationCleanup()
+	migrationEvent := jobsdb.NewMigrationEvent(jobsdb.ExportOp, misc.GetNodeID(), "All", "", jobsdb.Exported, 0)
+	migrator.jobsDB.Checkpoint(&migrationEvent)
 }
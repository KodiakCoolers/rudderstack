--- conflicted
+++ resolved
@@ -11,17 +11,9 @@
 
 You can also use the [cloud-hosted](https://app.rudderstack.com/signup?type=freetrial&utm_source=github&utm_medium=rdr-srv&utm_campaign=hosted&utm_content=intro) RudderStack instance to experience the product. Click [here](https://app.rudderstack.com/signup?type=freetrial&utm_source=github&utm_medium=rdr-srv&utm_campaign=hosted&utm_content=intro).
 
-<<<<<<< HEAD
-Questions? Please [join](https://discordapp.com/invite/xNEdEGw) our [discord channel](https://discordapp.com/invite/xNEdEGw), or follow us on [Twitter](https://twitter.com/rudderstack).
-
-# Why Use RudderStack?
-
-- **Production-ready**: Companies like **Mattermost**, **IFTTT**, **Torpedo**, **Grofers**, and **1mg** use RudderStack for collecting their events.
-=======
 Questions? Please [join](https://discordapp.com/invite/xNEdEGw) our [Discord channel](https://discordapp.com/invite/xNEdEGw) or read about us on [ProductHunt](https://www.producthunt.com/posts/rudderstack).
 
 # Why Use RudderStack?
->>>>>>> 3039d606
 
 - **Production-ready**: Companies like **Mattermost**, **IFTTT**, **Torpedo**, **Grofers**, **1mg**, **Nana**, **OnceHub**,  and dozens of large companies use RudderStack for collecting their events. 
    Note: If you are using RudderStack and your name is not on the list, please submit a PR.
@@ -60,14 +52,9 @@
 
 The easiest way to try RudderStack is through our hosted service. Please signup [here](https://app.rudderstack.com/signup?type=freetrial) to get started.
 
-You can also set up and use RudderStack on your platform of choice. 
+You can also set up and use RudderStack on your platform of choice.
 
-<<<<<<< HEAD
-You can also set up and use RudderStack on your platform of choice. Please refer to the following guides for detailed instructions:
-=======
-
-**Note:** If you are planning to use RudderStack in production, we **strongly** recommend the Kubernetes helm charts. We update our docker images with bug fixes etc much more frequently than our GitHub repo (where we release once a month). 
->>>>>>> 3039d606
+**Note:** If you are planning to use RudderStack in production, we **strongly** recommend the Kubernetes helm charts. We update our docker images with bug fixes etc much more frequently than our GitHub repo (where we release once a month).
 
 - [Setting up RudderStack on Docker](https://docs.rudderstack.com/get-started/installing-and-setting-up-rudderstack/docker)
 - [Setting up RudderStack on Kubernetes](https://docs.rudderstack.com/get-started/installing-and-setting-up-rudderstack/kubernetes)
@@ -96,21 +83,11 @@
   - [RudderStack Config Generator](https://github.com/rudderlabs/rudder-server/wiki/RudderStack-Config-Generator): RudderStack also allows you to manage your source and destination configurations without having to sign up and use our hosted services. **Please note that you cannot create transformations or Live Debugger with the RudderStack Config Generator**.
 
 - **Data Plane**: This is the core engine that is responsible for:
-
-<<<<<<< HEAD
-- **Data Plane**: This is the core engine that is responsible for:
-
-=======
->>>>>>> 3039d606
   - Receiving and buffering the event data
   - Transforming the event data into the required destination format, and
   - Relaying it to the destination
 
-<<<<<<< HEAD
-For a detailed understanding of the RudderStack architecture, please check our [documentation](https://docs.rudderstack.com/getting-started/rudderstack-data-plane-architecture).
-=======
 For a detailed understanding of the RudderStack architecture, please check our [documentation](https://docs.rudderstack.com/get-started/rudderstack-architecture).
->>>>>>> 3039d606
 
 A high-level view of RudderStack's architecture is as shown:
 ![Architecture](https://gblobscdn.gitbook.com/assets%2F-Lq5Ea6fHVg3dSxMCgyQ%2F-Lz111ICiMeHdy_Gu6JX%2F-Lz1A_NxMgbjhbSrVL2h%2FRudder%20Core%20Architecture.png?alt=media&token=2c524db9-7c5c-44e9-a351-cbb1c46a8063)
